/*!
* Aloha Editor
* Author & Copyright (c) 2010 Gentics Software GmbH
* aloha-sales@gentics.com
* Licensed unter the terms of http://www.aloha-editor.com/license.html
*/

/**
 * !!!! ATTENTION !!!!
 * This is work in progress. This implemenation may change heavily.
 * Not yet implemented:
 * - onSelect Event!
 * - configuring and templating the list
 * - DnD
 * - passing all possible query attributes to the repository
 * - query of subtree
 * - icon representation
 */
GENTICS.Aloha.ui.Browser = function () {

	/**
	 * @cfg Function called when an element is selected
	 */
	this.onSelect = null;
	
	var that = this;
	this.exploreStore = new Ext.data.Store( {
		proxy : new Ext.data.AlohaProxy(),
		reader : new Ext.data.AlohaObjectReader()
	});
	
	this.colModel = new Ext.grid.ColumnModel([ {
		id : 'name',
		header : 'Name',
		width : 100,
		sortable : true,
		dataIndex : 'name'
	}, {
		header : 'URL',
		renderer : function(val) {
			return val;
		},
		width : 300,
		sortable : true,
		dataIndex : 'url'
	} ]);
	// define the grid that represents the filelist
	this.grid = new Ext.grid.GridPanel( {
		region : 'center',
		autoScroll : true,
		// the datastore can be used by the gridpanel to fetch data from
		// repository manager
		store : this.exploreStore,
		colModel : this.colModel,
		stripeRows : true,
		autoExpandColumn : 'name',
		height : 350,
		width : 600,
		title : 'Objectlist',
		stateful : true,
		stateId : 'grid',
		selModel: new Ext.grid.RowSelectionModel({singleSelect:true}),
		listeners : {
			'dblclick' : function(e) {
				that.onItemSelect();
			}
		}
	});
    this.grid.getSelectionModel().on({
    	'selectionchange' : function(sm, n, node){
    		var resourceItem = that.grid.getSelectionModel().getSelected();
    		if (resourceItem) {
                this.win.buttons[1].enable();
    		} else {
                this.win.buttons[1].disable();
    		}
        },
        scope:this
    });


	// define the treepanel
	this.tree = new Ext.tree.TreePanel( {
		region : 'center',
		useArrows : true,
		autoScroll : true,
		animate : true,
		enableDD : true,
		containerScroll : true,
		border : false,
		loader : new Ext.tree.AlohaTreeLoader(),
		root : {
			nodeType : 'async',
			text : 'Aloha Repositories',
			draggable : false,
			id : 'aloha'
		},
		rootVisible : false,
		listeners : {
			'beforeload' : function(node) {
				this.loader.baseParams = {
					node : node.attributes
				};
			}
		}
	});
    this.tree.getSelectionModel().on({
        'selectionchange' : function(sm, node){
            if (node) {
            	try{            		
            		// sets the ui object containing the items list
<<<<<<< HEAD
=======
            		resourceItem.viewGrid = this.grid;
>>>>>>> 6cef9dcf
            		var resourceItem = node.attributes;
            		resourceItem.viewGrid = this.grid;
            		if (resourceItem.colModel) {
            			this.grid.reconfigure(this.exploreStore,resourceItem.colModel);
            		} else {
            			this.grid.reconfigure(this.exploreStore,this.colModel);
            		}
            	} catch (error) {}
            	this.grid.setTitle(node.text);
            	//this.win.doLayout();
            	this.exploreStore.load({ params: {
        			inFolderId: resourceItem.id,
        			objectTypeFilter: that.objectTypeFilter,
        			repositoryId: resourceItem.repositoryId
        		}});
            }
        },
        scope:this
    });

	// nest the tree within a panel
	this.nav = new Ext.Panel( {
		title : 'Navigation',
		region : 'west',
		width : 300,
		layout : 'fit',
		collapsible : true,
		items : [ this.tree ]
	});
				
	// add the nested tree and grid (filelist) to the window
	this.win = new Ext.Window( {
		title : 'Resource Selector',
		layout : 'border',
		width : 800,
		height : 300,
		closeAction : 'hide',
		onEsc: function () { 
			this.hide();
		},
		defaultButton: this.nav,
		plain : true,
		initHidden: true,
		items : [ this.nav, this.grid ],
		buttons : [{
			text : 'Close',
			handler : function() {
				that.win.hide();
			}
		}, {
			text : 'Select',
			disabled : true,
			handler : function() {
				that.onItemSelect();
			}
		}],
	    toFront : function(e) {
	        this.manager = this.manager || Ext.WindowMgr;
	        this.manager.bringToFront(this); 
	        this.setZIndex(9999999999); // bring really to front (floating menu is not registered as window...)
	        return this;
	    }
	});
	
	this.onItemSelect = function () {
		var sm =  this.grid.getSelectionModel();
		var sel = (sm) ? sm.getSelected() : null;
		var resourceItem = (sel) ? sel.data : null;
		this.win.hide();
		if ( typeof this.onSelect == 'function' ) {
			this.onSelect.call(this, resourceItem);
		}
	};
};
	
GENTICS.Aloha.ui.Browser.prototype.setObjectTypeFilter = function(otf) {
	this.objectTypeFilter = otf;
};

GENTICS.Aloha.ui.Browser.prototype.getObjectTypeFilter = function() {
	return this.objectTypeFilter;
};

GENTICS.Aloha.ui.Browser.prototype.show = function() {
	this.win.show(); // first show,
	this.win.toFront(true);
	this.win.focus();
};<|MERGE_RESOLUTION|>--- conflicted
+++ resolved
@@ -109,10 +109,7 @@
             if (node) {
             	try{            		
             		// sets the ui object containing the items list
-<<<<<<< HEAD
-=======
             		resourceItem.viewGrid = this.grid;
->>>>>>> 6cef9dcf
             		var resourceItem = node.attributes;
             		resourceItem.viewGrid = this.grid;
             		if (resourceItem.colModel) {

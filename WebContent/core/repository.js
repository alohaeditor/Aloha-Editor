/*!
* Aloha Editor
* Author & Copyright (c) 2010 Gentics Software GmbH
* aloha-sales@gentics.com
* Licensed unter the terms of http://www.aloha-editor.com/license.html
*/
/**
 * Abstract Repository
 * @namespace GENTICS.Aloha
 * @class Repository
 * @constructor
 * @param {String} repositoryId unique repository identifier
 * @param {String} basePath (optional) basepath of the repository (relative to 'repositories' folder). If not given, the basePath is taken
 */
GENTICS.Aloha.Repository = function(repositoryId, repositoryName) {
	/**
	 * @cfg {String} repositoryId is the unique Id for this Repository instance 
	 */
	this.repositoryId = repositoryId;
	
	/**
	 * contains the repository's settings object
	 * @cfg {Object} settings the repository's settings stored in an object
	 */
	this.settings = {};

	/**
	 * @cfg {String} repositoryName is the name for this Repository instance 
	 */
<<<<<<< HEAD
	this.repositoryName = repositoryId;
=======
	this.repositoryName = (repositoryName) ? repositoryName : repositoryId;
>>>>>>> b7033bdd
	
	GENTICS.Aloha.RepositoryManager.register(this);

};

/**
 * Init method of the repository. Called from Aloha Core to initialize this repository
 * @return void
 * @hide
 */
GENTICS.Aloha.Repository.prototype.init = function() {};

/** 
 * Searches a repository for object items matching queryString if none found returns null.
 * The returned object items must be an array of Aloha.Repository.Object
 * 
 * @param {String} queryString 
 * @param {array} objectTypeFilter OPTIONAL Object types that will be returned.
 * @param {array} filter OPTIONAL Attributes that will be returned.
 * @param {string} inFolderId OPTIONAL his is a predicate function that tests whether or not a candidate object is a child-object of the folder object identified by the given inFolderId (objectId).
 * @param {array} orderBy OPTIONAL ex. [{lastModificationDate:’DESC’, name:’ASC’}]
 * @param {Integer} maxItems OPTIONAL number items to return as result
 * @param {Integer} skipCount OPTIONAL This is tricky in a merged multi repository scenario
 * @param {array} renditionFilter OPTIONAL Instead of termlist an array of kind or mimetype is expected. If null or array.length == 0 all renditions are returned. See http://docs.oasis-open.org/cmis/CMIS/v1.0/cd04/cmis-spec-v1.0.html#_Ref237323310 for renditionFilter
 * @return {Array} Items
 * TODO Migrate to a parameter object 
 */
GENTICS.Aloha.Repository.prototype.query = function(queryString, objectTypeFilter, filter, inFolderId, orderBy, maxItems, skipCount, renditionFilter, callback) { return true; };

/**
 * Returns all children of a given motherId.
 * @param {array} objectTypeFilter OPTIONAL Object types that will be returned.
 * @param {array} filter OPTIONAL Attributes that will be returned.
 * @param {string} inFolderId OPTIONAL his is a predicate function that tests whether or not a candidate object is a child-object of the folder object identified by the given inFolderId (objectId).
 * @param {string} inTreeId OPTIONAL This is a predicate function that tests whether or not a candidate object is a descendant-object of the folder object identified by the given inTreeId (objectId).
 * @param {array} orderBy OPTIONAL ex. [{lastModificationDate:’DESC’, name:’ASC’}]
 * @param {Integer} maxItems OPTIONAL number items to return as result
 * @param {Integer} skipCount OPTIONAL This is tricky in a merged multi repository scenario
 * @param {array} renditionFilter OPTIONAL Instead of termlist an array of kind or mimetype is expected. If null or array.length == 0 all renditions are returned. See http://docs.oasis-open.org/cmis/CMIS/v1.0/cd04/cmis-spec-v1.0.html#_Ref237323310 for renditionFilter
 * @return {Array} Items 
 */
GENTICS.Aloha.Repository.prototype.getChildren = function(objectTypeFilter, filter, inFolderId, inTreeId, orderBy, maxItems, skipCount, renditionFilter, callback) { return true; };


/**
 * Make the given jQuery object (representing an object marked as object of this type)
 * clean. All attributes needed for handling should be removed. 
 * @param {jQuery} obj jQuery object to make clean
 * @return void
 */
GENTICS.Aloha.Repository.prototype.makeClean = function (obj) {};

/**
 * Mark or modify an object as needed by that repository for handling, processing or identification.
 * Objects can be any DOM object as A, SPAN, ABBR, etc. or
 * special objects such as GENTICS_aloha_block elements.
 * (see http://dev.w3.org/html5/spec/elements.html#embedding-custom-non-visible-data)
 * @param obj jQuery object to make clean
 * @return void
 */
GENTICS.Aloha.Repository.prototype.markObject = function (obj, repositoryItem) {};<|MERGE_RESOLUTION|>--- conflicted
+++ resolved
@@ -27,11 +27,7 @@
 	/**
 	 * @cfg {String} repositoryName is the name for this Repository instance 
 	 */
-<<<<<<< HEAD
-	this.repositoryName = repositoryId;
-=======
 	this.repositoryName = (repositoryName) ? repositoryName : repositoryId;
->>>>>>> b7033bdd
 	
 	GENTICS.Aloha.RepositoryManager.register(this);
 

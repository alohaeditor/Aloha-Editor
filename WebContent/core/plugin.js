/*!
* Aloha Editor
* Author & Copyright (c) 2010 Gentics Software GmbH
* aloha-sales@gentics.com
* Licensed unter the terms of http://www.aloha-editor.com/license.html
*/
/**
 * Plugin Registry
 * @namespace GENTICS.Aloha
 * @class PluginRegistry
 * @singleton
 */
GENTICS.Aloha.PluginRegistry = function() {
	this.plugins = new Array();
};

/**
 * Register a plugin
 * @param {Plugin} plugin plugin to register
 */
GENTICS.Aloha.PluginRegistry.prototype.register = function(plugin) {
	if (plugin instanceof GENTICS.Aloha.Plugin) {
		// TODO check for duplicate plugin prefixes
		this.plugins.push(plugin);
	}
};

/**
 * Initialize all registered plugins
 * @return void
 * @hide
 */
GENTICS.Aloha.PluginRegistry.prototype.init = function() {
	// iterate through all registered plugins
	for ( var i = 0; i < this.plugins.length; i++) {
		var plugin = this.plugins[i];

		// get the plugin settings
		if (GENTICS.Aloha.settings.plugins == undefined) {
			GENTICS.Aloha.settings.plugins = {};
		}
		
		plugin.settings = GENTICS.Aloha.settings.plugins[plugin.prefix];
		
		if (plugin.settings == undefined) {
			plugin.settings = {};
		}
		
		if (plugin.settings.enabled == undefined) {
			plugin.settings.enabled = true;
		}

		// initialize i18n for the plugin
		// determine the actual language
		var actualLanguage = plugin.languages ? GENTICS.Aloha.getLanguage(GENTICS.Aloha.settings.i18n.current, plugin.languages) : null;

		if (!actualLanguage) {
			GENTICS.Aloha.Log.warn(this, 'Could not determine actual language, no languages available for plugin ' + plugin);
		} else {
			// load the dictionary file for the actual language
			var fileUrl = GENTICS.Aloha.settings.base + 'plugins/' + plugin.basePath + '/i18n/' + actualLanguage + '.dict';
			GENTICS.Aloha.loadI18nFile(fileUrl, plugin);
		}

		if (plugin.settings.enabled == true) {
			// initialize the plugin
			this.plugins[i].init();
		}
	}
};

/**
 * Pass the given jQuery object, which represents an editable to all plugins, so that they can make the content clean (prepare for saving)
 * @param obj jQuery object representing an editable
 * @return void
 * @hide
 */
GENTICS.Aloha.PluginRegistry.prototype.makeClean = function(obj) {
	// iterate through all registered plugins
	for ( var i = 0; i < this.plugins.length; i++) {
		var plugin = this.plugins[i];
		if (GENTICS.Aloha.Log.isDebugEnabled()) {
			GENTICS.Aloha.Log.debug(this, "Passing contents of HTML Element with id { " + obj.attr("id") + " } for cleaning to plugin { " + plugin.prefix + " }");
		}
		plugin.makeClean(obj);
	}
};

/**
 * Create the PluginRegistry object
 * @hide
 */
GENTICS.Aloha.PluginRegistry = new GENTICS.Aloha.PluginRegistry();

/**
 * Expose a nice name for the PluginRegistry
 * @hide
 */
GENTICS.Aloha.PluginRegistry.toString = function() {
	return "com.gentics.aloha.PluginRegistry";
};

/**
 * Abstract Plugin Object
 * @namespace GENTICS.Aloha
 * @class Plugin
 * @constructor
 * @param {String} pluginPrefix unique plugin prefix
 * @param {String} basePath (optional) basepath of the plugin (relative to 'plugins' folder). If not given, the basePath pluginPrefix is taken
 */
GENTICS.Aloha.Plugin = function(pluginPrefix, basePath) {
	/**
	 * Settings of the plugin
	 */
	this.prefix = pluginPrefix;
	this.basePath = basePath ? basePath : pluginPrefix;
	GENTICS.Aloha.PluginRegistry.register(this);
};

/**
 * contains the plugin's settings object
 * @cfg {Object} settings the plugins settings stored in an object
 */
GENTICS.Aloha.Plugin.prototype.settings = null;

/**
 * Init method of the plugin. Called from Aloha Core to initialize this plugin
 * @return void
 * @hide
 */
GENTICS.Aloha.Plugin.prototype.init = function() {};

/**
 * Get the configuration settings for an editable obj.
 * 
 * The default configuration parameters are:
 * <pre>
 * "com.gentics.aloha.plugins.List": { 
 *		config : [ 'b', 'h1' ],
 * 		editables : {
 *			'#title'	: [ ], 
 *			'div'		: [ 'b', 'i' ], 
 *			'.article'	: [ 'h1' ]
 *	  	}
 *	}
 * </pre>
 *  
 * The hash keys of the editables are css selectors. For a
 *  
 * <pre>
 *  <div class="article">content</div>
 * </pre>
 *  
 *  the selectors 'div' and '.article' match and the returned configuration is
 *  
 * <pre>
 *  [ 'b', 'i', 'h1'] 
 * </pre>
 * 
 * The '#title' object would return an empty configuration.
 * 
 * <pre>
 *  [ ] 
 * </pre>
 *  
 *  All other objects would get the 'config' configuration. If config is not set
 * the plugin default configuration is returned.
 * 
 * <pre>
 *  [ 'b', 'h1'] 
 * </pre>
 * 
 * @param {jQuery} obj jQuery object of an Editable Object
 * @return {Array} config A Array with configuration entries 
 */
GENTICS.Aloha.Plugin.prototype.getEditableConfig = function (obj) {
	
	var configObj = null;
	var configSpecified = false;
	
	if ( this.settings.editables ) {
		var that = this;
		// check if the editable's selector matches and if so add its configuration to object configuration
		jQuery.each( this.settings.editables, function (selector, selectorConfig) {
			if ( obj.is(selector) ) {
				configSpecified = true;
				if (selectorConfig.constructor == (new Array).constructor) {
					configObj = [];
					configObj = jQuery.merge(configObj, selectorConfig);
				} else {
					configObj = {};
					configObj = jQuery.extend(true, configObj, selectorConfig);
				}
			}
		});	
	}
	
	// fall back to default configuration
	if ( !configSpecified ) {
		if ( typeof this.settings.config == 'undefined' || !this.settings.config ) {
			configObj = this.config;
		} else {
			configObj = this.settings.config;
		}
	}
	
<<<<<<< HEAD
	return configObj;
}
=======
	return config;
};
>>>>>>> 2ebcaea2

/**
 * Make the given jQuery object (representing an editable) clean for saving
 * @param obj jQuery object to make clean
 * @return void
 * @hide
 */
GENTICS.Aloha.Plugin.prototype.makeClean = function (obj) {};

/**
 * Make a system-wide unique id out of a plugin-wide unique id by prefixing it with the plugin prefix
 * @param id plugin-wide unique id
 * @return system-wide unique id
 * @hide
 */
GENTICS.Aloha.Plugin.prototype.getUID = function(id) {
	return this.prefix + "." + id;
};

/**
 * Localize the given key for the plugin.
 * @param key key to be localized
 * @param replacements array of replacement strings
 * @return localized string
 * @hide
 */
GENTICS.Aloha.Plugin.prototype.i18n = function(key, replacements) {
	return GENTICS.Aloha.i18n(this, key, replacements);
};

/**
 * Return string representation of the plugin, which is the prefix
 * @return prefix
 * @hide
 */
GENTICS.Aloha.Plugin.prototype.toString = function() {
	return this.prefix;
};

/**
 * Log a plugin message to the logger
 * @param level log level
 * @param message log message
 * @return void
 * @hide
 */
GENTICS.Aloha.Plugin.prototype.log = function (level, message) {
	GENTICS.Aloha.Log.log(level, this, message);
};<|MERGE_RESOLUTION|>--- conflicted
+++ resolved
@@ -203,14 +203,8 @@
 			configObj = this.settings.config;
 		}
 	}
-	
-<<<<<<< HEAD
 	return configObj;
-}
-=======
-	return config;
-};
->>>>>>> 2ebcaea2
+};
 
 /**
  * Make the given jQuery object (representing an editable) clean for saving

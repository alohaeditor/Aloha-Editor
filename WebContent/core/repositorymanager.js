--- conflicted
+++ resolved
@@ -1,694 +1,344 @@
-<<<<<<< HEAD
-/*!
-* Aloha Editor
-* Author & Copyright (c) 2010 Gentics Software GmbH
-* aloha-sales@gentics.com
-* Licensed unter the terms of http://www.aloha-editor.com/license.html
-*/
-/**
- * Repository Manager
- * @namespace GENTICS.Aloha
- * @class RepositoryManager
- * @singleton
- */
-GENTICS.Aloha.RepositoryManager = function() {
-	this.repositories = new Array();
-};
-
-
-GENTICS.Aloha.RepositoryManager.prototype.openCallbacks = [];
-
-/**
- * Initialize all registered repositories
- * @return void
- * @hide
- */
-GENTICS.Aloha.RepositoryManager.prototype.init = function() {
-	
-	// get the repository settings
-	if (GENTICS.Aloha.settings.repositories == undefined) {
-		GENTICS.Aloha.settings.repositories = {};
-	}
-
-	// iterate through all registered repositories
-	for ( var i = 0; i < this.repositories.length; i++) {
-		var repository = this.repositories[i];
-		
-		if (repository.settings == undefined) {
-			repository.settings = {};
-		}
-		
-		// merge the specific settings with the repository default settings
-		if ( GENTICS.Aloha.settings.repositories[repository.repositoryId] ) {
-			jQuery.extend(repository.settings, GENTICS.Aloha.settings.repositories[repository.repositoryId]);
-		}
-		
-		repository.init();
-	}
-};
-
-/**
- * Register a Repository
- * @param {GENTICS.Aloha.Repository} repository Repository to register
- */
-
-GENTICS.Aloha.RepositoryManager.prototype.register = function(repository) {
-	
-	if (repository instanceof GENTICS.Aloha.Repository) {
-		if ( !this.getRepository(repository.repositoryId) ) {
-			this.repositories.push(repository); 
-		} else {
-			GENTICS.Aloha.Log.warn(this, "A repository with name { " + repository.repositoryId+ " } already registerd. Ignoring this.");
-		}
-	} else {
-		GENTICS.Aloha.Log.error(this, "Trying to register a repository which is not an instance of GENTICS.Aloha.Repository.");
-	}
-	
-};
-
-/**
- * Returns a repository object identified by repositoryId.
- * @param {String} repositoryId the name of the repository
- * @return {GENTICS.Aloha.Repository} a repository or null if name not found
- */
-GENTICS.Aloha.RepositoryManager.prototype.getRepository = function(repositoryId) {
-	
-	for ( var i = 0; i < this.repositories.length; i++) {
-		if ( this.repositories[i].repositoryId == repositoryId ) {
-			return this.repositories[i];
-		}
-	}
-	return null;
-};
-
-/** 
- * Searches a all repositories for repositoryObjects matching query and repositoryObjectType
- * @param {String} query the query string passed to the repository
- * @param {Array} objectTypeFilter an array of strings with searched objectTypeFilter
- * @param {function} callback defines an callback function( repositoryResult ) which will be called after a time out of 5sec or when all repositories returned their result
- * @return {Array} Array of Items
- */
-GENTICS.Aloha.RepositoryManager.prototype.query = function( params, callback ) {
-	
-	var that = this;
-	var allitems = [];
-	var repositories = [];
-
-	// reset callback queue
-	this.openCallbacks = [];
-	
-	// start timer in case a repository does not deliver in time
-	var timer = setTimeout( function() {
-		// reset callback stack
-		that.openCallbacks = [];
-		that.queryCallback(callback, allitems, timer);
-	}, 5000);
-
-	// only query the repositoryId for Children Elements
-	if ( params.repositoryId ) {
-		repositories.push(this.getRepository(params.repositoryId));
-	} else {
-		repositories = this.repositories;
-	}
-
-	// iterate through all registered repositories
-	for ( var i = 0; i < repositories.length; i++) {
-		
-		this.openCallbacks.push(repositories[i].repositoryId);
-		
-        try {
-        	
-			var notImplemented = repositories[i].query( params, function (items) {
-			    
-				// remove the repository from the callback stack
-				var id = that.openCallbacks.indexOf( this.repositoryId );
-				if (id != -1) {
-					that.openCallbacks.splice(id, 1); 
-				}
-				
-				// mark with repositoryId if not done by repository plugin
-				if ( !items.length == 0 && !items[0].repositoryId ) {
-					for ( var j = 0; j < items.length; j++) {
-						items[j].repositoryId = this.repositoryId;
-					}
-				}
-				
-				// merge new items with the rest
-				jQuery.merge( allitems, items ); 
-	
-				that.queryCallback(callback, allitems, timer);
-			});
-			
-        } catch (e) {
-//          this.fireEvent('exception', this, 'response', action, arg, null, e);
-//          return false;
-        	notImplemented = true;
-        }
-		
-		// remove this repository from the callback stack
-		if ( notImplemented ) {
-			var id = that.openCallbacks.indexOf( repositories[i].repositoryId );
-			if (id != -1) {
-				this.openCallbacks.splice(id, 1);
-				if ( i == repositories.length - 1 ) {
-					this.queryCallback(callback, allitems, timer);
-				}
-			}
-		}
-	}
-};
-
-/**
- * checks if all repositories returned  and calls the callback
- * @return void
- * @hide
- */
-GENTICS.Aloha.RepositoryManager.prototype.queryCallback = function (cb, items, timer) {
-
-	// if we all callbacks came back we are done!
-	if (this.openCallbacks.length == 0) {
-		
-		// unset the timer...
-		clearTimeout(timer);
-		
-		// sort items by weight
-		items.sort(function (a,b) {return b.weight - a.weight;});
-	    
-		// prepare result data for the JSON Reader
-		var result =  {
-			    results: items.length,
-			    items: items
-		 	 };
-		
-		// Give data back.
-		cb.call( this, result);
-	}
-};
-
-/**
- * Returns children items.
- */
-GENTICS.Aloha.RepositoryManager.prototype.getChildren = function ( params, callback ) {
-
-	var that = this;
-	var allitems = [];
-	var repositories = [];
-
-	// reset callback queue
-	this.openChildrenCallbacks = [];
-
-	// return repositories
-	if ( params.inFolderId == 'aloha' && this.repositories.length > 0 ) {
-		var repos = [];
-		for ( var i = 0; i < this.repositories.length; i++) {
-			repos.push({
-				id: this.repositories[i].repositoryId,
-				displayName: this.repositories[i].repositoryName,
-				repositoryId: this.repositories[i].repositoryId,
-				objectType: 'repository',
-				hasMoreItems: true
-			})
-		}
-		that.getChildrenCallback(callback, repos, null);
-		return;
-	}
-	
-	// start timer in case a repository does not deliver in time
-	var timer = setTimeout( function() {
-		// reset callback stack
-		that.openChildrenCallbacks = [];
-		that.getChildrenCallback(callback, allitems, timer);
-	}, 5000);
-
-	// only query the repositoryId for Children Elements
-	if ( params.repositoryId ) {
-		repositories.push(this.getRepository(params.repositoryId));
-	} else {
-		repositories = this.repositories;
-	}
-
-	// iterate through all registered repositories
-	for ( var i = 0; i < repositories.length; i++) {
-		
-		this.openChildrenCallbacks.push(repositories[i].repositoryId);
-		
-        try {
-		
-			var notImplemented = repositories[i].getChildren( params, function (items) {
-			    
-				// remove the repository from the callback stack
-				var id = that.openChildrenCallbacks.indexOf( this.repositoryId );
-				if (id != -1) {
-					that.openChildrenCallbacks.splice(id, 1); 
-				}
-		
-				// merge new items with the rest
-				jQuery.merge( allitems, items ); 
-	
-				that.getChildrenCallback(callback, allitems, timer);
-			});
-
-        } catch (e) {
-//          this.fireEvent('exception', this, 'response', action, arg, null, e);
-//          return false;
-        	notImplemented = true;
-        }
-		
-		// remove this repository from the callback stack
-		if ( notImplemented ) {
-			var id = that.openChildrenCallbacks.indexOf( repositories[i].repositoryId );
-			if (id != -1) {
-				this.openChildrenCallbacks.splice(id, 1);
-				if ( i == repositories.length - 1 ) {
-					this.getChildrenCallback(callback, allitems, timer);
-				}
-			}
-		}
-
-	}
-};
-
-/**
-* checks if all repositories returned  and calls the callback
-* @return void
-* @hide
-*/
-GENTICS.Aloha.RepositoryManager.prototype.getChildrenCallback = function (cb, items, timer) {
-
-	// if we all callbacks came back we are done!
-	if (this.openChildrenCallbacks.length == 0) {
-		
-		// unset the timer...
-		if (timer) clearTimeout(timer);
-    
-		// Give data back.
-		cb.call( this, items);
-	}
-};
-
-/**
- * Pass an object, which represents an marked repository to corresponding repository, 
- * so that it can make the content clean (prepare for saving)
- * @param obj jQuery object representing an editable
- * @return void
- */
-GENTICS.Aloha.RepositoryManager.prototype.makeClean = function(obj) {
-	// iterate through all registered repositories
-	var that = this;
-	var repository = {};
-	
-	// find all repository tags
-	obj.find('[data-GENTICS-aloha-repository=' + this.prefix + ']').each(function() {
-		for ( var i = 0; i < that.repositories.length; i++) {
-			repository.makeClean(obj);
-		}	
-		GENTICS.Aloha.Log.debug(that, "Passing contents of HTML Element with id { " + this.attr("id") + " } for cleaning to repository { " + repository.repositoryId + " }");
-		repository.makeClean(this);
-	});	
-};
-
-/**
- * Markes an object as repository of this type and with this item.id.
- * Objects can be any DOM objects as A, SPAN, ABBR, etc. or
- * special objects such as GENTICS_aloha_block elements.
- * This method marks the target obj with two private attributes:
- * (see http://dev.w3.org/html5/spec/elements.html#embedding-custom-non-visible-data)
- * * data-GENTICS-aloha-repository: stores the repositoryId
- * * data-GENTICS-aloha-object-id: stores the object.id
- * @param obj jQuery object to make clean
- * @param object Aloha.Repository.Object the item which is aplied to obj
- * @return void
- */
-GENTICS.Aloha.RepositoryManager.prototype.markObject = function (obj, item) {
-	var repository = this.getRepository(item.repositoryId)
-	if ( repository ) {
-		jQuery(obj).attr('data-GENTICS-aloha-repository', item.repositoryId);
-		jQuery(obj).attr('data-GENTICS-aloha-object-id', item.id);
-		repository.markObject(obj, item);
-	} else {
-		GENTICS.Aloha.Log.error(this, "Trying to apply a repository { " + item.name + " } to an object, but item has no repositoryId.");
-	}
-};
-
-/**
- * Create the RepositoryManager object
- * @hide
- */
-GENTICS.Aloha.RepositoryManager = new GENTICS.Aloha.RepositoryManager();
-
-/**
- * Expose a nice name for the RepositoryManager
- * @hide
- */
-GENTICS.Aloha.RepositoryManager.toString = function() {
-	return "com.gentics.aloha.RepositoryManager";
-=======
-/*!
-* Aloha Editor
-* Author & Copyright (c) 2010 Gentics Software GmbH
-* aloha-sales@gentics.com
-* Licensed unter the terms of http://www.aloha-editor.com/license.html
-*/
-/**
- * Repository Manager
- * @namespace GENTICS.Aloha
- * @class RepositoryManager
- * @singleton
- */
-GENTICS.Aloha.RepositoryManager = function() {
-	this.repositories = new Array();
-};
-
-
-GENTICS.Aloha.RepositoryManager.prototype.openCallbacks = [];
-
-/**
- * Initialize all registered repositories
- * @return void
- * @hide
- */
-GENTICS.Aloha.RepositoryManager.prototype.init = function() {
-	
-	// get the repository settings
-	if (GENTICS.Aloha.settings.repositories == undefined) {
-		GENTICS.Aloha.settings.repositories = {};
-	}
-
-	// iterate through all registered repositories
-	for ( var i = 0; i < this.repositories.length; i++) {
-		var repository = this.repositories[i];
-		
-		if (repository.settings == undefined) {
-			repository.settings = {};
-		}
-		
-		// merge the specific settings with the repository default settings
-		if ( GENTICS.Aloha.settings.repositories[repository.repositoryId] ) {
-			jQuery.extend(repository.settings, GENTICS.Aloha.settings.repositories[repository.repositoryId]);
-		}
-		
-		repository.init();
-	}
-};
-
-/**
- * Register a Repository
- * @param {GENTICS.Aloha.Repository} repository Repository to register
- */
-
-GENTICS.Aloha.RepositoryManager.prototype.register = function(repository) {
-	
-	if (repository instanceof GENTICS.Aloha.Repository) {
-		if ( !this.getRepository(repository.repositoryId) ) {
-			this.repositories.push(repository); 
-		} else {
-			GENTICS.Aloha.Log.warn(this, "A repository with name { " + repository.repositoryId+ " } already registerd. Ignoring this.");
-		}
-	} else {
-		GENTICS.Aloha.Log.error(this, "Trying to register a repository which is not an instance of GENTICS.Aloha.Repository.");
-	}
-	
-};
-
-/**
- * Returns a repository object identified by repositoryId.
- * @param {String} repositoryId the name of the repository
- * @return {GENTICS.Aloha.Repository} a repository or null if name not found
- */
-GENTICS.Aloha.RepositoryManager.prototype.getRepository = function(repositoryId) {
-	
-	for ( var i = 0; i < this.repositories.length; i++) {
-		if ( this.repositories[i].repositoryId == repositoryId ) {
-			return this.repositories[i];
-		}
-	}
-	return null;
-};
-
-/** 
- * Searches a all repositories for repositoryObjects matching query and repositoryObjectType
- * @param {String} query the query string passed to the repository
- * @param {Array} objectTypeFilter an array of strings with searched objectTypeFilter
- * @param {function} callback defines an callback function( repositoryResult ) which will be called after a time out of 5sec or when all repositories returned their result
- * @return {Array} Array of Items
- */
-GENTICS.Aloha.RepositoryManager.prototype.query = function(queryString, objectTypeFilter, filter, inFolderId, orderBy, maxItems, skipCount, renditionFilter, repositoryId, callback) {
-	
-	var that = this;
-	var allitems = [];
-	var repositories = [];
-
-	// reset callback queue
-	this.openCallbacks = [];
-	
-	// start timer in case a repository does not deliver in time
-	var timer = setTimeout( function() {
-		// reset callback stack
-		that.openCallbacks = [];
-		that.queryCallback(callback, allitems, timer);
-	}, 5000);
-
-	// only query the repositoryId for Navigation Elements
-	if ( repositoryId ) {
-		repositories.push(this.getRepository(repositoryId));
-	} else {
-		repositories = this.repositories;
-	}
-
-	// iterate through all registered repositories
-	for ( var i = 0; i < repositories.length; i++) {
-		
-		this.openCallbacks.push(repositories[i].repositoryId);
-		
-        try {
-        	
-			var notImplemented = repositories[i].query( queryString, objectTypeFilter, filter, inFolderId, orderBy, maxItems, skipCount, renditionFilter, function (items) {
-			    
-				// remove the repository from the callback stack
-				var id = that.openCallbacks.indexOf( this.repositoryId );
-				if (id != -1) {
-					that.openCallbacks.splice(id, 1); 
-				}
-				
-				// mark with repositoryId if not done by repository plugin
-				if ( !items.length == 0 && !items[0].repositoryId ) {
-					for ( var j = 0; j < items.length; j++) {
-						items[j].repositoryId = this.repositoryId;
-					}
-				}
-				
-				// merge new items with the rest
-				jQuery.merge( allitems, items ); 
-	
-				that.queryCallback(callback, allitems, timer);
-			});
-			
-        } catch (e) {
-//          this.fireEvent('exception', this, 'response', action, arg, null, e);
-//          return false;
-        	notImplemented = true;
-        }
-		
-		// remove this repository from the callback stack
-		if ( notImplemented ) {
-			var id = that.openCallbacks.indexOf( repositories[i].repositoryId );
-			if (id != -1) {
-				this.openCallbacks.splice(id, 1);
-				if ( i == repositories.length - 1 ) {
-					this.queryCallback(callback, allitems, timer);
-				}
-			}
-		}
-	}
-};
-
-/**
- * checks if all repositories returned  and calls the callback
- * @return void
- * @hide
- */
-GENTICS.Aloha.RepositoryManager.prototype.queryCallback = function (cb, items, timer) {
-
-	// if we all callbacks came back we are done!
-	if (this.openCallbacks.length == 0) {
-		
-		// unset the timer...
-		clearTimeout(timer);
-		
-		// sort items by weight
-		items.sort(function (a,b) {return b.weight - a.weight;});
-	    
-		// prepare result data for the JSON Reader
-		var result =  {
-			    results: items.length,
-			    items: items
-		 	 };
-		
-		// Give data back.
-		cb.call( this, result);
-	}
-};
-
-/**
- * Returns  navigation items.
- * @param {Item} mother the resouceItem  in from which the naviagtion should be returned.
- * @param {Array} objectTypeFilter an array of strings with desired objectTypeFilter. 
- * @param {function} callback needs to be called callback.call( this, Items ) with the result items
- * @return {Array} Items the found objects.
- */
-GENTICS.Aloha.RepositoryManager.prototype.getChildren = function ( objectTypeFilter, filter, inFolderId, inTreeId, orderBy, maxItems, skipCount, renditionFilter, repositoryId, callback ) {
-
-	var that = this;
-	var allitems = [];
-	var repositories = [];
-
-	// reset callback queue
-	this.openNavigationCallbacks = [];
-
-	// return repositories
-	if ( inFolderId == 'aloha' && this.repositories.length > 0 ) {
-		var repos = [];
-		for ( var i = 0; i < this.repositories.length; i++) {
-			repos.push({
-				id: this.repositories[i].repositoryId,
-				displayName: this.repositories[i].repositoryName,
-				repositoryId: this.repositories[i].repositoryId,
-				objectType: 'repository',
-				hasMoreItems: true
-			})
-		}
-		that.getNavigationCallback(callback, repos, null);
-		return;
-	}
-	
-	// start timer in case a repository does not deliver in time
-	var timer = setTimeout( function() {
-		// reset callback stack
-		that.openNavigationCallbacks = [];
-		that.getNavigationCallback(callback, allitems, timer);
-	}, 5000);
-
-	// only query the repositoryId for Navigation Elements
-	if ( repositoryId ) {
-		repositories.push(this.getRepository(repositoryId));
-	} else {
-		repositories = this.repositories;
-	}
-
-	// iterate through all registered repositories
-	for ( var i = 0; i < repositories.length; i++) {
-		
-		this.openNavigationCallbacks.push(repositories[i].repositoryId);
-		
-        try {
-		
-			var notImplemented = repositories[i].getChildren( objectTypeFilter, filter, inFolderId, inTreeId, orderBy, maxItems, skipCount, renditionFilter, function (items) {
-			    
-				// remove the repository from the callback stack
-				var id = that.openNavigationCallbacks.indexOf( this.repositoryId );
-				if (id != -1) {
-					that.openNavigationCallbacks.splice(id, 1); 
-				}
-		
-				// merge new items with the rest
-				jQuery.merge( allitems, items ); 
-	
-				that.getNavigationCallback(callback, allitems, timer);
-			});
-
-        } catch (e) {
-//          this.fireEvent('exception', this, 'response', action, arg, null, e);
-//          return false;
-        	notImplemented = true;
-        }
-		
-		// remove this repository from the callback stack
-		if ( notImplemented ) {
-			var id = that.openNavigationCallbacks.indexOf( repositories[i].repositoryId );
-			if (id != -1) {
-				this.openNavigationCallbacks.splice(id, 1);
-				if ( i == repositories.length - 1 ) {
-					this.getNavigationCallback(callback, allitems, timer);
-				}
-			}
-		}
-
-	}
-};
-
-/**
-* checks if all repositories returned  and calls the callback
-* @return void
-* @hide
-*/
-GENTICS.Aloha.RepositoryManager.prototype.getNavigationCallback = function (cb, items, timer) {
-
-	// if we all callbacks came back we are done!
-	if (this.openNavigationCallbacks.length == 0) {
-		
-		// unset the timer...
-		if (timer) clearTimeout(timer);
-    
-		// Give data back.
-		cb.call( this, items);
-	}
-};
-
-/**
- * Pass an object, which represents an marked repository to corresponding repository, 
- * so that it can make the content clean (prepare for saving)
- * @param obj jQuery object representing an editable
- * @return void
- */
-GENTICS.Aloha.RepositoryManager.prototype.makeClean = function(obj) {
-	// iterate through all registered repositories
-	var that = this;
-	var repository = {};
-	
-	// find all repository tags
-	obj.find('[data-GENTICS-aloha-repository=' + this.prefix + ']').each(function() {
-		for ( var i = 0; i < that.repositories.length; i++) {
-			repository.makeClean(obj);
-		}	
-		GENTICS.Aloha.Log.debug(that, "Passing contents of HTML Element with id { " + this.attr("id") + " } for cleaning to repository { " + repository.repositoryId + " }");
-		repository.makeClean(this);
-	});	
-};
-
-/**
- * Markes an object as repository of this type and with this item.id.
- * Objects can be any DOM objects as A, SPAN, ABBR, etc. or
- * special objects such as GENTICS_aloha_block elements.
- * This method marks the target obj with two private attributes:
- * (see http://dev.w3.org/html5/spec/elements.html#embedding-custom-non-visible-data)
- * * data-GENTICS-aloha-repository: stores the repositoryId
- * * data-GENTICS-aloha-object-id: stores the object.id
- * @param obj jQuery object to make clean
- * @param object Aloha.Repository.Object the item which is aplied to obj
- * @return void
- */
-GENTICS.Aloha.RepositoryManager.prototype.markObject = function (obj, item) {
-	var repository = this.getRepository(item.repositoryId)
-	if ( repository ) {
-		jQuery(obj).attr('data-GENTICS-aloha-repository', item.repositoryId);
-		jQuery(obj).attr('data-GENTICS-aloha-object-id', item.id);
-		repository.markObject(obj, item);
-	} else {
-		GENTICS.Aloha.Log.error(this, "Trying to apply a repository { " + item.name + " } to an object, but item has no repositoryId.");
-	}
-};
-
-/**
- * Create the RepositoryManager object
- * @hide
- */
-GENTICS.Aloha.RepositoryManager = new GENTICS.Aloha.RepositoryManager();
-
-/**
- * Expose a nice name for the RepositoryManager
- * @hide
- */
-GENTICS.Aloha.RepositoryManager.toString = function() {
-	return "com.gentics.aloha.RepositoryManager";
->>>>>>> d0b2d0f5
+/*!
+* Aloha Editor
+* Author & Copyright (c) 2010 Gentics Software GmbH
+* aloha-sales@gentics.com
+* Licensed unter the terms of http://www.aloha-editor.com/license.html
+*/
+/**
+ * Repository Manager
+ * @namespace GENTICS.Aloha
+ * @class RepositoryManager
+ * @singleton
+ */
+GENTICS.Aloha.RepositoryManager = function() {
+	this.repositories = new Array();
+};
+
+
+GENTICS.Aloha.RepositoryManager.prototype.openCallbacks = [];
+
+/**
+ * Initialize all registered repositories
+ * @return void
+ * @hide
+ */
+GENTICS.Aloha.RepositoryManager.prototype.init = function() {
+	
+	// get the repository settings
+	if (GENTICS.Aloha.settings.repositories == undefined) {
+		GENTICS.Aloha.settings.repositories = {};
+	}
+
+	// iterate through all registered repositories
+	for ( var i = 0; i < this.repositories.length; i++) {
+		var repository = this.repositories[i];
+		
+		if (repository.settings == undefined) {
+			repository.settings = {};
+		}
+		
+		// merge the specific settings with the repository default settings
+		if ( GENTICS.Aloha.settings.repositories[repository.repositoryId] ) {
+			jQuery.extend(repository.settings, GENTICS.Aloha.settings.repositories[repository.repositoryId]);
+		}
+		
+		repository.init();
+	}
+};
+
+/**
+ * Register a Repository
+ * @param {GENTICS.Aloha.Repository} repository Repository to register
+ */
+
+GENTICS.Aloha.RepositoryManager.prototype.register = function(repository) {
+	
+	if (repository instanceof GENTICS.Aloha.Repository) {
+		if ( !this.getRepository(repository.repositoryId) ) {
+			this.repositories.push(repository); 
+		} else {
+			GENTICS.Aloha.Log.warn(this, "A repository with name { " + repository.repositoryId+ " } already registerd. Ignoring this.");
+		}
+	} else {
+		GENTICS.Aloha.Log.error(this, "Trying to register a repository which is not an instance of GENTICS.Aloha.Repository.");
+	}
+	
+};
+
+/**
+ * Returns a repository object identified by repositoryId.
+ * @param {String} repositoryId the name of the repository
+ * @return {GENTICS.Aloha.Repository} a repository or null if name not found
+ */
+GENTICS.Aloha.RepositoryManager.prototype.getRepository = function(repositoryId) {
+	
+	for ( var i = 0; i < this.repositories.length; i++) {
+		if ( this.repositories[i].repositoryId == repositoryId ) {
+			return this.repositories[i];
+		}
+	}
+	return null;
+};
+
+/** 
+ * Searches a all repositories for repositoryObjects matching query and repositoryObjectType
+ * @param {String} query the query string passed to the repository
+ * @param {Array} objectTypeFilter an array of strings with searched objectTypeFilter
+ * @param {function} callback defines an callback function( repositoryResult ) which will be called after a time out of 5sec or when all repositories returned their result
+ * @return {Array} Array of Items
+ */
+GENTICS.Aloha.RepositoryManager.prototype.query = function( params, callback ) {
+	
+	var that = this;
+	var allitems = [];
+	var repositories = [];
+
+	// reset callback queue
+	this.openCallbacks = [];
+	
+	// start timer in case a repository does not deliver in time
+	var timer = setTimeout( function() {
+		// reset callback stack
+		that.openCallbacks = [];
+		that.queryCallback(callback, allitems, timer);
+	}, 5000);
+
+	// only query the repositoryId for Children Elements
+	if ( params.repositoryId ) {
+		repositories.push(this.getRepository(params.repositoryId));
+	} else {
+		repositories = this.repositories;
+	}
+
+	// iterate through all registered repositories
+	for ( var i = 0; i < repositories.length; i++) {
+		
+		this.openCallbacks.push(repositories[i].repositoryId);
+		
+        try {
+        	
+			var notImplemented = repositories[i].query( params, function (items) {
+			    
+				// remove the repository from the callback stack
+				var id = that.openCallbacks.indexOf( this.repositoryId );
+				if (id != -1) {
+					that.openCallbacks.splice(id, 1); 
+				}
+				
+				// mark with repositoryId if not done by repository plugin
+				if ( !items.length == 0 && !items[0].repositoryId ) {
+					for ( var j = 0; j < items.length; j++) {
+						items[j].repositoryId = this.repositoryId;
+					}
+				}
+				
+				// merge new items with the rest
+				jQuery.merge( allitems, items ); 
+	
+				that.queryCallback(callback, allitems, timer);
+			});
+			
+        } catch (e) {
+//          this.fireEvent('exception', this, 'response', action, arg, null, e);
+//          return false;
+        	notImplemented = true;
+        }
+		
+		// remove this repository from the callback stack
+		if ( notImplemented ) {
+			var id = that.openCallbacks.indexOf( repositories[i].repositoryId );
+			if (id != -1) {
+				this.openCallbacks.splice(id, 1);
+				if ( i == repositories.length - 1 ) {
+					this.queryCallback(callback, allitems, timer);
+				}
+			}
+		}
+	}
+};
+
+/**
+ * checks if all repositories returned  and calls the callback
+ * @return void
+ * @hide
+ */
+GENTICS.Aloha.RepositoryManager.prototype.queryCallback = function (cb, items, timer) {
+
+	// if we all callbacks came back we are done!
+	if (this.openCallbacks.length == 0) {
+		
+		// unset the timer...
+		clearTimeout(timer);
+		
+		// sort items by weight
+		items.sort(function (a,b) {return b.weight - a.weight;});
+	    
+		// prepare result data for the JSON Reader
+		var result =  {
+			    results: items.length,
+			    items: items
+		 	 };
+		
+		// Give data back.
+		cb.call( this, result);
+	}
+};
+
+/**
+ * Returns children items.
+ */
+GENTICS.Aloha.RepositoryManager.prototype.getChildren = function ( params, callback ) {
+
+	var that = this;
+	var allitems = [];
+	var repositories = [];
+
+	// reset callback queue
+	this.openChildrenCallbacks = [];
+
+	// return repositories
+	if ( params.inFolderId == 'aloha' && this.repositories.length > 0 ) {
+		var repos = [];
+		for ( var i = 0; i < this.repositories.length; i++) {
+			repos.push({
+				id: this.repositories[i].repositoryId,
+				displayName: this.repositories[i].repositoryName,
+				repositoryId: this.repositories[i].repositoryId,
+				objectType: 'repository',
+				hasMoreItems: true
+			})
+		}
+		that.getChildrenCallback(callback, repos, null);
+		return;
+	}
+	
+	// start timer in case a repository does not deliver in time
+	var timer = setTimeout( function() {
+		// reset callback stack
+		that.openChildrenCallbacks = [];
+		that.getChildrenCallback(callback, allitems, timer);
+	}, 5000);
+
+	// only query the repositoryId for Children Elements
+	if ( params.repositoryId ) {
+		repositories.push(this.getRepository(params.repositoryId));
+	} else {
+		repositories = this.repositories;
+	}
+
+	// iterate through all registered repositories
+	for ( var i = 0; i < repositories.length; i++) {
+		
+		this.openChildrenCallbacks.push(repositories[i].repositoryId);
+		
+        try {
+		
+			var notImplemented = repositories[i].getChildren( params, function (items) {
+			    
+				// remove the repository from the callback stack
+				var id = that.openChildrenCallbacks.indexOf( this.repositoryId );
+				if (id != -1) {
+					that.openChildrenCallbacks.splice(id, 1); 
+				}
+		
+				// merge new items with the rest
+				jQuery.merge( allitems, items ); 
+	
+				that.getChildrenCallback(callback, allitems, timer);
+			});
+
+        } catch (e) {
+//          this.fireEvent('exception', this, 'response', action, arg, null, e);
+//          return false;
+        	notImplemented = true;
+        }
+		
+		// remove this repository from the callback stack
+		if ( notImplemented ) {
+			var id = that.openChildrenCallbacks.indexOf( repositories[i].repositoryId );
+			if (id != -1) {
+				this.openChildrenCallbacks.splice(id, 1);
+				if ( i == repositories.length - 1 ) {
+					this.getChildrenCallback(callback, allitems, timer);
+				}
+			}
+		}
+
+	}
+};
+
+/**
+* checks if all repositories returned  and calls the callback
+* @return void
+* @hide
+*/
+GENTICS.Aloha.RepositoryManager.prototype.getChildrenCallback = function (cb, items, timer) {
+
+	// if we all callbacks came back we are done!
+	if (this.openChildrenCallbacks.length == 0) {
+		
+		// unset the timer...
+		if (timer) clearTimeout(timer);
+    
+		// Give data back.
+		cb.call( this, items);
+	}
+};
+
+/**
+ * Pass an object, which represents an marked repository to corresponding repository, 
+ * so that it can make the content clean (prepare for saving)
+ * @param obj jQuery object representing an editable
+ * @return void
+ */
+GENTICS.Aloha.RepositoryManager.prototype.makeClean = function(obj) {
+	// iterate through all registered repositories
+	var that = this;
+	var repository = {};
+	
+	// find all repository tags
+	obj.find('[data-GENTICS-aloha-repository=' + this.prefix + ']').each(function() {
+		for ( var i = 0; i < that.repositories.length; i++) {
+			repository.makeClean(obj);
+		}	
+		GENTICS.Aloha.Log.debug(that, "Passing contents of HTML Element with id { " + this.attr("id") + " } for cleaning to repository { " + repository.repositoryId + " }");
+		repository.makeClean(this);
+	});	
+};
+
+/**
+ * Markes an object as repository of this type and with this item.id.
+ * Objects can be any DOM objects as A, SPAN, ABBR, etc. or
+ * special objects such as GENTICS_aloha_block elements.
+ * This method marks the target obj with two private attributes:
+ * (see http://dev.w3.org/html5/spec/elements.html#embedding-custom-non-visible-data)
+ * * data-GENTICS-aloha-repository: stores the repositoryId
+ * * data-GENTICS-aloha-object-id: stores the object.id
+ * @param obj jQuery object to make clean
+ * @param object Aloha.Repository.Object the item which is aplied to obj
+ * @return void
+ */
+GENTICS.Aloha.RepositoryManager.prototype.markObject = function (obj, item) {
+	var repository = this.getRepository(item.repositoryId)
+	if ( repository ) {
+		jQuery(obj).attr('data-GENTICS-aloha-repository', item.repositoryId);
+		jQuery(obj).attr('data-GENTICS-aloha-object-id', item.id);
+		repository.markObject(obj, item);
+	} else {
+		GENTICS.Aloha.Log.error(this, "Trying to apply a repository { " + item.name + " } to an object, but item has no repositoryId.");
+	}
+};
+
+/**
+ * Create the RepositoryManager object
+ * @hide
+ */
+GENTICS.Aloha.RepositoryManager = new GENTICS.Aloha.RepositoryManager();
+
+/**
+ * Expose a nice name for the RepositoryManager
+ * @hide
+ */
+GENTICS.Aloha.RepositoryManager.toString = function() {
+	return "com.gentics.aloha.RepositoryManager";
 };
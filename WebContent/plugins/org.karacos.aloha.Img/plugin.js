--- conflicted
+++ resolved
@@ -31,15 +31,9 @@
 	
    }; // END INIT
 
-<<<<<<< HEAD
-KaraCos.Img.resourceObjectTypes = [];
-//KaraCos.Img.PropsWindow = 
-=======
 KaraCos.Img.objectTypeFilter = [];
 
 //KaraCos.Img.PropsWindow =  
-	
->>>>>>> d0b2d0f5
 KaraCos.Img.initImage = function() {
 	var that = this;
 	this.insertImgButton = new GENTICS.Aloha.ui.Button({
@@ -255,6 +249,7 @@
     	//      the roadmap which will offer you the possibility to push messages.
     	alert('img cannot markup a selection');
     	// TODO the desired behavior could be that the selected content is replaced by an image.
+    	// TODO it should be editor's choice, with an Ext Dialog instead of alert.
     }
 }
 

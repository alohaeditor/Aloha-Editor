--- conflicted
+++ resolved
@@ -1,20 +1,6 @@
-<<<<<<< HEAD
-tree dcd9872d33512a5b7f0a3242913312cbc9e43dae
-parent f2609781a60dcd31edc25260e33e7e35ae83f949
-author Haymo Meran <h.meran@gentics.com> 1288026716 +0200
-committer Haymo Meran <h.meran@gentics.com> 1288026716 +0200
+tree 20f31323bacc7d1ac1d55931cb242b37cbc29e0d
+parent bb6424883ac2bfe89d05681c13bb5d0e82c7be71
+author Norbert Pomaroli <n.pomaroli@gentics.com> 1288367629 +0200
+committer Norbert Pomaroli <n.pomaroli@gentics.com> 1288367629 +0200
 
-Fixed Errors :
-* comlumn and row selection in FF
-* multi row and multi column selection
-* caption focus in FF
-* selection control activation/deactivation
-* cell selection onclick
-=======
-tree fc54f6629001b21cdeb0b654ff0d09f19fc6ad77
-parent 2ffd78426e3e87d134b9fcbaabd194ad349ee89b
-author Norbert Pomaroli <n.pomaroli@gentics.com> 1288703881 +0100
-committer Norbert Pomaroli <n.pomaroli@gentics.com> 1288703881 +0100
-
-Fixed adding table caption (still, mouse actions in the table caption do not work)
->>>>>>> f52b36f7
+Fixed adding a table caption
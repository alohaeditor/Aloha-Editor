<project xmlns="http://maven.apache.org/POM/4.0.0" xmlns:xsi="http://www.w3.org/2001/XMLSchema-instance" xsi:schemaLocation="http://maven.apache.org/POM/4.0.0 http://maven.apache.org/xsd/maven-4.0.0.xsd">
	<modelVersion>4.0.0</modelVersion>

	<groupId>org.alohaeditor</groupId>
	<artifactId>alohaeditor</artifactId>
<<<<<<< HEAD
	<version>0.21.3-dev-SNAPSHOT</version>
=======
	<version>0.20.23-hotfix-SNAPSHOT</version>
>>>>>>> 22b3de85
	<packaging>pom</packaging>

	<name>Aloha Editor</name>
	<url>http://aloha-editor.org</url>
	<licenses>
		<license>
			<name>GPL 2.0 or later</name>
			<url>http://www.gnu.org/licenses/gpl-2.0.html</url>
		</license>
	</licenses>
	<properties>
		<project.build.sourceEncoding>UTF-8</project.build.sourceEncoding>
		<maven.build.timestamp.format>yyyyMMdd-HHmmss</maven.build.timestamp.format>
		<ALOHABUILDCONF>build/aloha</ALOHABUILDCONF>
		<ALOHADEPLOYMENTURL>NA</ALOHADEPLOYMENTURL>
		<ALOHADEPLOYMENTPATH>NA</ALOHADEPLOYMENTPATH>
		<build.profile>build-profile-with-common-extra-plugins</build.profile>
	</properties>

	<dependencies>
		<dependency>
			<groupId>rhino</groupId>
			<artifactId>js</artifactId>
			<version>1.7R2</version>
			<scope>runtime</scope>
		</dependency>
		<dependency>
			<groupId>com.google.javascript</groupId>
			<artifactId>closure-compiler</artifactId>
			<version>r1918</version>
			<scope>runtime</scope>
		</dependency>
	</dependencies>

	<scm>
		<connection>scm:git:git@github.com:alohaeditor/Aloha-Editor.git</connection>
		<developerConnection>scm:git:git@github.com:alohaeditor/Aloha-Editor.git</developerConnection>
		<url>https://github.com/alohaeditor/Aloha-Editor</url>
	</scm>

	<build>
		<plugins>

			<plugin>
				<groupId>com.googlecode.jslint4java</groupId>
				<artifactId>jslint4java-maven-plugin</artifactId>
				<version>2.0.2</version>
				<!-- Default configuration -->
				<configuration>
					<skip>${bareMode}</skip>
					<sourceFolders>
						<sourceFolder>${project.basedir}/src</sourceFolder>
					</sourceFolders>
					<excludes>
						<exclude>**/vendor/**</exclude>
						<exclude>**/shared/**</exclude>
					</excludes>
					<failOnError>false</failOnError>
					<!-- See http://docs.jslint4java.googlecode.com/git/2.0.2/apidocs/com/googlecode/jslint4java/Option.html -->
					<options>
						<predef>Aloha, window, global, process, define, require, jQuery,
							GCN</predef>
						<!-- If multiple var statements per function should be allowed -->
						<vars>true</vars>
						<!-- If variables can be declared out of order -->
						<undef>true</undef>
						<!-- If the standard browser globals should be predefined -->
						<browser>true</browser>
						<!-- If the continuation statement should be tolerated -->
						<continue>true</continue>
						<!-- If the . should be allowed in regexp literals -->
						<regexp>true</regexp>
						<!-- If sloppy whitespace is tolerated -->
						<white>false</white>
						<!-- If increment/decrement should be allowed -->
						<plusplus>true</plusplus>
						<!-- Allow non-strict equals -->
						<eqeq>true</eqeq>
					</options>
				</configuration>
				<executions>
					<!-- Linting Core -->
					<execution>
						<id>lint-core</id>
						<phase>test</phase>
						<goals>
							<goal>lint</goal>
						</goals>
						<configuration>
							<includes>
								<include>lib/aloha/**/*.js</include>
							</includes>
							<outputFolder>${project.build.directory}/jslint-core</outputFolder>
						</configuration>
					</execution>
					<!-- Linting Plugins -->
					<execution>
						<id>lint-plugins</id>
						<phase>test</phase>
						<goals>
							<goal>lint</goal>
						</goals>
						<configuration>
							<includes>
								<include>plugins/**/*.js</include>
							</includes>
							<excludes>
								<exclude>plugins/**/extra/**</exclude>
								<exclude>plugins/**/vendor/**</exclude>
							</excludes>
							<outputFolder>${project.build.directory}/jslint-plugins</outputFolder>
						</configuration>
					</execution>
				</executions>
			</plugin>
			<plugin>
				<groupId>org.codehaus.mojo</groupId>
				<artifactId>exec-maven-plugin</artifactId>
				<version>1.1.1</version>
				<executions>
					<!-- r.js optimize -->
					<execution>
						<phase>process-sources</phase>
						<id>rjs-optimize-${build.profile}</id>
						<goals>
							<goal>exec</goal>
						</goals>
						<configuration>
							<executable>node</executable>
							<arguments>
								<argument>${project.basedir}/build/r.js</argument>
								<argument>-o</argument>
								<argument>${project.basedir}/build/aloha/${build.profile}.js</argument>
							</arguments>
						</configuration>
					</execution>
					<execution>
						<phase>deploy</phase>
						<id>deploy</id>
						<goals>
							<goal>exec</goal>
						</goals>
						<configuration>
							<executable>bin/deploy-aloha.sh</executable>
							<arguments>
								<argument>${ALOHADEPLOYMENTURL}</argument>
								<argument>${ALOHADEPLOYMENTPATH}</argument>
								<argument>${maven.build.timestamp}</argument>
							</arguments>
						</configuration>
					</execution>
					<!-- TODO: check filesize -->
					<!-- TODO: cd "$TMP/aloha/css" r.js -o cssIn=aloha.css out=aloha.css -->
					<execution>
						<phase>package</phase>
						<id>build-guides</id>
						<goals>
							<goal>exec</goal>
						</goals>
						<configuration>
							<skip>${bareMode}</skip>
							<executable>${project.basedir}/bin/build-guide.sh</executable>
						</configuration>
					</execution>
					<execution>
						<phase>package</phase>
						<id>build-api</id>
						<goals>
							<goal>exec</goal>
						</goals>
						<configuration>
							<skip>${bareMode}</skip>
							<executable>${project.basedir}/bin/build-api.sh</executable>
						</configuration>
					</execution>
					<!-- Alternative rhino r.js optimization -->
					<!-- <execution> <phase>package</phase> <goals> <goal>java</goal> </goals> 
						<configuration> <classpathScope>runtime</classpathScope> <mainClass>org.mozilla.javascript.tools.shell.Main</mainClass> 
						<arguments> <argument>${project.basedir}/build/r.js</argument> <argument>-o</argument> 
						<argument>${project.basedir}/build/aloha/build.js</argument> </arguments> 
						</configuration> </execution> -->
				</executions>
			</plugin>
			<!-- <plugin> <groupId>org.codehaus.mojo</groupId> <artifactId>lesscss-maven-plugin</artifactId> 
				<version>1.0-beta-3</version> <executions> <execution> <phase>generate-sources</phase> 
				<goals> <goal>compile</goal> </goals> <configuration> <sourceDirectory>${project.basedir}/src/css</sourceDirectory> 
				<outputDirectory>${project.basedir}/src/css</outputDirectory> <includes> 
				<include>aloha.less</include> </includes> <compress>true</compress> <force>true</force> 
				</configuration> </execution> </executions> </plugin> -->
			<plugin>
				<groupId>ro.isdc.wro4j</groupId>
				<artifactId>wro4j-maven-plugin</artifactId>
				<version>1.4.7</version>
				<executions>
					<!-- Full version of aloha (With jquery and requirejs) -->
					<execution>
						<id>aloha-${build.profile}-minified-full</id>
						<phase>compile</phase>
						<goals>
							<goal>run</goal>
						</goals>
						<configuration>
							<minimize>true</minimize>
							<targetGroups>${build.profile}</targetGroups>
							<destinationFolder>${project.build.directory}/${build.profile}/minified-full/</destinationFolder>
							<jsDestinationFolder>${project.build.directory}/${build.profile}/minified-full/</jsDestinationFolder>
						</configuration>
					</execution>
						<execution>
						<id>aloha-${build.profile}-debug-full</id>
						<phase>compile</phase>
						<goals>
							<goal>run</goal>
						</goals>
						<configuration>
							<minimize>false</minimize>
							<targetGroups>${build.profile}</targetGroups>
							<destinationFolder>${project.build.directory}/${build.profile}/debug-full/</destinationFolder>
							<jsDestinationFolder>${project.build.directory}/${build.profile}/debug-full/</jsDestinationFolder>
						</configuration>
					</execution>
					<!-- Bare version of aloha (Without jquery and requirejs) -->
					<execution>
						<id>aloha-${build.profile}-debug-bare</id>
						<phase>compile</phase>
						<goals>
							<goal>run</goal>
						</goals>
						<configuration>
							<minimize>false</minimize>
							<targetGroups>${build.profile}-bare</targetGroups>
							<destinationFolder>${project.build.directory}/${build.profile}/debug-bare/</destinationFolder>
							<jsDestinationFolder>${project.build.directory}/${build.profile}/debug-bare/</jsDestinationFolder>
						</configuration>
					</execution>
					<execution>
						<id>aloha-${build.profile}-minified-bare</id>
						<phase>compile</phase>
						<goals>
							<goal>run</goal>
						</goals>
						<configuration>
							<minimize>true</minimize>
							<targetGroups>${build.profile}-bare</targetGroups>
							<destinationFolder>${project.build.directory}/${build.profile}/minified-bare/</destinationFolder>
							<jsDestinationFolder>${project.build.directory}/${build.profile}/minified-bare/</jsDestinationFolder>
						</configuration>
					</execution>
					
					<execution>
						<id>less-css</id>
						<phase>generate-sources</phase>
						<goals>
							<goal>run</goal>
						</goals>
						<configuration>
							<targetGroups>aloha</targetGroups>
							<minimize>true</minimize>
							<cssDestinationFolder>${basedir}/src/css</cssDestinationFolder>
							<contextFolder>${basedir}/src</contextFolder>
							<buildDirectory>${basedir}/src</buildDirectory>
							<ignoreMissingResources>false</ignoreMissingResources>
							<wroManagerFactory>ro.isdc.wro.maven.plugin.manager.factory.ConfigurableWroManagerFactory</wroManagerFactory>
							<extraConfigFile>${basedir}/build/wro/wro.properties</extraConfigFile>
						</configuration>
					</execution>
				</executions>
				<configuration>
					<jsDestinationFolder>${project.build.directory}/static/js/</jsDestinationFolder>
					<contextFolder>${basedir}</contextFolder>
					<buildDirectory>${basedir}</buildDirectory>
					<ignoreMissingResources>false</ignoreMissingResources>
					<wroFile>${basedir}/build/wro/wro.xml</wroFile>
					<wroManagerFactory>ro.isdc.wro.extensions.manager.standalone.GoogleStandaloneManagerFactory</wroManagerFactory>
				</configuration>
			</plugin>
			<plugin>
				<artifactId>maven-assembly-plugin</artifactId>
				<version>2.2.1</version>
				<executions>
					<execution>
						<id>dist</id>
						<phase>package</phase>
						<goals>
							<goal>single</goal>
						</goals>
						<configuration>
							<attach>true</attach>
							<appendAssemblyId>false</appendAssemblyId>
							<descriptors>
								<descriptor>${project.basedir}/build/dist-package.xml</descriptor>
							</descriptors>
						</configuration>
					</execution>
						<execution>
						<id>cdn</id>
						<phase>package</phase>
						<goals>
							<goal>single</goal>
						</goals>
						<configuration>
							<attach>true</attach>
							<appendAssemblyId>true</appendAssemblyId>
							<descriptors>
								<descriptor>${project.basedir}/build/cdn-package.xml</descriptor>
							</descriptors>
						</configuration>
					</execution>
					<execution>
						<id>source</id>
						<phase>package</phase>
						<goals>
							<goal>single</goal>
						</goals>
						<configuration>
							<attach>true</attach>
							<appendAssemblyId>true</appendAssemblyId>
							<descriptors>
								<descriptor>${project.basedir}/build/source-package.xml</descriptor>
							</descriptors>
						</configuration>
					</execution>
				</executions>
			</plugin>
			<plugin>
				<groupId>org.eclipse.m2e</groupId>
				<artifactId>lifecycle-mapping</artifactId>
				<version>1.0.0</version>
				<configuration>
					<lifecycleMappingMetadata>
						<pluginExecutions>
							<pluginExecution>
								<pluginExecutionFilter>
									<groupId>ro.isdc.wro4j</groupId>
									<artifactId>wro4j-maven-plugin</artifactId>
									<versionRange>[1.0,)</versionRange>
									<phase>generate-sources</phase>
									<goals>
										<goal>run</goal>
									</goals>
								</pluginExecutionFilter>
								<action>
									<execute />
								</action>
							</pluginExecution>
						</pluginExecutions>
					</lifecycleMappingMetadata>
				</configuration>
			</plugin>
		</plugins>
	</build>

	<distributionManagement>
		<repository>
			<id>archiva.com.gentics.public</id>
			<name>Gentics Public Repository</name>
			<url>http://archiva.gentics.com:8081/archiva/repository/com.gentics.public</url>
		</repository>
		<snapshotRepository>
			<id>archiva.com.gentics.public_snapshots</id>
			<name>Gentics Public Snapshots Repository</name>
			<url>http://archiva.gentics.com:8081/archiva/repository/com.gentics.public_snapshots</url>
		</snapshotRepository>
	</distributionManagement>
</project>
<|MERGE_RESOLUTION|>--- conflicted
+++ resolved
@@ -3,11 +3,7 @@
 
 	<groupId>org.alohaeditor</groupId>
 	<artifactId>alohaeditor</artifactId>
-<<<<<<< HEAD
-	<version>0.21.3-dev-SNAPSHOT</version>
-=======
-	<version>0.20.23-hotfix-SNAPSHOT</version>
->>>>>>> 22b3de85
+	<version>0.22.0-dev-SNAPSHOT</version>
 	<packaging>pom</packaging>
 
 	<name>Aloha Editor</name>
@@ -47,6 +43,7 @@
 		<developerConnection>scm:git:git@github.com:alohaeditor/Aloha-Editor.git</developerConnection>
 		<url>https://github.com/alohaeditor/Aloha-Editor</url>
 	</scm>
+
 
 	<build>
 		<plugins>
@@ -123,6 +120,7 @@
 					</execution>
 				</executions>
 			</plugin>
+
 			<plugin>
 				<groupId>org.codehaus.mojo</groupId>
 				<artifactId>exec-maven-plugin</artifactId>

<project xmlns="http://maven.apache.org/POM/4.0.0" xmlns:xsi="http://www.w3.org/2001/XMLSchema-instance"
	xsi:schemaLocation="http://maven.apache.org/POM/4.0.0 http://maven.apache.org/xsd/maven-4.0.0.xsd">
	<modelVersion>4.0.0</modelVersion>

	<groupId>org.alohaeditor</groupId>
	<artifactId>alohaeditor</artifactId>
<<<<<<< HEAD
	<version>0.25.0-dev-SNAPSHOT</version>
=======
	<version>0.24.19-commercial-SNAPSHOT</version>
>>>>>>> 11e0322d
	<packaging>pom</packaging>

	<name>Aloha Editor</name>
	<url>http://aloha-editor.org</url>
	<licenses>
		<license>
			<name>${build.licenseType}</name>
			<url>${build.licenseUrl}</url>
		</license>
	</licenses>
	<properties>
		<project.build.sourceEncoding>UTF-8</project.build.sourceEncoding>
		<maven.build.timestamp.format>yyyyMMdd-HHmmss</maven.build.timestamp.format>
		<ALOHABUILDCONF>build/aloha</ALOHABUILDCONF>
		<ALOHADEPLOYMENTURL>NA</ALOHADEPLOYMENTURL>
		<ALOHADEPLOYMENTPATH>NA</ALOHADEPLOYMENTPATH>
		<build.profile>build-profile-with-common-extra-plugins</build.profile>
		<build.license>gpl</build.license>
		<build.licenseType>GPLv2 or later</build.licenseType>
		<build.licenseUrl>http://www.gnu.org/licenses/gpl-2.0.html</build.licenseUrl>
		<snapshots.repoUrl>http://archiva.office/repository/public_snapshots</snapshots.repoUrl>
		<snapshots.repoName>Gentics Public Snapshots Repository</snapshots.repoName>
		<snapshots.repoId>archiva.com.gentics.public_snapshots</snapshots.repoId>
		<releases.repoUrl>http://archiva.office/repository/public_releases</releases.repoUrl>
		<releases.repoName>Gentics Public Repository</releases.repoName>
		<releases.repoId>archiva.com.gentics.public</releases.repoId>
	</properties>

	<dependencies>
		<dependency>
			<groupId>rhino</groupId>
			<artifactId>js</artifactId>
			<version>1.7R2</version>
			<scope>runtime</scope>
		</dependency>
		<dependency>
			<groupId>com.google.javascript</groupId>
			<artifactId>closure-compiler</artifactId>
			<version>r1918</version>
			<scope>runtime</scope>
		</dependency>
		<dependency>
			<groupId>com.gentics</groupId>
			<artifactId>junit-selenium-qunit-runner</artifactId>
			<version>0.0.1-SNAPSHOT</version>
			<scope>test</scope>
		</dependency>
		<dependency>
			<groupId>junit</groupId>
			<artifactId>junit</artifactId>
			<version>4.8.1</version>
			<scope>test</scope>
		</dependency>
	</dependencies>

	<scm>
		<connection>scm:git:git@github.com:alohaeditor/Aloha-Editor.git</connection>
		<developerConnection>scm:git:git@github.com:alohaeditor/Aloha-Editor.git</developerConnection>
		<url>https://github.com/alohaeditor/Aloha-Editor</url>
	</scm>

	<build>
		<plugins>
			<!-- Don't deploy any jars -->
			<plugin>
				<groupId>org.apache.maven.plugins</groupId>
				<artifactId>maven-jar-plugin</artifactId>
				<executions>
					<execution>
						<id>default-jar</id>
						<phase>never</phase>
						<configuration>
							<finalName>unwanted</finalName>
							<classifier>unwanted</classifier>
						</configuration>
					</execution>
				</executions>
			</plugin>
			<plugin>
				<groupId>org.apache.maven.plugins</groupId>
				<artifactId>maven-compiler-plugin</artifactId>
				<configuration>
					<verbose>true</verbose>
					<fork>true</fork>
					<executable>${JAVA_1_6_HOME}/bin/javac</executable>
					<compilerVersion>6.0</compilerVersion>
					<source>6</source>
					<target>6</target>
				</configuration>
			</plugin>
			<plugin>
				<groupId>org.apache.maven.plugins</groupId>
				<artifactId>maven-release-plugin</artifactId>
				<version>2.2</version>
				<configuration>
					<completionGoals>scm:checkin -Dmessage="Added generated changelog mapping" -Dbasedir=${project.basedir}/ -Dincludes=build/changelog/mappings/**</completionGoals>
				</configuration>
			</plugin>
			<plugin>
				<groupId>com.gentics</groupId>
				<artifactId>changelog-manager-plugin</artifactId>
				<version>2.2</version>
				<executions>
					<execution>
						<goals>
							<goal>generate</goal>
						</goals>
						<phase>package</phase>
					</execution>
				</executions>
				<configuration>
					<baseDirectory>${basedir}/build/changelog</baseDirectory>
					<outputDirectory>${basedir}/target/output</outputDirectory>
					<changelogTitle>Gentics Content.Node Changelog</changelogTitle>
					<changelogTypes>note,manualchange,optional-manualchange,security,feature,enhancement,bugfix</changelogTypes>
					<changelogVersion>${project.version}</changelogVersion>
					<strictRenderMode>true</strictRenderMode>
					<allowEmptyChangelog>true</allowEmptyChangelog>
					<includeProjectProperties>false</includeProjectProperties>
					<overviewTemplateFiles>index.vm, plain_merged_changelog.vm, merged_changelog.vm</overviewTemplateFiles>
					<perMajorVersionTemplateFiles>majorversion/index.vm, majorversion/merged_changelog.vm</perMajorVersionTemplateFiles>
					<perMajorVersionChangelogFile>majorversion/changelog.vm</perMajorVersionChangelogFile>
				</configuration>
			</plugin>
			<plugin>
				<groupId>com.googlecode.jslint4java</groupId>
				<artifactId>jslint4java-maven-plugin</artifactId>
				<version>2.0.2</version>
				<!-- Default configuration -->
				<configuration>
					<skip>${bareMode}</skip>
					<sourceFolders>
						<sourceFolder>${project.basedir}/src</sourceFolder>
					</sourceFolders>
					<excludes>
						<exclude>**/vendor/**</exclude>
						<exclude>**/shared/**</exclude>
					</excludes>
					<failOnError>false</failOnError>
					<!-- See http://docs.jslint4java.googlecode.com/git/2.0.2/apidocs/com/googlecode/jslint4java/Option.html -->
					<options>
						<!-- If names may have dangling _ -->
						<nomen>true</nomen>
						<!-- If multiple var statements per function should be allowed -->
						<vars>true</vars>
						<!-- If variables can be declared out of order -->
						<undef>true</undef>
						<!-- If the standard browser globals should be predefined -->
						<browser>true</browser>
						<!-- If the continuation statement should be tolerated -->
						<continue>true</continue>
						<!-- If the . should be allowed in regexp literals -->
						<regexp>true</regexp>
						<!-- If sloppy whitespace is tolerated -->
						<white>false</white>
						<!-- If increment/decrement should be allowed -->
						<plusplus>true</plusplus>
						<!-- Allow non-strict equals -->
						<eqeq>true</eqeq>
						<!-- Bitwise operators -->
						<bitwise>true</bitwise>
					</options>
				</configuration>
				<executions>
					<!-- Linting Core -->
					<execution>
						<id>lint-core</id>
						<phase>test</phase>
						<goals>
							<goal>lint</goal>
						</goals>
						<configuration>
							<options>
								<predef>define, console</predef>
							</options>
							<failOnError>true</failOnError>
							<includes>
								<include>lib/aloha/**/*.js</include>
								<include>lib/util/**/*.js</include>
							</includes>
							<excludes>
								<exclude>lib/aloha/nls/**/*.js</exclude>
								<exclude>lib/util/class.js</exclude>
								<exclude>lib/util/json2.js</exclude>
							</excludes>
							<outputFolder>${project.build.directory}/jslint-core</outputFolder>
						</configuration>
					</execution>
					<!-- Linting Plugins -->
					<execution>
						<id>lint-plugins</id>
						<phase>test</phase>
						<goals>
							<goal>lint</goal>
						</goals>
						<configuration>
							<options>
								<predef>Aloha, window, global, process, define, require, jQuery,
									GCN</predef>
							</options>
							<failOnError>false</failOnError>
							<includes>
								<include>plugins/**/*.js</include>
							</includes>
							<excludes>
								<exclude>plugins/**/extra/**</exclude>
								<exclude>plugins/**/vendor/**</exclude>
							</excludes>
							<outputFolder>${project.build.directory}/jslint-plugins</outputFolder>
						</configuration>
					</execution>
				</executions>
			</plugin>

			<plugin>
				<groupId>org.codehaus.mojo</groupId>
				<artifactId>exec-maven-plugin</artifactId>
				<version>1.1.1</version>
				<executions>
					<!-- r.js optimize -->
					<execution>
						<phase>process-sources</phase>
						<id>rjs-optimize-${build.profile}</id>
						<goals>
							<goal>exec</goal>
						</goals>
						<configuration>
							<executable>node</executable>
							<arguments>
								<argument>${project.basedir}/build/r.js</argument>
								<argument>-o</argument>
								<argument>${project.basedir}/build/aloha/${build.profile}.js</argument>
							</arguments>
						</configuration>
					</execution>
					<execution>
						<phase>deploy</phase>
						<id>deploy</id>
						<goals>
							<goal>exec</goal>
						</goals>
						<configuration>
							<executable>bin/deploy-aloha.sh</executable>
							<arguments>
								<argument>${ALOHADEPLOYMENTURL}</argument>
								<argument>${ALOHADEPLOYMENTPATH}</argument>
								<argument>${maven.build.timestamp}</argument>
							</arguments>
						</configuration>
					</execution>
					<!-- TODO: check filesize -->
					<!-- TODO: cd "$TMP/aloha/css" r.js -o cssIn=aloha.css out=aloha.css -->
					<execution>
						<phase>package</phase>
						<id>build-guides</id>
						<goals>
							<goal>exec</goal>
						</goals>
						<configuration>
							<skip>${bareMode}</skip>
							<executable>${project.basedir}/bin/build-guide.sh</executable>
						</configuration>
					</execution>
					<execution>
						<phase>package</phase>
						<id>build-api</id>
						<goals>
							<goal>exec</goal>
						</goals>
						<configuration>
							<skip>${bareMode}</skip>
							<executable>${project.basedir}/bin/build-api.sh</executable>
						</configuration>
					</execution>
					<!-- Alternative rhino r.js optimization -->
					<!-- <execution> <phase>package</phase> <goals> <goal>java</goal> </goals> 
						<configuration> <classpathScope>runtime</classpathScope> <mainClass>org.mozilla.javascript.tools.shell.Main</mainClass> 
						<arguments> <argument>${project.basedir}/build/r.js</argument> <argument>-o</argument> 
						<argument>${project.basedir}/build/aloha/build.js</argument> </arguments> 
						</configuration> </execution> -->
				</executions>
			</plugin>
			<!-- <plugin> <groupId>org.codehaus.mojo</groupId> <artifactId>lesscss-maven-plugin</artifactId> 
				<version>1.0-beta-3</version> <executions> <execution> <phase>generate-sources</phase> 
				<goals> <goal>compile</goal> </goals> <configuration> <sourceDirectory>${project.basedir}/src/css</sourceDirectory> 
				<outputDirectory>${project.basedir}/src/css</outputDirectory> <includes> 
				<include>aloha.less</include> </includes> <compress>true</compress> <force>true</force> 
				</configuration> </execution> </executions> </plugin> -->

			<plugin>
				<artifactId>maven-resources-plugin</artifactId>
				<version>2.6</version>
				<executions>
					<execution>
						<id>copy-resources</id>
						<phase>initialize</phase>
						<goals>
							<goal>copy-resources</goal>
						</goals>
						<configuration>
							<outputDirectory>${basedir}/target/extra-resources</outputDirectory>
							<resources>
								<resource>
									<directory>${project.basedir}/build/filtered</directory>
									<filtering>true</filtering>
								</resource>
							</resources>
						</configuration>
					</execution>
				</executions>
			</plugin>
			<plugin>
				<groupId>ro.isdc.wro4j</groupId>
				<artifactId>wro4j-maven-plugin</artifactId>
				<version>1.4.7</version>
				<executions>
					<!-- Full version of aloha (With jquery and requirejs) -->
					<execution>
						<id>aloha-${build.profile}-minified-full</id>
						<phase>compile</phase>
						<goals>
							<goal>run</goal>
						</goals>
						<configuration>
							<minimize>true</minimize>
							<targetGroups>${build.profile}</targetGroups>
							<destinationFolder>${project.build.directory}/${build.profile}/minified-full/</destinationFolder>
							<jsDestinationFolder>${project.build.directory}/${build.profile}/minified-full/</jsDestinationFolder>
						</configuration>
					</execution>

					<execution>
						<id>aloha-${build.profile}-debug-full</id>
						<phase>compile</phase>
						<goals>
							<goal>run</goal>
						</goals>
						<configuration>
							<minimize>false</minimize>
							<targetGroups>${build.profile}</targetGroups>
							<destinationFolder>${project.build.directory}/${build.profile}/debug-full/</destinationFolder>
							<jsDestinationFolder>${project.build.directory}/${build.profile}/debug-full/</jsDestinationFolder>
						</configuration>
					</execution>

					<!-- Bare version of aloha (Without jquery and requirejs) -->
					<execution>
						<id>aloha-${build.profile}-debug-bare</id>
						<phase>compile</phase>
						<goals>
							<goal>run</goal>
						</goals>
						<configuration>
							<minimize>false</minimize>
							<targetGroups>${build.profile}-bare</targetGroups>
							<destinationFolder>${project.build.directory}/${build.profile}/debug-bare/</destinationFolder>
							<jsDestinationFolder>${project.build.directory}/${build.profile}/debug-bare/</jsDestinationFolder>
						</configuration>
					</execution>

					<execution>
						<id>aloha-${build.profile}-minified-bare</id>
						<phase>compile</phase>
						<goals>
							<goal>run</goal>
						</goals>
						<configuration>
							<minimize>true</minimize>
							<targetGroups>${build.profile}-bare</targetGroups>
							<destinationFolder>${project.build.directory}/${build.profile}/minified-bare/</destinationFolder>
							<jsDestinationFolder>${project.build.directory}/${build.profile}/minified-bare/</jsDestinationFolder>
						</configuration>
					</execution>

					<execution>
						<id>less-css</id>
						<phase>generate-sources</phase>
						<goals>
							<goal>run</goal>
						</goals>
						<configuration>
							<targetGroups>aloha</targetGroups>
							<minimize>true</minimize>
							<cssDestinationFolder>${basedir}/src/css</cssDestinationFolder>
							<contextFolder>${basedir}/src</contextFolder>
							<buildDirectory>${basedir}/src</buildDirectory>
							<ignoreMissingResources>false</ignoreMissingResources>
							<wroManagerFactory>ro.isdc.wro.maven.plugin.manager.factory.ConfigurableWroManagerFactory</wroManagerFactory>
							<extraConfigFile>${basedir}/build/wro/wro.properties</extraConfigFile>
						</configuration>
					</execution>
				</executions>
				<configuration>
					<jsDestinationFolder>${project.build.directory}/static/js/</jsDestinationFolder>
					<contextFolder>${basedir}</contextFolder>
					<buildDirectory>${basedir}</buildDirectory>
					<ignoreMissingResources>false</ignoreMissingResources>
					<wroFile>${basedir}/target/extra-resources/wro.xml</wroFile>
					<wroManagerFactory>ro.isdc.wro.extensions.manager.standalone.GoogleStandaloneManagerFactory</wroManagerFactory>
				</configuration>
			</plugin>
			<plugin>
				<artifactId>maven-assembly-plugin</artifactId>
				<version>2.2.1</version>
				<executions>
					<execution>
						<id>dist-changelog</id>
						<phase>package</phase>
						<goals>
							<goal>single</goal>
						</goals>
						<configuration>
							<attach>true</attach>
							<appendAssemblyId>true</appendAssemblyId>
							<descriptors>
								<descriptor>${project.basedir}/build/assembly/changelog-site-package.xml</descriptor>
							</descriptors>
						</configuration>
					</execution>
					<execution>
						<id>dist</id>
						<phase>package</phase>
						<goals>
							<goal>single</goal>
						</goals>
						<configuration>
							<attach>true</attach>
							<appendAssemblyId>false</appendAssemblyId>
							<descriptors>
								<descriptor>${project.basedir}/build/dist-package.xml</descriptor>
							</descriptors>
						</configuration>
					</execution>
					<execution>
						<id>cdn</id>
						<phase>package</phase>
						<goals>
							<goal>single</goal>
						</goals>
						<configuration>
							<attach>true</attach>
							<appendAssemblyId>true</appendAssemblyId>
							<descriptors>
								<descriptor>${project.basedir}/build/cdn-package.xml</descriptor>
							</descriptors>
						</configuration>
					</execution>
					<execution>
						<id>source</id>
						<phase>package</phase>
						<goals>
							<goal>single</goal>
						</goals>
						<configuration>
							<attach>true</attach>
							<appendAssemblyId>true</appendAssemblyId>
							<descriptors>
								<descriptor>${project.basedir}/build/source-package.xml</descriptor>
							</descriptors>
						</configuration>
					</execution>
				</executions>
			</plugin>
			<plugin>
				<groupId>org.eclipse.m2e</groupId>
				<artifactId>lifecycle-mapping</artifactId>
				<configuration>
					<lifecycleMappingMetadata>
						<pluginExecutions>
							<pluginExecution>
								<pluginExecutionFilter>
									<groupId>ro.isdc.wro4j</groupId>
									<artifactId>wro4j-maven-plugin</artifactId>
									<versionRange>[1.0,)</versionRange>
									<phase>generate-sources</phase>
									<goals>
										<goal>run</goal>
									</goals>
								</pluginExecutionFilter>
								<action>
									<execute />
								</action>
							</pluginExecution>
						</pluginExecutions>
					</lifecycleMappingMetadata>
				</configuration>
			</plugin>
		</plugins>
		<pluginManagement>
			<plugins>
				<!--This plugin's configuration is used to store Eclipse m2e settings 
					only. It has no influence on the Maven build itself. -->
				<plugin>
					<groupId>org.eclipse.m2e</groupId>
					<artifactId>lifecycle-mapping</artifactId>
					<version>1.0.0</version>
					<configuration>
						<lifecycleMappingMetadata>
							<pluginExecutions>
								<pluginExecution>
									<pluginExecutionFilter>
										<groupId>
											org.codehaus.mojo
										</groupId>
										<artifactId>
											exec-maven-plugin
										</artifactId>
										<versionRange>
											[1.1.1,)
										</versionRange>
										<goals>
											<goal>exec</goal>
										</goals>
									</pluginExecutionFilter>
									<action>
										<ignore></ignore>
									</action>
								</pluginExecution>
							</pluginExecutions>
						</lifecycleMappingMetadata>
					</configuration>
				</plugin>
			</plugins>
		</pluginManagement>
	</build>

<<<<<<< HEAD

	<repositories>
		<repository>
			<id>archiva.lan.internal</id>
			<name>Archiva LAN Internal Repository</name>
			<url>http://archiva-mirror.office:8080/archiva/repository/internal</url>
			<releases>
				<enabled>true</enabled>
			</releases>
			<snapshots>
				<enabled>true</enabled>
			</snapshots>
		</repository>
	</repositories>
=======
        <repository>
              <id>maven.gentics.com</id>
              <name>Gentics Maven Repository</name>
              <url>https://maven.gentics.com/maven2</url>
              <releases>
                      <enabled>true</enabled>
              </releases>
              <snapshots>
                      <enabled>true</enabled>
              </snapshots>
        </repository>
>>>>>>> 11e0322d

	<distributionManagement>
		<repository>
			<id>${releases.repoId}</id>
			<name>${releases.repoName}</name>
			<url>${releases.repoUrl}</url>
		</repository>
		<snapshotRepository>
			<id>${snapshots.repoId}</id>
			<name>${snapshots.repoName}</name>
			<url>${snapshots.repoUrl}</url>
		</snapshotRepository>
	</distributionManagement>
</project><|MERGE_RESOLUTION|>--- conflicted
+++ resolved
@@ -4,11 +4,7 @@
 
 	<groupId>org.alohaeditor</groupId>
 	<artifactId>alohaeditor</artifactId>
-<<<<<<< HEAD
 	<version>0.25.0-dev-SNAPSHOT</version>
-=======
-	<version>0.24.19-commercial-SNAPSHOT</version>
->>>>>>> 11e0322d
 	<packaging>pom</packaging>
 
 	<name>Aloha Editor</name>
@@ -535,35 +531,19 @@
 		</pluginManagement>
 	</build>
 
-<<<<<<< HEAD
-
 	<repositories>
-		<repository>
-			<id>archiva.lan.internal</id>
-			<name>Archiva LAN Internal Repository</name>
-			<url>http://archiva-mirror.office:8080/archiva/repository/internal</url>
-			<releases>
-				<enabled>true</enabled>
-			</releases>
-			<snapshots>
-				<enabled>true</enabled>
-			</snapshots>
-		</repository>
+    <repository>
+           <id>maven.gentics.com</id>
+           <name>Gentics Maven Repository</name>
+           <url>https://maven.gentics.com/maven2</url>
+           <releases>
+                   <enabled>true</enabled>
+           </releases>
+           <snapshots>
+                   <enabled>true</enabled>
+           </snapshots>
+    </repository>
 	</repositories>
-=======
-        <repository>
-              <id>maven.gentics.com</id>
-              <name>Gentics Maven Repository</name>
-              <url>https://maven.gentics.com/maven2</url>
-              <releases>
-                      <enabled>true</enabled>
-              </releases>
-              <snapshots>
-                      <enabled>true</enabled>
-              </snapshots>
-        </repository>
->>>>>>> 11e0322d
-
 	<distributionManagement>
 		<repository>
 			<id>${releases.repoId}</id>

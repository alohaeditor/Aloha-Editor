# Aloha Editor Changelog

This document is to serve as a "what has been done" in terms of the [Roadmap](https://github.com/alohaeditor/Aloha-Editor/wiki/Roadmap)


All changes are categorized into one of the following keywords:

- **MANUAL CHANGE**: The change requires changes to existing implementation.
- **FEATURE**: The change introduces a new feature, or modifies the function,
               usage, or intent of an existing one.
- **ENHANCEMENT**: The change improves the software, but otherwise makes no
                   functional change to any feature.
- **BUGFIX**: The change fixes a bug.

<<<<<<< HEAD
## 0.24.2 - 2013/10/04

- **BUGFIX**: Fix display of values after image-reset and improve the
              size-check of image-resizing
- **BUGFIX**: image plugin: Various fixes and improvements for resizing, cropping 
              and resetting images have been added, to improve the cohesion between displayed values and actual sizes.
- **BUGFIX**: blockmanager: Fixed scripts in a block being executed, when
              getting its configuration.
- **BUGFIX**: editables: Initializing empty editables in Firefox will no longer
              result in them aquiring an extra <br/>. This was previously done
        to work around a Firefox bug that seems not no longer be an issue.
- **BUGFIX**: tables: Tables with col- and rowspans will now be correctly
              initialialized in IE9.
- **BUGFIX**: tables: The cell merge and cell split buttons are now correctly
              disable when not applicable in IE7 and IE8.
- **BUGFIX**: tables: Table functionality will no longer stop working when a
              table is moved from one editable into another.
- **BUGFIX**: tables: It is now possible to resize table headers (TH cells).
- **BUGFIX**: tables: Enable blocks that are inserted inside of tables to be
              draggable.

## 0.24.1 - 2013/09/25

- **BUGFIX**: blockmanager: Fixed scripts in a block being executed, when
              getting its configuration.
- **BUGFIX**: editables: Initializing empty editables in Firefox will no longer
              result in them aquiring an extra <br/>. This was previously done
                          to work around a Firefox bug that seems not no longer be an issue.

## 0.24.0 - 2013/09/18

- **FEATURE**: New drag behavior for block elements that permits drop the 
               BlockElement virtually in any element and any level of the 
               structure, providing a highlight element to know which element 
               is selected to be the new container, or if the element is not 
               suitable to be a container the highlighter element show the edges 
               of the selected element to show that the block will be added 
               before or after this one.
=======

## 0.23.22 - 2013/10/09

- **BUGFIX**: tables: When selection is placed into table, all other tables will
              now have their visual selection removed.
- **BUGFIX**: tables: The Row and Column floating toolbar tabs will now be shown
              at the first click of a row or column.
- **BUGFIX**: tables: Selecting inside of tables will no longer results in
              sometimes having the selection deselected on mouseup in IE.
- **BUGFIX**: blocks: Blocks will immediately be given padding landing areas (if
              needed) as soon as they are inserted into active editables.
- **BUGFIX**: tables: It is now possible to click once and start editing table
              summaries.
- **BUGFIX**: tables: It is now possible to delete entire rows or columns using
              the delete key.
>>>>>>> 4860c2f9

## 0.23.21 - 2013/10/04

- **BUGFIX**: Fix display of values after image-reset and improve the
              size-check of image-resizing
- **BUGFIX**: image plugin: Various fixes and improvements for resizing, cropping 
              and resetting images have been added, to improve the cohesion between displayed values and actual sizes.
- **BUGFIX**: blockmanager: Fixed scripts in a block being executed, when
              getting its configuration.
- **BUGFIX**: editables: Initializing empty editables in Firefox will no longer
              result in them aquiring an extra <br/>. This was previously done
        to work around a Firefox bug that seems not no longer be an issue.
- **BUGFIX**: tables: Tables with col- and rowspans will now be correctly
              initialialized in IE9.
- **BUGFIX**: tables: The cell merge and cell split buttons are now correctly
              disable when not applicable in IE7 and IE8.
- **BUGFIX**: tables: Table functionality will no longer stop working when a
              table is moved from one editable into another.
- **BUGFIX**: tables: It is now possible to resize table headers (TH cells).



## 0.23.20 - 2013/09/25

- **BUGFIX**: blockmanager: Fixed scripts in a block being executed, when
              getting its configuration.
- **BUGFIX**: editables: Initializing empty editables in Firefox will no longer
              result in them aquiring an extra <br/>. This was previously done
                          to work around a Firefox bug that seems not no longer be an issue.

## 0.23.19 - 2013/08/30

- **BUGFIX**: table plugin: Pressing the tab key when the selection is in the
                          last cell of a table will correctly place the cursor in the first
                          cell of the newly created row.

## 0.23.18 - 2013/08/28

- **BUGFIX**: table plugin: Merging table cells in IE8 will no longer result in
                            the contents of merged cells from being lost.
- **BUGFIX**: utilities: Pressing backspace in a text node in a paragraph
                         adjacent to a table will now correctly delete the character to the
                         left of the cursor rather than jumping into the table.

## 0.23.17 - 2013/08/14

- **BUGFIX**:	   table plugin: Merging cell is now fixed to work correctly, after a
                 previous fix introduced a bug through circular dependency.

## 0.23.16 - 2013/08/14

- **BUGFIX**:      table-plugin: The table plugin will now not lose the drag handles any more, when getContents()
                   is called for the editable (which is done on smart content change)
- **BUGFIX**:      cite-plugin: Several issues with the citation plugin have been fixed: Pressing backspace in a 
                   blockquote will no longer wrap the blockquote into div's (which would break the behaviour).
                   The behaviour of pressing enter at the end of a blockquote multiple times has been changed to land
                   in a new empty paragraph after the blockquote (similar to lists).
                   When blockquote and quotes are nested, the controls of blockquote and quote will both show the
                   correct status now.
- **BUGFIX**:      repositorybrowser: Fix i18n of repository browser to use the language configured in Aloha.settings.locale
- **BUGFIX**:      table plugin: The selection of table cells has been made more coherent.  
                   A browser selection will be set on the entire content of the anchor cell of the virtual cell selection.

## 0.23.15 - 2013/08/09

- **BUGFIX**:      core: Fixed selection bug in FF where it was possible to move the selection
                   into a HR (by clicking on it)
- **BUGFIX**:      textcolor: The button for changing the textcolor can no longer be accidentally
                   overwritten by custom background images.
- **BUGFIX**:      table: The table plugin will now handle pressing down in the last cell as well
                   as pressing up in the first cell by positioning the cursor directly before or 
                   after the table.
- **FEATURE**:     autoparagraph-plugin: The Autoparagraph Plugin checks the contents of editables
                   and wraps content that is not contained in block level elements into paragraphs.

## 0.23.14 - 2013/07/31

- **BUGFIX**: abbr: The abbreviation plugin will now use non-exclusive scopes
              to toggle the visibility of its controls. This makes it compatible
              with other plugins in terms of control visibility (e.g. when nesting
              abbreviations with links).

- **BUGFIX**: wai-lang: The wai-lang plugin will now use non-exclusive scopes
              to toggle the visibility of its controls. This makes it compatible
              with other plugins in terms of control visibility (e.g. when nesting
              wai-lang with links).

## 0.23.13 - 2013/07/24


- **BUGFIX**: blocks: The floating toolbar will now be shown when clicking
              inside of editables that are nested inside of standalone Empty
              blocks.

- **BUGFIX**: ui: It is now possible to configure the toolbar to not float at
              all.

- **BUGFIX**: format: It is no longer possible to use formatting hotkeys to
              apply disallowed formatting in an editable.

- **BUGFIX**: contenthandler: The content sanitizer has been corrected to use
              the editable that is passed to it’s handler() function rather than
              the currently active aditable.

- **BUGFIX**: headerids: Fixed generation of invalid HTML ID’s for headings when
              the headings start with a number.

- **BUGFIX**: editable: Aloha.Editable.registerEvents(), which attaches
              necessary events to the given editable, has been introduced.  This
              is part of a bug fix for applications that intergrate Aloha Editor
              and need to re-attach events to editables.

## 0.23.12 - 2013/07/04

- **BUGFIX**: paste-plugin: Browsers no longer scroll to the top of an editable
              after content was pasted.

- **BUGFIX**: paste-plugin: There are no more discrepancies between browsers
			  when pasting plain text.

- **BUGFIX**: core: Adding blocks and tables will no longer results in empty
              paragraphs being littered before the inserted element.

- **BUGFIX**: table-plugin: Pressing delete or backspace in an empty node that
              is adjacent to a table element will no longer result in the table
              being deleted.

- **BUGFIX**: wai-lang-plugin: Incluing the WAI Language plugin will no longer
              result in a JavaScript error during initialization.

## 0.23.11 - 2013/06/28

- **FEATURE**: link-plugin: Two new properties have been added, that will allow
               the link plugin to be configured to automatically set an anchor
               element's title attribute to a configured value when an internal
               link is detected in the href input field.

- **BUGFIX**: paste-plugin: Browsers no longer scroll to the top of an editable
              after content was pasted.

- **BUGFIX**: paste-plugin: There are no more discrepancies between browsers
              when pasting plain text.

- **BUGFIX**: Adding blocks and tables will no longer results in empty paragraphs
              being littered before the inserted element.



## 0.23.10 - 2013/06/05

- **ENHANCEMENT**: Filters the tags used in transformFormattings, extracting the
                   tags setted in the elements allowed setting

- **ENHANCEMENT**: Added trimWhitespaceCharacters method in util/html to remove
                   the weirds whitespace characters, this is necessary in
                   Internet Explorer 7

- **ENHANCEMENT**: The extra plugin headerids now uses PubSub.sub instead
                   Aloha.bind, when is available


- **ENHANCEMENT**: The editable Class now publish the message
                   aloha.editable.deactivated via PubSub

- **BUGFIX**: Empty tabs will no longer show on the toolbar

- **BUGFIX**: Merging table cells which contains &nbsp; will no longer result
              in the cell that was merged having unnecessary white spaces.

- **BUGFIX**: Setting transformFormattings to true in the generic handler, and
              allowing the U tag, will no longer result in the elimination of
              the U tags

- **BUGFIX**: Textcolor button on toolbar not longer have style superposition
              when have styles applied to td or you have jquery-ui styles

- **BUGFIX**: The extra plugin headerids not longer result in duplicated id when
              have duplicated headers title

- **BUGFIX**: The table not longer will be deleted when the user press delete
              key with the cursor just before a table, or press backspace with
              the cursor just after the table

- **BUGFIX**: Prevents write outside the p tags, when you insert a table and
              select just above of this or just in the right, selecting the
              table wrapper element.


## 0.23.9 - 2013/05/29

- **BUGFIX**: With this change, paragraphs are no longer inserted when pressing Enter
              in editables that do not allow paragraphs to be contained inside (according
              to the HTML 5 standard). In this case, a linebreak is added instead.

## 0.23.8 - 2013/05/16

- **BUGFIX**: (metaview) An error was corrected which had caused the metaview
                         button not being shown when metaview is configured to
                         be automatically enabled for all editables.

## 0.23.7 - 2013/05/02

- **BUGFIX**: (core/pluginmanager) Initialization no longer stalls when a
               configured plugin is disabled.
- **BUGFIX**: (core/pluginmanager) Initialization will complete and
                           Aloha.ready() will fire even when no plugins have been
                           configured.

## 0.23.6 - 2013/04/18

- **BUGFIX**: Previously selected blocks are no longer deleted when hitting
              backspace from inside an Aloha Editor UI.
- **BUGFIX**: This change fixes the behaviour of linebreaks by preventing
              paragraphs to be inserted inside editable spans and paragraphs,
              and improves the editor's robustness against errors when inserting paragraphs.

## 0.23.5 - 2013/04/11

**ENHANCEMENT**: Added missing german translations for table plugin components
**BUGFIX**: (core/engine) It is made possible to completely delete the contents
            of an editable while editing using commands like CTL+A, DEL.
**BUGFIX**: Cursor styles that are added inside tables for resizing are now
            correctly removed when the table is no longer editable.
**BUGFIX**: A bug was fixed with additional elements being appended to a table,
            if a rowspan was set in its last column.
**BUGFIX**: A problem was fixed that prevented table-cells to be selected after
            their header-status was changed.
**BUGFIX**: (table) This fix allows the active cell to be split into its parts
            if it has a col- or rowspan, even if it is not part of a selection.
**BUGFIX**: Fixed applying predefined styles to tables and table-elements


## 0.23.4 - 2013/04/04

- **BUGFIX**: Added missing documentation for the Sidebar.
- **BUGFIX**: Characterpicker now opens in IE
- **BUGFIX**: Headerids plugin no longer changes ids of Aloha Editables, which
			  was causing implementations to loose track of editables during
			  saving of example.
- **BUGFIX**: naturalfit-button (reset) in table resize plugin did not remove
			  width from table head (th) elements

## 0.23.3 - 2013/03/22

- **BUGFIX**: No longer automatically append &lt;br&gt; elements to block-level
	elements unless they are empty.
- **BUGFIX**: DOM-to-XHTML plugin: Fixed handling of closing angle brackets,
	which caused problems when these were included in attributes.
- **BUGFIX**: Characterpicker plugin: Fixed the overlay not defining a font color
	for the characters in the overlay and inheriting the color from
	the content. If the font color was white the text in the overlay
	 wasn't visible.
- **BUGFIX**: Characterpicker plugin: Fixed the error
	"Object [object Object] has no method 'is'" occuring, when clicking
	into an editable.
- **BUGFIX**: No longer remove the last arbitrary &lt;br&gt; element inside &lt;li&gt;
	elements.
- **BUGFIX**: Sidebar: Fixed the styles in some plugins, which
	looked a bit broken and moved some css styles to the core.css.


## 0.23.2 - 2013/03/15

- **BUGFIX**: Fixed editables losing focus and the toolbar dissapearing
	when clicking on the toolbar, on a dialog or on an attribute
	field from a plugin (link, wai-lang)
- **BUGFIX**: Fixed the text selection background color not being removed
	when selecting something from the attribute field of a plugin (link,
	wai-lang)
- **BUGFIX**: No longer automatically append &lt;br&gt; elements to block-level
	elements unless they are empty.


## 0.23.1 - 2013/03/07

- **BUGFIX**: Ensured that the floating menu will not cover small editables
	whenever possible.
- **ENHANCEMENT**: state-override: when pressing a formatting
	button and the cursor is not within a word, a state override
	will be set such that any text that is subsequently typed will
	acquire the appropriate formatting.
- **BUGFIX**: core: Aloha incorrectly reported that Chrome was not supported.


## 0.23.0 - 2013/02/28

- **ENHANCEMENT**: format-plugin: b/strong and i/em handling
                   The "b" button will show as pressed if the selection contains
                   "strong" formatting, and will unformat the "strong" if
                   unpressed. The same behaviour was implemented for the i/em
                   combination.
- **ENHANCEMENT**: Place the caret after the character that is inserted by
                   characterpicker.
- **ENHANCEMENT**: Introducing Modal.modal()--a stripped down modal dialog that
                   can be customized for specific purposes.
- **ENHANCEMENT**: The Ephmera API was changed
	aloha-cleanme class has been renamed to aloha-ephemera.
	aloha-ui-* classes have been renamed to aloha-ephemera-*.
	Ephemera.ephemera() now doesn't merge the given value any more, but sets it (see function documentation for more information).
	ephemera.attrMap doesn't accept 'ELEMENT.attribute': true entries any more, instead use 'attribute': ['ELEMENT'].
	The mark* functions are now optional (modifications performed by these functions are documented and part of the API).
- **ENHANCEMENT**: jquery-ui and jquery.layout were upgraded
- **ENHANCEMENT**: used hints from #749 to improve file size of icons
- **BUGFIX**: Fix support for editable anchor elements
- **BUGFIX**: table-plugin: Tables which are inside editables what are inside of blocks will now
                            transformed into Aloha Tables as they ought to be.
- **BUGFIX**: table-plugin: Formatting a table row as header will now correctly set the scope of
                            the header elements to refer to the column.
- **BUGFIX**: Fixes image path in css file in repository browser #764
- **BUGFIX**: link-plugin: Fix anchor class would always be set to cssclass even when cssclassregex was not configured
- **BUGFIX**: link-plugin: Fix metaKey + click doesn't follow link (still doesn't work on IE7)
- **BUGFIX**: core: when a placeholder was defined for an editable, a placeholder wrapper element was injected into
	                all editables instead of only the editable the placeholder was defined for.
- **BUGFIX**: core: Aloha.settings.locale property was not honored.

## 0.22.7 - 2013/01/08

- **FEATURE**: textcolor-plugin: Introducing the textcolor plugin, which will allow you to apply color to sections of text
- **FEATURE**: table-plugin: Introducing table cell resize capabilities [table plugin](http://www.aloha-editor.org/guides/plugin_table.html) - Note: the feature is currently disabled by default.
- **BUGFIX**: table-plugin: Tables inside blocks will no longer be transformed
           into editable Aloha Editor tables.
- **BUGFIX**: table-plugin: Fixed the cursor problem with ie7. Now ie7 shows the 
           system default arrows.
- **BUGFIX**: core: getEditableHost() returns nearest editable rather than the
           furthest.
- **BUGFIX**: blocks: Selecting with <CTRL>+A, when inside of a nested editable,
           will now only select all of the contents of the immediate editable,
           rather the contents of parent editables as well.
- **BUGFIX**: ui: Floating toolbar will attempt to adjust is positioning to remain
		   entirely in the viewport whenever possible.
- **BUGFIX**: core: Fixes numerous issues with repository manager including how
           query() and getChildren() handle immediate, and asynchronous
           repositories.
- **BUGFIX**: vendor/repository-browser: Updates repository browser with fix to
		   not listing repository folders multiple times into wrong repositories
		   on the tree.
- **BUGFIX**: core: Fixed disappearing attributes in browsers that do not support
           outerHTML.
- **BUGFIX**: link-plugins: Fixed inserting of links so that links that span
           multiple elements are not unnecessarily split into fragments.
- **BUGFIX**: image-plugin: Fix numerous bugs with resizing and cropping and
           improve overall usability


## 0.22.6 - 2012/12/10

- **ENHANCEMENT**: documentation: Guides and documentation was improved for the validation plugin 

## 0.22.5 - 2012/12/04

- **FEATURE**: validation-plugin: Introducing [validation plugin](http://www.aloha-editor.org/guides/plugin_validation.html)
- **BUGFIX**: metaview-plugin: We now disable the metaview once the editable is deactivated.
- **BUGFIX**: core: Some i18n strings within some modal dialog buttons were fixed.  
- **BUGFIX**: core: Fixed Aloha's initialization order to ensure that repositorymanager will be initialized before plugins are initialized.

## 0.22.4 - 2012/12/03

- **FEATURE**: core: makeClean is in the process of being obsoleted in favor of the aloha/ephemera.js module. See http://aloha-editor.org/guides/writing_plugins.html
- **ENHANCEMENT**: table plugin: IE fix -- the selection of multiple cells was not possible when the selection started in the text; there was no workaround so it's now possible to select coherent cells when you "shift-click" into the second cell of the range you want to select
- **ENHANCEMENT**: The metaview view can now be enabled per editable.
Aloha.settings = {
			plugins: {
				metaview: {
					editables: {
						'#top-text': ['metaview','enabled']
					}
				}
			}
		};

- **BUGFIX**: formatlesspaste-plugin: Formatless Paste Plugin fixed to correctly
           process configuration settings.
- **BUGFIX**: table-plugin: Ensures that the range is maintained when clicking
		   inside table cells.
- **BUGFIX**: the underline button didn't show up in the toolbar
           after adding the 'u' in the format-plugin configuration.
- **BUGFIX**: All repositories have been queried even if a target repository has been spezified. Now only the spezified repository is queried.
- **BUGFIX**: core/aloha-links: Prevents yellow borders around aloha-links blocks
- **BUGFIX**: link-plugin: link scope remains active after the selection leaves an anchor element
- **BUGFIX**: blocks: The floating menu will appear when the editor double-clicks
           in an editable block.
- **BUGFIX**: core/selection: Aloha no longer inadvertently removes ranges that
		   are outside of editables.
- **BUGFIX**: characterpicker: popup now follows the floating menu while scrolling
- **BUGFIX**: dom utils: fixes potential bug that may cause attributes with the
		   slash '/' character in the name to appear in the result of
		   getContents().
- **BUGFIX**: word content handler: Fixed handling of pasted MS Word content to
           not result in broken markup when the content contains tables with
           cells that are all empty.
- **BUGFIX**: core/plugins: Fixed plugin initialization to ensure that the
		   "aloha-ready" event is not fired before all plugins have notified
		   that they are fully initialized.
- **BUGFIX**: characterpicker & horizontalruler: Fixes icon styling to display
		   correct images event when a user-specified jquery ui stylsheet is
		   included in the page.
- **BUGFIX**: block-plugin: Fixed activation of correct block when active editable
		   is changed using Keys (Tab, Shift-Tab) or programmatically.
- **BUGFIX**: block-plugin: Fixed handling of copy & paste in editables that are
		   nested inside blocks. Before this fix, when pressing CTRL-C to copy
		   the current selection in an editable nested inside a block, the whole
		   block was selected and copied.

## 0.22.3 - 2012/11/06

- **MANUAL CHANGE**: Updated UI CSS regarding button selector;
- **MANUAL CHANGE**: Added a demo of placeholders to boilerplate;
- **FEATURE**: align-plugin: The align plugin is now capable of aligning table cell contents.
- **FEATURE**: core: makeClean is in the process of being obsoleted in favor of the aloha/ephemera.js module. See http://aloha-editor.org/guides/writing_plugins.html
- **FEATURE**: improved translation export from gengo.com to Aloha Editor
	<code>
	Aloha.settings.plugins: {
		captionedImage: {
			allowLinebreak: [ 'p' ], // ['br', 'p'], true or false (default)
		}
	}
	</code>
- **ENHANCEMENT**: browser: The old browser plugin was removed. The browser-plugin was replaced by the repository browser vendor plugin. 
- **ENHANCEMENT**: RepositoryBrowser: The repository browser will now correctly handle localisation for the languages english and german.
- **ENHANCEMENT**: Trigger the 'aloha-smart-content-changed' event with `triggerType` = `block-change` whenever an attribute of an Aloha Block is changed.
- **BUGFIX**: table-plugin: Fixed a javascript error that occurred when pressing enter in the table wai attribute field.
- **BUGFIX**: Fix base tag breaks Aloha Editor UI
- **BUGFIX**: Fix calling mahalo in a blur event handler
- **BUGFIX**: Fix support for editable anchor elements
- **BUGFIX**: All repositories have been queried even if a target repository

	has been specified. Now only the specified repository is queried.

- **BUGFIX**: core/aloha-links: Prevents yellow borders around aloha-links blocks
- **BUGFIX**: link-plugin: link scope remains active after the selection leaves an anchor element
- **BUGFIX**: blocks: The floating menu will appear when the editor double-clicks
           in an editable block.
- **BUGFIX**: core/selection: Aloha no longer inadvertently removes ranges that
		   are outside of editables.
- **BUGFIX**: added aloha-cleanme class to aloha-block-handle to prevent potential
		   issues with temporary elements not being cleaned up.

- **FEATURE**: align-plugin: the align plugin is now capable of aligning table cell contents
- **FEATURE**: table-plugin: table cells can now have individual classes like rows and columns

## 0.22.2 - 2012/10/08

- **FEATURE**: core: makeClean is in the process of being obsoleted in favor of the aloha/ephemera.js module. See http://aloha-editor.org/guides/writing_plugins.html
- **BUGFIX**: table-plugin: A javascript error was fixed that occured when removing the whole table.

## 0.22.1 - 2012/09/26

- **FEATURE**: core: Added method Aloha.getEditableHost() to get the editable, that contains the given jQuery object.

- **FEATURE**: repository browser: If one of the repositories runs into a timeout during query, the browser will now call the method handleTimeout().

- **FEATURE**: abbr-plugin: We added a remove abbreviation button to make the functionality more consistent with the wai-lang plugin.

- **FEATURE**: metaview: We now also display HR tags in the metaview. We also 
				removed the dependency to the flag-icons plugin.

- **FEATURE**: list-plugin: When transforming a list from ul to ol or back all sub elements that are selected are also transformed.

- **ENHANCEMENT**: Aloha Blocks will now publish a message on the channel
                   "aloha.blocks.initialized" when a block is fully initialized.
                   
- **ENHANCEMENT**: The Block Plugin now allows you to configure your own root tags 
				   for block creation. Every time you create a new block, the block 
				   plugin will check if its root node is supported. You may now change 
				   the roots nodes and use your own list root tags. If you want 
				   to use Aloha Blocks drag'n drop functionalities we strongly 
				   suggest that you do not use other root tags than div and span.
				   See the guides at http://www.aloha-editor.org/guides/plugin_block.html 
				   for further information.

- **ENHANCEMENT**: Aloha Editor will no longer annotate end <br> tags, which
				   are used to prop up empty block-level elements that would be
				   otherwise rendererd invisbly, with the "aloha-end-br" class.
				   This should result in cleaner markup.


                   

- **BUGFIX**: Added missing icon for the block plugins toggledragdrop button

- **BUGFIX**: Rangy Core: Patches Rangy to include a workaround for html5shiv's
        violation of document.createElement().

        As detailed in this discussion:
        https://github.com/aFarkas/html5shiv/issues/64: html5shiv monkey
        patches the native document.createElement() function in browsers like
        IE8 and older, which do no support HTML5.  However, it does in a way
        that seriously deviates from the contract that the native
        document.createElement() function establishes, because it creates
        elements which have non-null siblings and parentNode.

        This violation causes Rangy to throw an exception in IE8 or IE7.

        The workaround prevents this error by detaching the element that was
        created via html4shiv's implementation of document.createElement() from
        its parentNode, near the critical area of code where the exception
        occurs.

- **BUGFIX**: Moved call to execCommand('enableObjectResizing', false, false) to init method of editable.
		Otherwise, FF 15 (and above) will throw a JS error, if execCommand('enableObjectResizing', false, false)
		is called with no contenteditable elements found in the page.

- **BUGFIX**: Fixed Javascript error when doing searches in the repository browser (which caused to search to not be done).

- **BUGFIX**: added the del format button to the possible format plugin buttons

	The del button is not enabled by default. To enable it, it has to
	be configured. For example

	Aloha.settings.plugins.format.config = ['del', ...];

	See http://aloha-editor.org/guides/plugin_format.html

- **BUGFIX**: characterpicker-plugin: Fixed a bug that when inserting a special character using the character picker plugin, the focus would be sometimes set to the start of the active editable (e.g. when inserting into a table cell).

- **BUGFIX**: listenforcer-plugin: Fixed a bug that would only mark the first editable matching a configured selector as an enforced editable. Also when leaving an editable, we now remove the added list properly.

- **BUGFIX**: core: Sometimes when putting the cursor at the first position of an editable, the cursor would vanish or be put outside the editable. This has been fixed.

## 0.22.0 - 2012/09/03

- **MANUAL CHANGE**: Updated UI CSS regarding button selector.

- **MANUAL CHANGE**: Added a demo of placeholders to boilerplate.

- **FEATURE**: Image Caption Plugin: caption now supports sanitize contenthandler & disable / enable of line breaks;
	<code>
	Aloha.settings.contentHandler.handler: {
		sanitize: {
			'.aloha-captioned-image-caption': { elements: [ 'em', 'strong' ] }
		}
	}
	</code>

	<code>
	Aloha.settings.plugins: {
		captionedImage: {
			allowLinebreak: [ 'p' ], // ['br', 'p'], true or false (default)
		}
	}
	</code>

- **BUGFIX**: In the sidebar the panel entry for the format plugin was always shown; now when the formatOptions is empty the empty (useless) sidebar panel will be hidden.

- **BUGFIX**: Align Plugin button status was not shown correctly.

# 0.21.x

## 0.21.4 - 2012/09/03

- **ENHANCEMENT**: Added labels to the image-plugin url, title, width, height input fields

	This change also rearranges the order of image-plugin components in the toolbar.

- **BUGFIX**: Fixed the ContentHandlerManager to use the content handlers in the correct order.

- **BUGFIX**: Fixed clicking custom block handles activates the image plugin

## 0.21.3 - 2012/08/24

- **ENHANCEMENT**: An error was turned into a warning

	The error message "encountered range object without start or end
	container" was incorrectly logged as an error instead of a
	warning.
	
- **ENHANCEMENT**: repository-browser: The repository browser will now automatically increase its height.

- **ENHANCEMENT**: Added a new block implementation of Aloha Editor blocks, which 
				   doesn't render any tag fill icons or borders. This is useful for 
				   tags that should be editable with Aloha Editor.

				   To use this block type, just wrap your tag content in a <div> 
				   with the following attribute: 

				   data-aloha-block-type="EmptyBlock"

- **ENHANCEMENT**: Added jQuery method mahaloBlock() to "unblock" the elements from a jQuery collection. Added method .unblock() for Blocks to "unblock" a block instance (in both cases without removing the DOM element from the DOM).

- **BUGFIX**: The sidebar didn't always update the height of panels correctly.

- **BUGFIX**: Fixed JS error in Aloha.unbind()

- **BUGFIX**: Fixed adding of unwanted <span>'S before tables every time an editable was deactivated when the table plugin and block plugin was used.

- **BUGFIX**: Fixed selecting with keyboard or mouse in editables that are nested in blocks, when using the Internet Explorer.

- **BUGFIX**: Fixed block draghandles are sometimes missing

## 0.21.2 - 2012/08/16

- **MANUAL CHANGE**: Updated impress.js to work with jQuery UI

- **MANUAL CHANGE**: Updated demo-app to work with jQuery UI; added simple system test to check file permissions;

- **MANUAL CHANGE**: Updated the guides for the contenthandler configuration;

- **MANUAL CHANGE**: removed not needed demo/test.html (was for testing per editable config)

- **ENHANCEMENT**: link-plugin: Removed unwanted margins from the sidebar panel of the link attribute.

- **ENHANCEMENT**: Addition to the API
                   Aloha.Editable.setContentSerializer() was added to the API.
                   Aloha.Editable.getContentSerializer() was implemented and
				   added to the API.

- **ENHANCEMENT**: pubsub/repository-browser: Upgrades the PubSub, and
                   RepositoryBrowser dependencies.

- **BUGFIX**: Editable.getContents(true) doesn't make defensive copies.
		   Invoking Editable.getContents(true) multiple times in a row would
		   return the same object, causing unexpected behaviour when client
		   code modified that object.

- **BUGFIX**: building/undo-plugin: The undo plugin was removed from the list of 
           plugins that are included in the build process because it caused some 
           silent javascript errors with content in frameset environments.

- **BUGFIX**: image-plugin: The reset image button function was fixed.  Previously
           a javascript error occured when the button was pressed.

- **BUGFIX**: wai-lang-plugin: Language annotations were not enhanced.
		   The short name ('de') of language annotations was displayed instead
		   of of the full name from the repository ('German').

- **BUGFIX**: block-plugin: Selection was lost when using the cursor keys to move
           across inline blocks.

- **BUGFIX**: block-plugin: Fixes problem in how droppable containers were being
		   determined while drapping blocks.  The algorithm was miss-identifing
		   any container that had a <br> tags with the "aloha-end-br" class as
		   an "empty" container, even if it contained other content along with
		   the propping <br>.  We now use a stricter check to remove this false
		   positive.

- **BUGFIX**: Fixed block formatting (p, h1, ...)

    To reproduce the error

    * insert two paragraphs into an editable

    "
    Paragraph1
    Paragraph2
    "

    * select both paragraphs and format them as h2
    * click into the second paragraph and format as h3

    The result before this fix would have been that in the last step both
    paragraphs were formatted as h3.


- **BUGFIX**: core: We now also remove jquery* attributes before the content is saved.

- **BUGFIX**: core: We now log a warning to the console if repositories run into timeouts.

- **BUGFIX**: wai-lang: We now load the language dataset in the query method. This fixes the issue that if the first request went wrong it was never loaded again.

- **BUGFIX**: sidebar: The sidebar now remembers the current selection and refreshes itself when it is being opened.

- **BUGFIX**: wordcontenthandler: Fixed the pasting of tables with empty cells.

- **BUGFIX**: wordcontenthandler: Fixed the pasting of lists in chrome and IE9.

- **BUGFIX**: In the sidebar the panel entry for the format plugin was always shown; now when the formatOptions is empty the empty (useless) sidebar panel will be hidden

## 0.21.1 - 2012/08/06

- **MANUAL CHANGE**: The API Method setActiveButton() of the MultiSplit component changed: the parameter must be the name of the button to set active, not the index.

- **MANUAL CHANGE**: Changed the aloha-smart-content-changed event

    The snapshotContent property provided bythe
    aloha-smart-content-changed event was replaced with the
    getSnapshotContent property which is a function that must be
    called to retrieve the value that was provided by snapshotContent.

    This was done to make snapshotting of the editable contents
    optional, since it is a very expensive operation.
    
- **FEATURE**: Toolbar configurability was extended

	The now Aloha.toolbar.settings.tab[i].exclusive property was implemented.
	See the ui guide for more information.

- **FEATURE**: UiPlugin API addition

	UiPlugin.showToolbar() was added to the UiPlugin API.
	This function provides better control over when the toolbar is
	shown.

- **FEATURE**: Aloha Blocks dropzones and configuration

	Aloha Blocks now allow for additional configuration settings which
	allow you to disable the drag'n'drop functionality of blocks
	globally or for individual editables as well as defining custom
	dropzones for each editable. See
	http://www.aloha-editor.org/guides/plugin_block.html#en-disabling-drag-drop-for-blocks
	for details.

- **ENHANCEMENT**: Aloha Editor will now add the browser version to the html dom node (see http://www.aloha-editor.org/guides/core.html#initialization-process)

- **BUGFIX**: A debugger statement was removed.

- **BUGFIX**: Missing implementations to show and hide items in a multisplit button have been added.

- **ENHANCEMENT**: numerated-headers-plugin: Added a &nbsp to the annotation, to seperate it from the heading's text.

- **ENHANCEMENT**: table-plugin: We now show the summary textarea in the sidebar if a click on the wai-image was issued.

- **BUGFIX**: Fixed IE7 mode paragraph margin

    The problem is that with a DOM like the following:

    ```html
    <style>p { margin-top: 2em; }</style>
    <p><br class='aloha-end-br'/></p>
    <p></p>
    ```

    The margin between the paragraphs will not take effect because
    IE8 in compatibility mode considers the paragraph with the ```<br>```
    in it empty. Normal IE8 will render the margin.

    To make IE8 in compatibility mode render the margin, some content
    must be put into the ```<p>```. That is not a big problem, since there
    usually should be no reason to have empty paragraphs in your
    content.

    However, if the content is entered by hand (if it is not there to
    begin with) then the margin will not be immediately updated. Only
    when, after entering some content into the first paragraph, the
    selection is put into the second paragraph, will the margin be
    updated.

    Although I don't see an easy workaround for the first problem
    (that the margin is not displayed when the paragraph is empty)
    there is an easy workaround for the second problem (that the
    margin isn't updated even after some content has been
    entered). The workaround is simply, when some content is entered,
    to insert and remove an arbitrary DOM node into the second
    paragraph, which will force IE to re-render the paragraph.

    Problem was verified to exist on IE7 and IE8 in compatibility
    mode with IE7 document type. May also exist in other IE7 modes.

- **BUGFIX**: Fixed some random and weird selection problems in IE7, where some
	actions (like Enter behaviour) were not performed on the correct cursor
	position. Sometimes there also occurred some JS errors.
	
- **BUGFIX**: Fixed Transforming an empty contenteditable into a list, which
	caused the contenteditable container to disappear.

- **BUGFIX**: Loading errors that occured when a second jQuery was loaded below aloha.js were fixed.

- **BUGFIX**: Fixed the qUnit tests for following commands to work in IE 7/8/9, latest Firefox and Chrome.
  * Bold
  * Italic
  * Subscript
  * Superscript
  * CreateLink
  * Unlink
  * Underline
  * Strikethrough
  * FormatBlock
  * RemoveFormat
  * Indent
  * Outdent
  * InsertOrderedList
  * InsertUnorderedList  


## 0.21.0 - 2012/07/26

- **MANUAL CHANGE**: Most plugins don't load their css files through require any more

    Before this change, plugins loaded the necessary css automatically.
    Now, it is necessary to include aloha/css/aloha.css to get the css
    that is necessary to make plugins work.

- **MANUAL CHANGE**: The jquery requirejs dependency was renamed from aloha/jquery to just jquery.

    define(['aloha/jquery', function($) { });

    must be changed to

    define(['jquery', function($) { });

- **MANUAL CHANGE**: The following jQuery extensions were removed

    jQuery.isBoolean - Instead consider typeof x === 'boolean'. 
    jQuery.isEmpty

- **MANUAL CHANGE**: The default jQuery version distributed with Aloha was updated from 1.6.1 to 1.7.2.

    The jQuery.isNumeric extension added to jQuery by Aloha was removed
    to account for jQuery's own isNumeric function added in 1.7.

- **MANUAL CHANGE**: The browser plugin was removed

    The browser plugin is obsolete. Please see linkbrowser and
    imagebrowser plugins.

- **MANUAL CHANGE**: Added the ui-plugin and removed ui specific code from the Aloha core

    Due to a complete re-implementation of the Aloha user interface in
    the form of the ui-plugin, most of the ui specific Aloha API has
    changed.

    * FloatingMenu - removed

    * Aloha.ui - removed

      Affects
      Aloha.ui.AttributeField
      Aloha.ui.Button
      Aloha.ui.MultiSplitButton
      Aloha.isMessageVisible
      Aloha.hideMessage
      Aloha.ui.MultiSplitButton.idCounter
      Aloha.showMessage
      Aloha.i18n
      Plugin.i18n (has been deprecated for some time now)

    * Aloha.Message - removed

    * Aloha.settings.plugins.table.summaryinsidebar - meaning changed

      This setting decided whether the summary was displayed either in
      the side bar or in the floating-menu. This setting now only
      decides whether or not a summary is displayed in the sidebar.

      The table-plugin defines a component with the name
      tableSummary. It is up to the toolbar configuration whether or not
      this component is displayed in the toolbar.

    * image-plugin - the following settings are obsolete

       Aloha.settings.plugins.image.ui.oneTab
       Aloha.settings.plugins.image.ui.insert
       Aloha.settings.plugins.image.ui.meta
       Aloha.settings.plugins.image.ui.reset
       Aloha.settings.plugins.image.ui.align
       Aloha.settings.plugins.image.ui.margin
       Aloha.settings.plugins.image.ui.crop
       Aloha.settings.plugins.image.ui.resize
       Aloha.settings.plugins.image.ui.aspectRatioToggle

      It is now up to the toolbar configuration whether or not and how
      to display these components.

    * Selection.isFloatingMenuVisible - removed
 
    All settings associated with the removed components do not have any
    effect any more.

    Most Aloha css rules have been re-implemented.
    
    In particular, the Aloha block handles now have z-index 10000, the
    floating menu has 10100, and Aloha dialogs have 10200. The sidebar
    continues to have a z-index of 999999999.

    The new common/ui plugin is now required for the user interface to
    be shown. This plugin is not loaded automatically. Most plugins
    require a user interface and will fail to load if this plugin is not
    configured to be loaded.

    The requirejs plugins order! and jquery-plugin!  have been removed.

    Many plugins exposed buttons, attribute-field and multi-split-button
    components as non-private members. For example, as in the case of
    the cite plugin, buttons were pushed onto the exposed
    multi-split-button of the Format plugin. Most of these exposed
    components were removed.

    The removal of the Ext.* namespace and the ExtJs css may
    inadvertently affect the behaviour and display of any site that
    includes Aloha.

    In particular the trim() function on the String object was provided
    by ExtJs for older versions of IE. Since ExtJs is gone, calling this
    function will now probably cause errors on older versions of
    IE. jQuery.trim() may be used as an alternative.

    See the ui.html guide for more information about the new UI.

- **MANUAL CHANGE**: Several files have been removed

    - src/lib/aloha/ext-alohatreeloader.js
    - src/lib/aloha/ui-browser.js
    - src/lib/aloha/ecma5.js

    These files are not in use by any of the main Aloha plugins and as
    such are deemed obsolete. These files were never loaded and their
    removal should not have any side-effect.

    Custom plugins should be checked for a possible dependency on these
    files.

- **MANUAL CHANGE**: baseUrl and data-aloha-plugins attribute detection changed slightly

    This change can be ignored if aloha.js is loaded in a page where
    only a single script element refers to a file with this name and if
    this script include is also the one carrying the data-aloha-plugins
    attribute, and no other script include is carrying this attribute -
    this should normally be the case. If this is not the case, aloha may
    not load correctly due to this change.

    The exact rules are now as follows:

    If Aloha.settings.baseUrl is not specified, it will be taken from
    the first script element that has a data-aloha-plugins attribute,
    or, if there is no such script element, the first script element of
    which the src attribute matches /\/aloha.js$/.
     
    If Aloha.settings.plugins.load is not specified, it will be taken
    from the data-aloha-plugins attribute of the first script element
    carrying this attribute.

- **MANUAL CHANGE**: The Aloha.requirePaths property has been removed.

- **MANUAL CHANGE**: The jquery.store and jquery.json plugins have been removed

    The jquery.store plugin was used for persisting the floating menu
    position and pinned state. The functionality provided by
    jquery.store has been replaced with amplify.store.

    The jquery.json plugin has been removed since the functionality
    provided by this module is already provided by util/json2.

    This also fixes the problem that pinning the floating menu was not
    persisted in IE8 and below.

- **MANUAL CHANGE**: requirejs is not loaded as part of Aloha-Editor

    For aloha development the user must now load requirejs himself
    before loading aloha.js.

    When using a built version of Aloha, it's possible to choose between
    aloha-bare.js, which doesn't include requirejs (or jQuery), and
    aloha-full.js, which does include requirejs (and jQuery).

- **MANUAL CHANGE**: Properties exposed by Aloha.Selection or aloha/selection were changed

    - tagHierarchy
    - replacingElements
    - allowedToStealElements

    These properties are now maps of maps instead of maps of lists.

- **MANUAL CHANGE**: Aloha.define was removed as it didn't serve any purpose

- **MANUAL CHANGE**: The jQuery loaded by Aloha no longer performs a call to $.noConflict.

    The combined and minified aloha-full.js will contain the call to
    $.noConflict to preserve behaviour with earlier Aloha builds

    The combined and minified aloha-bare.js, or the unminified and
    uncombined form used during development, will not contain the call
    to $.noConflict.

    Aloha now loads jQuery asynchronously, unless the user passes in a
    jQuery instance himself. It is difficult to predictably call
    $.noConflict after loading jquery asynchronously - the global jQuery
    and $ variables may or may not be set to the jQuery loaded by Aloha
    for some time after loading has finished, resulting in possibly
    unpredictable behaviour if multiple jQuery instances are used.

    It is up to the user to load jQuery, call noConflict himself, and
    pass jQuery into Aloha via Aloha.settings.predefinedModules or
    Aloha.settings.jQuery.

- **MANUAL CHANGE**:    HotKey for inserting links is changed back to ctrl+k like documented here:
    https://github.com/alohaeditor/Aloha-Editor/blob/dev/doc/guides/source/core_hotkey.textile

- **FEATURE**: Added hotkey functionality.
- **FEATURE**: Added Aloha.settings.plugins.load to load plugins also via config
- **FEATURE**: plugin extra/proxy: as multiple plugins need a proxy script to access external resources there's now one for all to use
- **FEATURE**: The images browser plugin was added.
- **ENHANCEMENT**: Wrapping some Aloha.require calls in Aloha.ready calls is not necessary any more

    In some cases, wrapping an Aloha.require call in an Aloha.ready call
    is not necessary any more. There are some exceptions, because the
    module itself may assume that Aloha is ready before its API is used.

    At the time of this writing this affects most plugins, since most
    plugins are initialized when Aloha is ready. So, calling
    Aloha.require with the plugin as a dependency will work, but the API
    will likely not be initialized resulting in unpredictable behavior.

- **ENHANCEMENT**: Updated naming from Aloha to Aloha Editor in boilerplate demo.

- **ENHANCEMENT**: Aloha specific css rules that are not in use any more were removed:

    .aloha-editable-zerowidthfix
    .aloha-logo
    .aloha-maximize
    
- **ENHANCEMENT**:  It's now possible to deactivate the transformFormattings method in the genericcontenthandler with the following setting:
    
    Aloha.settings.contentHandler.handler.generic.transformFormattings = false
    
    By default the transformFormattings method is enabled.
    
- **ENHANCEMENT**: The vie plugin was removed
- **ENHANCEMENT**: block plugin: It is now possible to navigate with arrow keys when there are blocks.
- **ENHANCEMENT**: block plugin: Aloha Block Plugin has now been greatly cleaned up and improved. Besides greatly cleaned up API and documentation, the new features include Drag/Drop, Deletion and Copy/Paste support. Now fully cross-browser (IE7, IE8, IE9, Chrome, Firefox).
- **ENHANCEMENT**: core: The jquery-plugin require plugin will now be able to return loaded plugins. Previously loaded plugins were just accessible through the extended jquery object.
- **ENHANCEMENT**: image plugin: splitting main fat file (1500 lines) for easying maintenance and evolutions. The new file which contains the gui is called 'image-floatingMenu.js'. The all sources of the image plugin were jslinted.
- **ENHANCEMENT**: image plugin: abstracting ui calls and removing FloatingMenu dependency from main plugin file
- **ENHANCEMENT**: image plugin: new method getImgFocus used in place of findImgMarkup which is pointless now
- **ENHANCEMENT**: core: #448 Aloha Editor possibility to be loaded as requireJS module
- **ENHANCEMENT**: browser: commenting some methods and coding guidelines
- **BUGFIX**: abbr-plugin: Fixed a javascript error when Aloha.activeEditable.obj / Aloha.activeEditable was not defined
- **BUGFIX**: fixing placeholder bug where it appears twice in some cases
- **BUGFIX**: commands.delete: fixed a bug with the delete command when contents are preceded by ignorable whitespace. also added a delete test for that.
- **BUGFIX**: image plugin: building a selection from scratch when an image is clicked isn't safe as conflictual browser behaviours
- **BUGFIX**: image plugin: containing editable not selectable after image plugin activation.
- **BUGFIX**: image plugin: when plugin activated on an image, clicking a second image don't disable resize on first one.
- **BUGFIX**: image plugin: fixing focus and value of srcField when image is clicked (previously handled by selectionChange)
- **BUGFIX**: fixes alohaeditor/Aloha-Editor##424 -- SmartContentChanged is not triggered when hitting
- **BUGFIX**: browser: fixes alohaeditor/Aloha-Editor#415 -- Repositorie entries appears twice in explorer
- **BUGFIX**: browser: fixes alohaeditor/Aloha-Editor#460 -- Error when multiple repositories are configured
- **BUGFIX**: block sidebar attribute editor: when using backspace/del in an input field the block was removed
- **BUGFIX**: cite-plugin: Fixed a javascript error when the cite plugin had no explicit sidebar configuration.

- **DISCUSS**: It would make sense to support also input (like textarea) elements
    eg. for basic formattings like strong / em -- but prevent insertation of br / p ?

- **BUGFIX**: headerids-plugin: Fixed a bug in the headerids plugin that the ids were not generated when the getContents was called.

- **BUGFIX**: numerated-headers-plugin: Fixed a bug in the numerated-headers plugin, that the selection was not properly updated when the annotations were removed.

- **BUGFIX**: core: Fixed that sanitizing was not executed for IE7 because of an error with modifying style attributes in IE7. We now execute sanitizing, but ignore style attributes.

- **BUGFIX**: core: Added the removal of sizzle attributes to the basic content handler.

- **BUGFIX**: core: We now catch an exception that is thrown when the selection is not properly updated. This exception would lead to unexpected behaviour.

- **BUGFIX**: core&numerated-headers-plugin: Fixed that sometimes DOM INDEX EXCEPTIONS occured when formating a list of paragraphs.


# 0.20.x

## 0.20.24 - 2012/09/26

- **FEATURE**: metaview: We now also display HR tags in the metaview. We also removed the dependency to the flag-icons plugin.
- **FEATURE**: list-plugin: When transforming a list from ul to ol or back all sub elements that are selected are also transformed.
- **FEATURE**: core: Added method Aloha.getEditableHost() to get the editable, that contains the given jQuery object.
- **FEATURE**: repository browser: If one of the repositories runs into a timeout during query, the browser will now call the method handleTimeout().
- **BUGFIX**: characterpicker-plugin: Fixed a bug that when inserting a special character using the character picker plugin, the focus would be sometimes set to the start of the active editable (e.g. when inserting into a table cell).
- **BUGFIX**: listenforcer-plugin: Fixed a bug that would only mark the first editable matching a configured selector as an enforced editable. Also when leaving an editable, we now remove the added list properly.
- **BUGFIX**: floatingmenu: Fixed a bug in the floating menu that the position would not be adjusted if the height of the floating menu changed. This is needed in the topalign mode to not hide parts of the editable.
- **BUGFIX**: core: Sometimes when putting the cursor at the first position of an editable, the cursor would vanish or be put outside the editable. This has been fixed.
- **BUGFIX**: abbr-plugin: A possible dereference error was fixed in the plugin.

## 0.20.23 - 2012/08/24

- **ENHANCEMENT**: changed loading procedure of languages in wai lang plugin from AJAX to require.js
- **BUGFIX**: resolved issue with opening the sidebar when clicking on table WAI button.

## 0.20.22 - 2012/08/16

- **ENHANCEMENT**: link-plugin: Removed unwanted margins from the sidebar panel of the link attribute.
- **BUGFIX**: Fixed block formatting (p, h1, ...)

    To reproduce the error

    * insert two paragraphs into an editable

    "
    Paragraph1
    Paragraph2
    "

    * select both paragraphs and format them as h2
    * click into the second paragraph and format as h3

    The result before this fix would have been that in the last step both
    paragraphs were formatted as h3.

- **BUGFIX**: core: We now also remove jquery* attributes before the content is saved.
- **BUGFIX**: core: We now log a warning to the console if repositories run into timeouts.
- **BUGFIX**: wai-lang: We now load the language dataset in the query method. This fixes the issue that if the first request went wrong it was never loaded again.
- **BUGFIX**: sidebar: The sidebar now remembers the current selection and refreshes itself when it is being opened.
- **BUGFIX**: wordcontenthandler: Fixed the pasting of tables with empty cells.
- **BUGFIX**: wordcontenthandler: Fixed the pasting of lists in chrome and IE9.

## 0.20.21 - 2012/08/06

- **MANUAL CHANGE**: Changed the aloha-smart-content-changed event

    The snapshotContent property provided bythe
    aloha-smart-content-changed event was replaced with the
    getSnapshotContent property which is a function that must be
    called to retrieve the value that was provided by snapshotContent.

    This was done to make snapshotting of the editable contents
    optional, since it is a very expensive operation.

- **ENHANCEMENT**: numerated-headers-plugin: Added a &nbsp to the annotation, to seperate it from the heading's text.

- **ENHANCEMENT**: table-plugin: We now show the summary textarea in the sidebar if a click on the wai-image was issued.

- **BUGFIX**: Fixed IE7 mode paragraph margin

    The problem is that with a DOM like the following:

    ```html
    <style>p { margin-top: 2em; }</style>
    <p><br class='aloha-end-br'/></p>
    <p></p>
    ```

    The margin between the paragraphs will not take effect because
    IE8 in compatibility mode considers the paragraph with the ```<br>```
    in it empty. Normal IE8 will render the margin.

    To make IE8 in compatibility mode render the margin, some content
    must be put into the ```<p>```. That is not a big problem, since there
    usually should be no reason to have empty paragraphs in your
    content.

    However, if the content is entered by hand (if it is not there to
    begin with) then the margin will not be immediately updated. Only
    when, after entering some content into the first paragraph, the
    selection is put into the second paragraph, will the margin be
    updated.

    Although I don't see an easy workaround for the first problem
    (that the margin is not displayed when the paragraph is empty)
    there is an easy workaround for the second problem (that the
    margin isn't updated even after some content has been
    entered). The workaround is simply, when some content is entered,
    to insert and remove an arbitrary DOM node into the second
    paragraph, which will force IE to re-render the paragraph.

    Problem was verified to exist on IE7 and IE8 in compatibility
    mode with IE7 document type. May also exist in other IE7 modes.

- **BUGFIX**: Fixed some random and weird selection problems in IE7, where some
	actions (like Enter behaviour) were not performed on the correct cursor
	position. Sometimes there also occurred some JS errors.
	
- **BUGFIX**: Fixed Transforming an empty contenteditable into a list, which
	caused the contenteditable container to disappear.

- **BUGFIX**: headerids-plugin: Fixed a bug in the headerids plugin that the ids were not generated when the getContents was called.

- **BUGFIX**: numerated-headers-plugin: Fixed a bug in the numerated-headers plugin, that the selection was not properly updated when the annotations were removed.

- **BUGFIX**: core: Fixed that sanitizing was not executed for IE7 because of an error with modifying style attributes in IE7. We now execute sanitizing, but ignore style attributes.

- **BUGFIX**: core: Added the removal of sizzle attributes to the basic content handler.

- **BUGFIX**: core: We now catch an exception that is thrown when the selection is not properly updated. This exception would lead to unexpected behaviour.

- **BUGFIX**: core&numerated-headers-plugin: Fixed that sometimes DOM INDEX EXCEPTIONS occured when formating a list of paragraphs.

## 0.20.20 - 2012/07/25

- **BUGFIX**: core: An Internet Explorer 7 crash fix was fixed. Previously the fix caused the whole content to be selected for a short period of time when appling inline format elements.
- **BUGFIX**: core: An issue that resize handles were displayed on inline elements that contained a new lines in IE7/8 was fixed. 

## 0.20.19 - 2012/07/25

- **BUGFIX**: cite-plugin: Removal of a cite specific data attribute caused a crash in Native Internet Explorer 7. The removal will now be skipped for Native Internet Explorer 7.

## 0.20.18 - 2012/07/25

- **ENHANCEMENT**: cite-plugin: Fixed cite plugin DOM element attributes. It is not needed to add attributes to blockquote and q tags unless you have defined a referencecontainer.
- **ENHANCEMENT**: contenthandler: Modified contenthandlers to allow language annotations made by the wai-lang plugin. This enables copy & paste of language annotations.
- **ENHANCEMENT**: list-plugin: Some internet explorer specific attributes (hidefocus, tabindex) will now be removed on makeClean.
- **ENHANCEMENT**: wai-lang-plugin: The plugin now supports both ISO-639-1 (two letter) and ISO-639-2 (three letter) language codes. The languages can be searched in english or german (depending on the user's locale). Additionally, it is now possible to switch on/off the display of country flags when searching for language codes.
- **BUGFIX**: format-plugin: removeFormat for quote and others (#577); enabled the useage of the u element (#580)
- **BUGFIX**: core: Fixed copying of attributes when transforming DOM objects into other DOM objects (e.g. when transforming a list into a paragraph), which caused strange attributes to be written in IE, that caused editing problems (e.g. could not set cursor into paragraph, etc.)
- **BUGFIX**: core: A basic content handler was added to the core that will cleanup the dom and html that gets processed by the getContents method. Currently this basic contenthandler is used to remove attributes (tabindex, hidefocus, contenteditable) that were added when using the Internet Explorer.
- **BUGFIX**: repository-browser: Some images for the repository browser were changed because Internet Explorer 7+8 don't know how to handle alpha in PNGs.
- **BUGFIX**: repository-browser: Columns that are not sortable will now no longer be displayed like they were sortable.
- **BUGFIX**: formatlesspaste-plugin: Fixed javascript error that ocurred when no custom editable configuration was set
- **BUGFIX**: dom-to-xhtml-plugin: When used in IE7 (or IE8 in IE7 mode), classes of elements were removed. This lead to unexpected behaviour with the BR-tags with class aloha-end-br, that are automatically added, when using the blockelementcontenthandler.
- **BUGFIX**: characterpicker-plugin: Fixed inserting a special character with a collapsed selection, when using IE.
- **BUGFIX**: table-plugin: Enabled proper selection (with mouse or keys) in the editable caption of a table.
- **BUGFIX**: table-plugin: When the contents of a table cell gains the focus, the whole cell is no longer selected. This also affects applying format to contents of a table cell.
- **BUGFIX**: table-plugin: New Captions are now added as first child of the table (before the tbody), according to the HTML5 specification.
- **BUGFIX**: table-plugin: The table plugin will now remove table id's on cleanup.
- **BUGFIX**: table-plugin: Fixed the removal of the aloha-table-cell_active once a table gets deactivated.
- **BUGFIX**: numerated-headers-plugin: Fixed error that annotations would not be removed when converting a header to a paragraph. The plugin also added leading spaces to the heading's text. This was removed.
- **BUGFIX**: linkbrowser-plugin/numerated-headers-plugin: A bug in the numerated headers plugin caused a javascript error when the linkbrowser window should be closed. This bug was fixed and the linkbrowser window closes now propely.
- **BUGFIX**: wai-lang-plugin: We now remove data attributes generated by the repository on makeClean and we add an xml:lang attribute with the value of the lang attribute.
- **BUGFIX**: wai-lang-plugin: The key combination ctrl+i caused a javascript error in IE8 when using the wai-lang-plugin together with the link plugin. This javascript error was now fixed.
- **BUGFIX**: metaview-plugin: Modified CSS for language annotations to always show a generic icon for language annotated spans.
- **BUGFIX**: metaview-plugin: language annotations would result in background images being repeated over and over again - fixed that problem.
- **BUGFIX**: cite-plugin: Fixed editing of saved citation links.
- **BUGFIX**: cite-plugin: The css animations for the cite plugin were removed because they were poluting the dom with style attributes.
- **BUGFIX**: Fixed trailing comma in array literal.

## 0.20.17 - 2012/07/09

- **ENHANCEMENT**: contenthandler plugin: A new Blockelement Content Handler has been added, that handles breaks in blockelements upon initialization and getContents
- **ENHANCEMENT**: draganddropfiles: A security issue with the upload.php example file was found. The example will no longer be executable by default.
- **BUGFIX**: core: The implementation for adding br-Tags in Blockelements has been fixed to realize a more consistent behaviour across all browsers and also with the metaview plugin turned on.

## 0.20.16 - 2012/07/04

- **ENHANCEMENT**: numerated-headers plugin: Added configuration option 'trailingdot' to switch format of generated headers.
- **BUGFIX**: numerated-headers plugin: Fixed misleading interpretation of the 'numeratedactive' for configuration per editable. 'numeratedactive' will now only determine, whether headers shall be numerated by default (if button not unclicked by the editor). To disable the function for an editable, choose an empty 'headingselector'.
- **BUGFIX**: numerated-headers plugin: Fixed numeration, when the headers are not starting with the highest level (e.g. when using h2 h1 h2 h3, the first h2 will be omitted and numeration will start at the h1)
- **BUGFIX**: core: fixed missing space when selecting a word between two spaces and deleting (by [DEL] or [BACKSPACE]). The result will now be like expected: having the cursor between two spaces.
- **BUGFIX**: characterpicker-plugin: Fixed inserting characters with a non-collapsed selection. Instead of adding the character after the selection, the inserted character will now replace the selection (like expected).
- **BUGFIX**: paste-plugin: Disabled handling paste on IE by executing the command 'paste', because this causes incorrect cursor positions after pasting.
- **BUGFIX**: paste-plugin: Fixed setting focus and selection into the editable before inserting pasted html. That fixes strange behaviour in FF after pasting.

## 0.20.15 - 2012/06/27

- **BUGFIX**: core: Fixed browser crashes in IE9 (and above), after splitting DOM nodes using ENTER and placing the cursor afterwards, that occurred due to a browser bug in IE9

## 0.20.14 - 2012/06/27

- **ENHANCEMENT**: A whole lot of Plugins can now be configured editable-specific configuration: abbr, highlighteditables, list, horizontalruler, link, paste, headerids, listenforcer, metaview, numerated-headers, wai-lang, cite, characterpicker, formatlesspaste, dom-to-xhtml. Have a look at the individual plugin guides for detailed information on how to configure them.
- **ENHANCEMENT**: Added functional description for plugins
- **ENHANCEMENT**: plugin numerated-headers: will now be more tolerant with its configuration options
- **ENHANCEMENT**: sanitize contenthandler: Added 'del' as allowed element to the default configuration of the sanitize contenthandler.
- **ENHANCEMENT**: repository browser: searches in the repository browser will now be done recursively.
- **ENHANCEMENT**: plugin formatlesspaste: will now be more tolerant with the button and formatlessPasteOption setting and not only accept boolean values
- **ENHANCEMENT**: plugin cite: will now be more tolerant with the sidebar.open setting and not only accept boolean values. Additionally, the default config will now show both the quote and blockquote button.
- **BUGFIX**: core: When using the delete button in IE7, so that after deleting the cursor is supposed to be in between two spaces, some unexpected text "undefined" was added to the editable. This has been fixed now.
- **BUGFIX**: metaview: Fixed bug that caused a javascript error when no configuration was provided for the metaview plugin.
- **BUGFIX**: core: Fixed a bug within jquery that caused problems in IE9 when invoking getContents for an editable that contains an embedded object (e.g. flash player).
- **BUGFIX**: FloatingMenu: in IE the FloatingMenu would not be clickable after deleting a table row because of a transparent .ext-shim iframe layered on top of it. Forcefully removed the iframe from the layout.
- **BUGFIX**: FloatingMenu: in IE the FloatingMenu would not be clickable after deleting a table row because of a transparent .ext-shim iframe layered on top of it. Forcefully removed the iframe from the layout.
- **BUGFIX**: repositorymanager: Fixed a bug in the repository manager that caused an javascript error when no result items were passed to the processResults method.
- **BUGFIX**: generic contenthandler: Do not trim text nodes in list elements, because this could remove spaces between words, where one word is formatted.
- **BUGFIX**: plugin format: The format plugin will now support 'del' instead of 's' for strikethrough ('s' is deprecated), like explained in the documentation.
- **BUGFIX**: plugin metaview: Metaview plugin would add a grey backdrop to lists on IE7. Added more specific styles.
- **BUGFIX**: core: Implemented deleting tables with "delete" or "forwarddelete" commands (pressing [DEl] or [BACKSPACE]). 
- **BUGFIX**: core: Fixed strange cursor behaviour when using [BACKSPACE] to delete the first character in a text node, using IE9. 
- **BUGFIX**: enumerated-headers plugin: Added default configuration, which fixes some javascript error, if no other configuration is set.
- **BUGFIX**: wai-lang plugin: Fixed toggle button to be pressed when a language is set, and unpressed if not. Hide language tab, when language is removed.

## 0.20.13 - 2012/06/15

- **ENHANCEMENT**: Removed unwanted behaviour from the block plugin's sidebarattributeedtior, which will clear out the whole sidebar when loaded
- **ENHANCEMENT**: added / updated guides for plugins
- **ENHANCEMENT**: enabled linklist.js so it's possible to use the settings for your own list (removed the default entries)
- **ENHANCEMENT**: table plugin: enabled format tab when a whole row/column is selected via click on the row/column header
- **ENHANCEMENT**: sanitize contenthandler: allow attribute target for the a element in the relaxed config
- **ENHANCEMENT**: plugin highlighteditables: configurable per editable; CSS can be adapted;
- **ENHANCEMENT**: added a new helper function jQuery.isEmpty() to check if a mixed var is empty or not
- **ENHANCEMENT**: A whole lot of Plugins can now be configured editable-specific configuration: abbr, highlighteditables, list, horizontalruler, link, paste, headerids, listenforcer, metaview, numerated-headers, wai-lang, cite, characterpicker, formatlesspaste, dom-to-xhtml. Have a look at the individual plugin guides for detailed information on how to configure them.
- **ENHANCEMENT**: Added functional description for plugins
- **ENHANCEMENT**: core: The getEditableConfig will now also return the selector within the configuration object. This only applies to custom editable configurations that provide objects instead of arrays since arrays can't be extended with custom properties. The returned object will now also contain nested arrays. Previously nested arrays were omitted.
- **BUGFIX**: core: Fixed the fix for IE7 crashes
- **BUGFIX**: core: Fixed Javascript errors that occurred in IE7 when pressing Enter at the end of paragraphs (multiple times).
- **BUGFIX**: core: Fixed possible Javascript error when cleanup operation is done (e.g. after pasting text into an editable).
- **BUGFIX**: commands: Fixed possible browser hang (due to an infinite loop) that occurred, when using the command 'inserthtml' to insert content into an editable span, that is not allowed inside a span (e.g. a h1). This browser hang could occur when using the paste plugin to paste content, since that uses the command 'inserthtml'.
- **BUGFIX**: generic contenthandler: Changed to always remove div, span and font tags, regardless of the setting of the contentEditable attribute. This fixes problems, when e.g. having an editable span and then pressing [CTRL-A] [CTRL-C] [CTRL-V].
- **BUGFIX**: commands: Fixed unwrapping of tags in fixDisallowedAncestors, which possibly removed the editing host when pasting into spans, h1, ...
- **BUGFIX**: sanitize contenthandler: disabled for IE7, because it does not work well in IE7 (sanitize tries to set attributes via setAttributeNode() to DOM Elements, and this does not work for the "style" attribute in IE7)
- **BUGFIX**: commands: fixed weird behaviour when using the backspace key to delete text (cursor was jumping).
- **BUGFIX**: core: Fixed enter behaviour in lists. Before executing command "insertparagraph", whitespace textnodes around list elements are removed, because the algorithm isn't prepared to handle whitespace textnodes.
- **BUGFIX**: citation plugin: Fixed javascript errors on initialization and possible endless loop when adding inline citations.

## 0.20.12 - 2012/05/24

- **MANUAL CHANGE**: wai-lang: The wai lang plugin will now fail loading when the flag-icons plugin was not loaded. Previously the plugin did not fail loading but showed broken flag icon images. Please note that it is currently mandatory to add third party dependencies for some plugins to the data-aloha-plugins attribute otherwise those dependencies can't be resolved correctly.
- **BUGFIX**: browser-plugin: The browser will now open at a more centered position.
- **BUGFIX**: core: A IE7 crash workaround was reverted because it caused all eventhandlers to be lost when getContents() was invoked. The new workaround will remove the jquery expando attributes in IE7 for some elements.
- **BUGFIX**: core: Fixes bugs in the handeling of delete and forward delete. These bugs were introduced in an attempt to fix issues with deleting behaviour near multiple white spaces.  An alernative should be sought for a better solution for handeling white spaces.

## 0.20.11 - 2012/05/10

- **BUGFIX** image plugin: fixes distorted images when in portrait format
- **BUGFIX** table plugin: fixes bug in IE7 that second click on table cell was not activating the table
- **ENHANCEMENT** link plugin: removed linklist (and slowlinklist) which where loaded by default (we should not force everyone to have them active by default)
- **BUGFIX**: browser-plugin: In some cases a javascript error would be thrown when using the browser plugin with Internet Explorer. IE does not support 'new Image' calls within popups.
- **BUGFIX**: browser-plugin: In some cases a javascript error would be thrown when using the browser plugin with Internet Explorer. IE does not support 'new Image' calls within popups.
- **ENHANCEMENT**: browser-plugin: The browser plugin will now calculate the browser width automatically.
- **BUGFIX**: IE7 - #516 navigate with arrow keys through several paragraphs
- **BUGFIX**: IE7 - #515 gray text after list
- **ENHANCEMENT**: Removed unwanted behaviour from the block plugin's sidebarattributeedtior, which will clear out the whole sidebar when loaded
- **BUT**: floatingmenu: Fixed regeneration of ext components for floatingmenu, when buttons are added after the floatingmenu was initialized
- **FEATURE** plugin: Adding the sourceview plugin, which visualizes the current selection in the sidebar to help developers of Aloha Editor with debugging.

## 0.20.10 - 2012/04/17

- **BUGFIX**: core: Fixed a typo in the previous bugfix: Fixed a javascript error in IE9 stating that the method createContextualFragment doesn't exist

## 0.20.9 - 2012/04/16

- **BUGFIX**: block-plugin: Fixed 'e.srcElement is undefined' error in blockmanager.js which affected firefox 11
- **BUGFIX** floatingmenu: Fixed problem with creating new buttons after Aloha is ready.
- **ENHANCEMENT**: updated integration of Aloha Blocks to the most recent version
- **BUGFIX** floatingmenu: Fixed problem with showing floatingmenu shadow too early
- **BUGFIX** core: Fixed a permission error in Firefox, when Aloha Editor tried to access a document property of an external ressource
- **BUGFIX** table-plugin: Fixed the cleanup of the table cells on blur not cleaning up correctly (caused by a typo in the element class)
- **BUGFIX** core: Fixed a javascript error in IE9 stating that the method createContextualFragment doesn't exist (fixed in extjs)

## 0.20.8 - 2012/04/06

- **BUGFIX** core: UP and DOWN cursor key will now not be processed specially by Aloha, they will be left to native handeling.
- **BUGFIX** core: Adds a guard in `execCommand()' to prevent `INDEX_SIZE_ERR' exceptions.
- **BUGFIX** core: The cursor processing around non-contenteditable elements (blocks) was not functioning as described or desired.  It now behaves with more stability especially on Internet Explorer.
- **ENHANCEMENT** core: Improved efficiency of cursor processing, especially around blocks.
- **FEATURE** core: It is now possible to place the caret between two adjecent non-contenteditable elements.
- **ENHANCEMENT** core: The jquery-plugin require plugin will now be able to return loaded plugins. Previously loaded plugins were just accessible through the extended jquery object.
- **FEATURE** editable.js: introduced method setContents() -- use Aloha.getEditableById('my-editable').setContents('Aloha World') to set the contents of the editable with the ID my-editable
- **BUGFIX** smartContentChange is now again triggered when pressing enter key; and new: delete / backspace keys
- **ENHANCEMENT** enabled image plugin in boilerplate demo. needs some enhancements to be more user friendly
- **BUGFIX** align plugin: Fixed alignment behavior and place the buttons in the format tab instead of a new one.
- **FEATURE** hints plugin: Implemented using Tipsy as tooltip library and the latest Aloha-Editor plugin standard.
- **ENHANCEMENT** block plugin: added data-attribute to prevent triggering scope changes when a block is activated
- **ENHANCEMENT** block plugin: revamped colors for highlighting blocks
- **BUGFIX** updated dom.js to reflect HTML5 spec changes; format with u and i tags is now available; updated default button config
- **ENHANCEMENT** config options per editable for plugin common/horizontalruler and extra/toc
- **ENHANCEMENT** configure the sidebar handle position via Aloha.settings.sidebar.handle.top
- **ENHANCEMENT** table plugin: disable split / merge cell buttons when not possible to use
- **ENHANCEMENT** dom-to-xhtml plugin: non-specified attributes are excluded from serialization, making attribute serialization more consistent on IE7 and IE8.
- **FEATURE** API docs: added first version of new API docs
- **FEATURE** HotKey feature added for link, format and wai-lang plugin
- **ENHANCEMENT** load plugins via config option
- **BUGFIX** added missing endprologue. and regenerated guides; jslint for image plugin
- **ENHANCEMENT** Added very simple example for loading Aloha Editor. Simplyfied "Using Aloha Editor" guides page.
- **ENHANCEMENT** adding documentation about Aloha Editor events

## 0.20.7 - 2012/03/07

- **BUGFIX** link: fixed a bug in the link list static repository plugin that would cause aloha to fail when no settings for the linklist repository were specified.
- **BUGFIX** formatlesspaste plugin: fixed IE syntax error caused by a comma at the end of a list.

## 0.20.6 - 2012/03/01

- **BUGFIX** link: fixed a bug in the link list static repository plugin that caused Internet Explorer to fail handling repository links.
- **BUGFIX** dom-to-xhtml plugin: fixed attribute names are not lowercased
- **BUGFIX** floatingmenu: fixed floating menu's reading of configuration values
          so that they are parsed into numbers.
- **BUGFIX** floatingmenu: fixed floating menu positioning when view port is
          scrolled so that it takes into account the aligntopOffset setting.

- **ENHANCEMENT** Added jslint setup to guides and fixed error output in build script.
- **ENHANCEMENT** The new plugin dom-to-xhtml attempts to create a valid XHTML serialization of the document when getContents() is called.
- **BUGFIX** Paste plugin: paste into an editable in an editable is now working
- **BUGFIX** Selection of content in an contenteditable=false which is not a child of an Aloha Editor instance now works like expected
- **ENHANCEMENT** Repositories: It is now possible to configure the timeout for querying repositories.
- **ENHANCEMENT** Floating menu: It is now possible to configure the floating menu to be 'append' to an other element. It is needed to set an extra option 'element' with the ID of the HTML DOM element where the fm should be attach to. The floating menu is attached to the same position as the 'element'.
- **ENHANCEMENT** Floating menu: If the floating menu is set to be not draggable, the drag&drop bar + pin will not be shown
- **BUGFIX** engine.js: insert paragraph was sometimes broken in IE7 (copy of empty/all p-element attributes)
- **ENHANCEMENT** updated plugin: table of contents (toc) to work with the current Aloha Editor version
- **BUGFIX** characterpicker plugin: fixed cursor position after inserting a character
- **ENHANCEMENT** Browser plugin: loading of required jQuery plugins is now changed so all can be loaded via CDN


## 0.20.5 - 2012/02/09

- **ENHANCEMENT** word contenthandler: cleanup for pasted word documents with table of contents
- **BUGFIX** paste plugin: removed trim of pasted contents -- test[ text] + 2x c&p results now in test text text instead of testtexttext
- **BUGFIX** format/table plugin: added a workaround in the format plugin to enable formating of selected cells
- **ENHANCEMENT** cite plugin: config option if sidebar should auto open or not (Aloha.settings.plugins.cite.sidebar.open: true|false)
- **BUGFIX** The link plugin won't use a scope but will now hide/show it's buttons directly.
- **BUGFIX** Fixed the way the table plugin unwrapped it's cell contents when deactivating a table - all dom object references where lost before. Now the objects are truly unwrapped, and just moved up one step within the dom structure.

## 0.20.4 - 2012/01/27

- **BUGFIX** core: fixed IE7 browser crash caused by dereferencing element attributes.
- **BUGFIX** floatingmenu: Fixed positioning of floating menu when it extends
          beyond the width of the viewport


## 0.20.3 - 2012/01/24

- **BUGFIX** floatingmenu: Fixed float position of floatingmenu when it moves
          between editables.
- **BUGFIX** core: Removes ExtJS' IE6 style fixes which break layout in IE9.
- **BUGFIX** image-plugin: The image plugin will now only display the crop buttons
          when the cropping area selection was finished. This avoids a bug in
		  Internet Explorer 7 where the crop area could not be resized once the
		  user entered those crop buttons.
- **BUGFIX** core: Fixed floating menu pinning with topalign behaviour
          (topalignOffset, horizontalOffset)


## 0.20.2 - 2012/01/19

- **BUGFIX** image-plugin: Replaced unicode characters in the crop buttons with
          images to fix display issues within Internet Explorer 7.
- **BUGFIX** core: Fixed problem where Internet Explorer 7 and jquery.store will
          not work with frames since it will fallback to window.name storage.
		  We'll now use a void storage for IE7. This means that IE7 will not be
		  able to store floating menu postion and other settings.
- **BUGFIX** core: Fixed problem of Internet Explorer 7 crashing when invoking
          jQuery's `removeAttr`.
- **BUGFIX** html5shims: Function `getRootParent` in ecma5schims.js no longer
          throws an error when `null` or `undefined` is passed to it.
- **BUGFIX** core: fixed incorrect dependency on jquery.json-2.2 where util/json2
          is needed instead and made it globally available
- **ENHANCEMENT** core: Removed unneeded JSON empty function definition that
                  surpressed errors in IE.
- **ENHANCEMENT** guides: Updated guides. They now include a directory
                  structure explanation and a detailed release guide.
- **ENHANCEMENT** word contenthandler: html cleanup for empty tags, removal of
                  spans and the paragraph numbering from TOC feature.


## 0.20.1 2012/01/13

- **ENHANCEMENT** table-plugin: fixed incorrect repairing of tables (cells were
                  appended to rows containing th elements).


## 0.20.0 2011/12/27

- **ENHANCEMENT** doc/api: added first version of new API docs. Please note
                  that the API docs are currently work in progress.
- **BUGFIX** floatingmenu: fixed a bug with topalign behaviour where scrolling
          would attach the floatingmenu to the left side of the screen.


## 0.20.0-RC9 - 2011/12/07

- **BUGFIX** image-plugin: The saved aspect ratio will now be correcly
          recalculated when a cropping action is sucessfully ended. Previously
		  the aspect ratio was not recalculated and therefore resizing of
		  images resulted in unexpected image sizes.
- **FEATURE** formatlesspaste plugin: The elements stripped by the
              formatlesspaste plugin can now be configured like this

```javascript
	"formatlesspaste" :{
				formatlessPasteOption : true,
				strippedElements : [
				"strong",
				"i",
				"b",
				"u"]
			}
```

- **FEATURE** wai-lang plugin: The styling of the language input field, and
              dropdown suggestion box has been improved.
- **ENHANCEMENT** listenforcer-plugin: The enforce method is now a private
                  function.
- **FEATURE** listenforcer-plugin: List enforcer plugin configuration should
              change

```javascript
	// ... from this:

	"listenforcer" : {
		"editables" : {
			".myselector" : [ "true" ]
		},
		"config" : "false"
	}

	//... to this:

	"listenforcer" : {
		"editables" : [ ".myselector" ]
	}
```

- **FEATURE** listenforcer-plugin: The listenforcer plugin removes any non-list
              top-level elements to ensure that an editable in which lists are
			  enforced will contain exactly one list as the only immediate
			  child of the editable.
- **ENHANCEMENT** some changes in the Browser Plugin (browser.js) to allow
                  multiple, distinguishable instances of browsers on the same
				  page
- **BUGFIX** customizable numerated-header plugin: when header content is deleted,
          the numeration tag will be deleted, too


## 0.20.0-RC8 - 2011/11/22

- **ENHANCEMENT** listenforcer-plugin: The listenforcer plugin was refactored.
                  Method names were changed and the way the plugin works with
				  lists was also changed. It will now no longer replace list
				  dom elments. Instead it will move sibling lists into the
				  first list element within the editable. Previously the whole
				  element was replaced and thus the selection was lost. This
				  caused problems with the floating menu. The user had to click
				  two times into a list to make the floating menu appear since
				  the selection was lost due to dom replacements. This is now
				  fixed.
- **BUGFIX** core: The aloha-editable-activated will now no longer invoked twice.
- **BUGFIX** image-plugin: Fixed handling of width and height when the user
          entered the cropping mode. You can resize the crop area by entering
		  values in the width and height field. 
- **BUGFIX** list-plugin/link-plugin: The list plugin interfered with the link
          plugin behaviour. Previously it was not possible to create links
		  within a list due to a bug within the list plugin. The list plugin
		  will now no longer use the Aloha.List scope.
- **BUGFIX** link-plugin: Fixed problem with auto-suggestion mechanism for the
          link input field causing the the wrong href value to be taken.


## 0.20.0-RC7 - 2011/11

- **BUGFIX** link-plugin: Fixed javascript error that occured when linking items
          using the repository browser in Internet Explorer 8.
- **BUGFIX** boilerplate demo: Fixed javascript error that occured in Internet
          Explorer 8.
- **ENHANCEMENT** flag-icons plugin: It is now necessary to add the flag-icons
                  plugin in the aloha plugin load order before any plugins that
				  need to use the shared flag icons.
- **ENHANCEMENT** metaview-plugin: Fixed metaview plugin to use shared flags
                  icon from flag-icons plugin, for consistancy between plugins.
- **ENHANCEMENT** wai-lang-plugin: Improved wai-lang language selection ui.
                  Organized flags to be in a plugin their own plugin so that
				  the icons can be shared between other components.
- **BUGFIX** link-plugin: The autocomplete list is now closed properly when esc
          was pressed.

## 0.20.0-RC6 - 2011/11

- **BUGFIX** link-plugin/linkbrowser-plugin: Previously the highlight css for a
          link was not removed after an item was selected by the linkbrowser.
		  Now highlight css will be correctly removed and the cursor will be
		  placed back into the content. Previously the selection was lost.
- **BUGFIX** table-plugin: Fixed a bug that deactivated tables after 5 seconds.
          This issue was caused by a failure within the table registry. Instead
		  of loading the cloned object the original table was loaded and
		  deactivated.


## 0.20.0-RC5 - 2011/11

- **BUGFIX** link-plugin: The link plugin will no longer remove repository data
          attributes from the link when the user clicks a link and leaves it
		  imediately. Previously those repository data attributes where removed
		  when the repository lookup was not finished on time (before the user
		  left the link). For the user the repository link was transformed to a
		  normal link. This is now fixed.


## 0.20.0-RC4 - 2011/11

- **BUGFIX** FloatingMenu: The FloatingMenu will now check the
          Aloha.settings.floatingmenu.topalignOffset parameter to be not
		  undefined, as checking for 'number' was too strict


## 0.20.0-RC3 - 2011/11

- **FEATURE** link-plugin: The default behaviour for the link plugin has
              changed. Links with empty hrefs will not be removed automatically
			  any longer - removing the current href has to be confirmed by
			  pressing enter to delete the link itself. Use the unlink button
			  to remove the link directly.


## 0.20.0-RC2 - 2011/11

- **BUGFIX** link-plugin: Fixed bug in link-plugin, which prevented correct
          selection of items from the repository browser when creating a link
		  on a fresh page
- **BUGFIX** browser-plugin: Fixed a bug that prevented the browser plugin to load
          its dependencies correctly.


## 0.20.0-RC1 - 2011/11

- **BUGFIX** link-plugin: Fixed a bug that prevented correct selection of items
          from the repository browser when a new link was created on a fresh
		  loaded page.


## 0.20.0 - 2011/11
- core: Add option for "cls" property to be added to ui-attributefields. cls will be an optional extra CSS class that will be added to this component's Element. This can be useful for adding customized styles to the component or any of its children using standard CSS rules. (http://docs.sencha.com/ext-js/4-0/#!/api/Ext.AbstractComponent-cfg-cls)
- ribbon-plugin: The ribbon will no longer be visible by default. Instead you can use the show function to make it appear.
- image-plugin: The plugin will now use a different method to calculate the width/height when using a fixed aspect ratio.
- core: Fixed floatingmenu to stay visible, if pinned and window is resized.
- core: Added new Method to FloatingMenu: activateTabOfButton(name) will activate the tab containing the button with given name (if tab is visible)
- core: Fixed all plugins to not use FloatingMenu.userActivatedTab, but FloatingMenu.activateTabOfButton instead. This will ensure that switching Tabs will also work, if floatingmenu is configured individually.
	- fixed link-plugin to bind events to links when editables are created. Also bind events to new created links. This ensures that Hotkey CTRL+L to create a new link works, and links can be followed by clicking on them while holding CTRL
	- enforced correct highlighting of selection within the input field
	- fixed handling of external links. Previously it was not possible to change a repository link to an external link.
	- initially clicking on an existing link before the link tab has been rendered would leave you with an empty href field. This is actually an ExtJS issue, which has been workarounded.
	- fixed: autosuggest sometimes left fragments on the screen when closing the autosuggest field early.
- listenforcer-plugin: fixed a bug which would cause an error when activating or deactivating an editable
- listenforcer-plugins: Fixed a possible jquery error within the listforcer plugin. Previously this plugin was not requiring aloha using require.js. This was now corrected. 
- format-plugin: tags removed by the "remove format" button may now be configured by setting Aloha.settings.plugins.format.removeFormats = ['b', 'strong', 'whatever']; The default set of formats to be removed is: 'strong', 'em', 'b', 'i', 'cite', 'q', 'code', 'abbr', 'del', 'sub', 'sup'
- browser-plugin
	- The browser now supports i18n and has better paging support, if the repositories provides meta information (numItems, hasMoreItems)
	- fixed a bug with the paging algorithm when jumping to the last page
- sidebar: The sidebar can now be disabled using the Aloha.settings.sidebar.disabled flag.
- core: added +Aloha.ready( function() {} )+ 
- core: Aloha base url is now auto-detected
- core: Aloha plugins are now loaded in through `data-plugins="format,table"` on the aloha `script` element
	- See demos for more usage information
- core: moved to requireJS
	- Structure overhaul
		- `WebContent` is now `src`
		- `build/out` is now `out`
		- Plugins are now nicely named, and have dropped their ExtJS prefixes. Eg. the format plugin was renamed from 'com.gentics.aloha.plugins.Format' to 'format'. Have a look at the plugin folder for a complete overview of new plugin names.
	- refactored respecting commonJS package structure
	- AMD loading	- Convert Plugins to RequireJS structure	- improved plugin lodaing (lib, css, doc, i18n)	- Major Source Code Structure Refinements	- build		- CSS Bundling & Compression		- JavaScript Bundling & Compression		- The GENTICS namespace has been completely removed from all objects in Aloha Editor's core	- Building overhaul		- Building has moved from Java + Ant to Node.js + Buildr		- Building now runs in seconds instead of minutes, with greater compression ratios		- Building will run strict JSHint code quality tests		- Output is now more consistent with source, demos can remain untouched between using the src and out versions		- JavaScript and CSS files are now bundled into `aloha.js` and `aloha.css`- core: documentation
	- guides for using Aloha Editor
	- JSdoc	
- core: tests
	- added testbox for developer
	- commandAPI test suite
	- improve core tests
	- added plugin API tests
	- added repository API tests
- core: ranslations as JSON files
- core: Support for Opera (>11)
- core: update jQuery to 1.7
- contenthandler-plugin: (for copy/paste)
	- sanitize (configureable HTML elements and attributes)
	- word
	- generic (for html and text)
- core: implemented Aloha.execCommand stack
	- Bold
	- Delete
	- ForwardDelete
	- InsertParagraph
	- InsertLineBreak
	- InsertHTML
	- InsertOrderedList
	- InsertUnorderedList
	- Indent
	- Outdent
- table-plugin
	- merging and splitting
	- repair tables if they are broken
- list-plugin
	- fixed issues in IE with empty list nodes 
- sidebar-plugin: new 
- image: new
- horizontalruler-plugin: new 
- characterpicker-plugin: new
- undo-plugin: new
- new extra plugins
	- cite
	- headerids
	- metaview
	- wai-lang
	- speak
	- googletranslate
	- Introduced a new plugin that numerates all headers. (e.g. 1. Header1 1.1 Header2 2 Header1 ....)
	- Introduced a new plugin that lets you paste from word without formating. It will strip formatings like bold, italic, ...

- Fixed: the genericcontenthandler caused problems when an editable was initialized

  The genericcontenthandler was enabled by default for the initialization of editables. The genericcontenthandler is too brutal and does more cleanups and conversions than one would normally want. The fix was to remove the genericcontenthandler from the default setting.

  In particular, the conversion from strong tags to b tags (and other tag conversions) is unwanted.

  An issue was created for a replacement of the genericcontenthandler for the initialization of editables:
  https://github.com/alohaeditor/Aloha-Editor/issues/348
  
- FloatingMenu
	The FloatingMenu now accepts the Aloha.settings.floatingmenu.topalignOffset setting, which will define the vertical offset to the editable when the "topalign" behavior is used. The default value is 90px, so if you activate the FloatingMenu's topalign behaviour the FloatingMenu will hover 90px above the currently active editable. Switch it to any meaningful integer offset you prefer.

## 0.10.-0.19.0
The reason for not releasing this builds was the ongoing refactoring of the core engine to implement all functionallities based on execCommand.
Non of these releases reached a production ready state. We still increased the release number due to the fact that we also tested the new release process with maven and archivia and it would brake dependencies if we wouldn't have increased the version number.

## 0.9.3 - October 2010
	- Link/Href handling
	- Repository browser
		- As well as sample Delicious and LinkList Repositories
	- Textarea and $('#myTextarea').aloha() support
	- Table plugin
	- Paste from Microsoft Word
	- Plugins are now submodules
	- Abbreviation plugin
	- LinkChecker plugin<|MERGE_RESOLUTION|>--- conflicted
+++ resolved
@@ -12,7 +12,22 @@
                    functional change to any feature.
 - **BUGFIX**: The change fixes a bug.
 
-<<<<<<< HEAD
+
+## 0.24.3 - 2013/10/09
+
+- **BUGFIX**: tables: When selection is placed into table, all other tables will
+              now have their visual selection removed.
+- **BUGFIX**: tables: The Row and Column floating toolbar tabs will now be shown
+              at the first click of a row or column.
+- **BUGFIX**: tables: Selecting inside of tables will no longer results in
+              sometimes having the selection deselected on mouseup in IE.
+- **BUGFIX**: blocks: Blocks will immediately be given padding landing areas (if
+              needed) as soon as they are inserted into active editables.
+- **BUGFIX**: tables: It is now possible to click once and start editing table
+              summaries.
+- **BUGFIX**: tables: It is now possible to delete entire rows or columns using
+              the delete key.
+
 ## 0.24.2 - 2013/10/04
 
 - **BUGFIX**: Fix display of values after image-reset and improve the
@@ -51,23 +66,6 @@
                suitable to be a container the highlighter element show the edges 
                of the selected element to show that the block will be added 
                before or after this one.
-=======
-
-## 0.23.22 - 2013/10/09
-
-- **BUGFIX**: tables: When selection is placed into table, all other tables will
-              now have their visual selection removed.
-- **BUGFIX**: tables: The Row and Column floating toolbar tabs will now be shown
-              at the first click of a row or column.
-- **BUGFIX**: tables: Selecting inside of tables will no longer results in
-              sometimes having the selection deselected on mouseup in IE.
-- **BUGFIX**: blocks: Blocks will immediately be given padding landing areas (if
-              needed) as soon as they are inserted into active editables.
-- **BUGFIX**: tables: It is now possible to click once and start editing table
-              summaries.
-- **BUGFIX**: tables: It is now possible to delete entire rows or columns using
-              the delete key.
->>>>>>> 4860c2f9
 
 ## 0.23.21 - 2013/10/04
 

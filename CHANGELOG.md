# Aloha Editor Changelog

This document is to serve as a "what has been done" in terms of the [Roadmap](https://github.com/alohaeditor/Aloha-Editor/wiki/Roadmap)


All changes are categorized into one of the following keywords:

- **BUG**: The change fixes a bug.
- **ENHANCEMENT**: The change improves the software, but otherwise makes no
                   functional change to any feature.
- **FEATURE**: The change introduces a new feature, or modifies the function,
               usage, or intent of an existing one.


## SNATSHOT

- **ENHANCEMENT**: block plugin: Aloha Block Plugin has now been greatly cleaned up and improved. Besides greatly cleaned up API and documentation, the new features include Drag/Drop, Deletion and Copy/Paste support. Now fully cross-browser (IE7, IE8, IE9, Chrome, Firefox).
- **ENHANCEMENT**: commands.delete: fixed a bug with the delete command when contents are preceded by ignorable whitespace. also added a delete test for that.
- **ENHANCEMENT**: image plugin: splitting main fat file (1500 lines) for easying maintenance and evolutions
                          - new file : image-floatingMenu.js
- **ENHANCEMENT**: image plugin: abstracting ui calls and removing FloatingMenu dependency from main plugin file
- **BUG**: image plugin: building a selection from scratch when an image is clicked isn't safe as conflictual browser behaviours
- **ENHANCEMENT**: image plugin: new method getImgFocus used in place of findImgMarkup which is pointless now
- **BUG**: image plugin: containing editable not selectable after image plugin activation.
- **BUG**: image plugin: when plugin activated on an image, clicking a second image don't disable resize on first one.
- **BUG**: image plugin: fixing naturalSize button
- **BUG**: image plugin: fixing focus and value of srcField when image is clicked (previously handled by selectionChange)
- **ENHANCEMENT**: core: #448 Aloha Editor possibility to be loaded as requireJS module
- **FEATURE**: added hotkey functionality
- **FEATURE**: added Aloha.settings.plugins.load to load plugins also via config
- **BUG**: fixes alohaeditor/Aloha-Editor##424 -- SmartContentChanged is not triggered when hitting
- **BUG**: browser: fixes alohaeditor/Aloha-Editor#415 -- Repositorie entries appears twice in explorer
- **FEATURE**: images browser plugin
- **ENHANCEMENT**: browser: commenting some methods and coding guidelines
- **BUG**: browser: fixes alohaeditor/Aloha-Editor#460 -- Error when multiple repositories are configured
- **BUG** block sidebar attribute editor: when using backspace/del in an input field the block was removed
- **FEATURE** plugin extra/proxy: as multiple plugins need a proxy script to access external resources there's now one for all to use
- **FEATURE** editable.js: introduced method setContents() -- use Aloha.getEditableById('my-editable').setContents('Aloha World') to set the contents of the editable with the ID my-editable
- **FEATURE** editable.js: introduced method setContents() -- use Aloha.getEditableById('my-editable').setContents('Aloha World') to set the contents of the editable with the ID my-editable
- **BUG** smartContentChange is now again triggered when pressing enter key; and new: delete / backspace keys
- **ENHANCEMENT** enabled image plugin in boilerplate demo. needs some enhancements to be more user friendly
<<<<<<< HEAD
- **BUG** align plugin: Fixed alignment behavior and place the buttons in the format tab instead of a new one.
- **FEATURE** hints plugin: Implemented using Tipsy as tooltip library and the latest Aloha-Editor plugin standard.
- **ENHANCEMENT** block plugin: added data-attribute to prevent triggering scope changes when a block is activated
- **ENHANCEMENT** block plugin: revamped colors for highlighting blocks
=======
- **BUG** updated dom.js to reflect HTML5 spec changes; format with u and i tags is now available; updated default button config
- **ENHANCEMENT** config options per editable for plugin common/horizontalruler and extra/toc
- **ENHANCEMENT** configure the sidebar handle position via Aloha.settings.sidebar.handle.top
- **ENHANCEMENT** table plugin: disable split / merge cell buttons when not possible to use
- **ENHANCEMENT** dom-to-xhtml plugin: non-specified attributes are excluded from serialization, making attribute serialization more consistent on IE7 and IE8.
>>>>>>> 29919e36


## 0.20.7 - 2012/03/7

- **BUG** link: fixed a bug in the link list static repository plugin that would cause aloha to fail when no settings for the linklist repository were specified.

## 0.20.6 - 2012/03/01

- **BUG** link: fixed a bug in the link list static repository plugin that caused Internet Explorer to fail handling repository links.
- **BUG** dom-to-xhtml plugin: fixed attribute names are not lowercased
- **BUG** floatingmenu: fixed floating menu's reading of configuration values
          so that they are parsed into numbers.
- **BUG** floatingmenu: fixed floating menu positioning when view port is
          scrolled so that it takes into account the aligntopOffset setting.

- **ENHANCEMENT** Added jslint setup to guides and fixed error output in build script.
- **ENHANCEMENT** The new plugin dom-to-xhtml attempts to create a valid XHTML serialization of the document when getContents() is called.
- **BUG** Paste plugin: paste into an editable in an editable is now working
- **BUG** Selection of content in an contenteditable=false which is not a child of an Aloha Editor instance now works like expected
- **ENHANCEMENT** Repositories: It is now possible to configure the timeout for querying repositories.
- **ENHANCEMENT** Floating menu: It is now possible to configure the floating menu to be 'append' to an other element. It is needed to set an extra option 'element' with the ID of the HTML DOM element where the fm should be attach to. The floating menu is attached to the same position as the 'element'.
- **ENHANCEMENT** Floating menu: If the floating menu is set to be not draggable, the drag&drop bar + pin will not be shown
- **BUG** engine.js: insert paragraph was sometimes broken in IE7 (copy of empty/all p-element attributes)
- **ENHANCEMENT** updated plugin: table of contents (toc) to work with the current Aloha Editor version
- **BUG** characterpicker plugin: fixed cursor position after inserting a character
- **ENHANCEMENT** Browser plugin: loading of required jQuery plugins is now changed so all can be loaded via CDN


## 0.20.5 - 2012/02/09

- **ENHANCEMENT** word contenthandler: cleanup for pasted word documents with table of contents
- **BUG** paste plugin: removed trim of pasted contents -- test[ text] + 2x c&p results now in test text text instead of testtexttext
- **BUG** format/table plugin: added a workaround in the format plugin to enable formating of selected cells
- **ENHANCEMENT** cite plugin: config option if sidebar should auto open or not (Aloha.settings.plugins.cite.sidebar.open: true|false)
- **BUG** The link plugin won't use a scope but will now hide/show it's buttons directly.
- **BUG** Fixed the way the table plugin unwrapped it's cell contents when deactivating a table - all dom object references where lost before. Now the objects are truly unwrapped, and just moved up one step within the dom structure.

## 0.20.4 - 2012/01/27

- **BUG** core: fixed IE7 browser crash caused by dereferencing element attributes.
- **BUG** floatingmenu: Fixed positioning of floating menu when it extends
          beyond the width of the viewport


## 0.20.3 - 2012/01/24

- **BUG** floatingmenu: Fixed float position of floatingmenu when it moves
          between editables.
- **BUG** core: Removes ExtJS' IE6 style fixes which break layout in IE9.
- **BUG** image-plugin: The image plugin will now only display the crop buttons
          when the cropping area selection was finished. This avoids a bug in
		  Internet Explorer 7 where the crop area could not be resized once the
		  user entered those crop buttons.
- **BUG** core: Fixed floating menu pinning with topalign behaviour
          (topalignOffset, horizontalOffset)


## 0.20.2 - 2012/01/19

- **BUG** image-plugin: Replaced unicode characters in the crop buttons with
          images to fix display issues within Internet Explorer 7.
- **BUG** core: Fixed problem where Internet Explorer 7 and jquery.store will
          not work with frames since it will fallback to window.name storage.
		  We'll now use a void storage for IE7. This means that IE7 will not be
		  able to store floating menu postion and other settings.
- **BUG** core: Fixed problem of Internet Explorer 7 crashing when invoking
          jQuery's `removeAttr`.
- **BUG** html5shims: Function `getRootParent` in ecma5schims.js no longer
          throws an error when `null` or `undefined` is passed to it.
- **BUG** core: fixed incorrect dependency on jquery.json-2.2 where util/json2
          is needed instead and made it globally available
- **ENHANCEMENT** core: Removed unneeded JSON empty function definition that
                  surpressed errors in IE.
- **ENHANCEMENT** guides: Updated guides. They now include a directory
                  structure explanation and a detailed release guide.
- **ENHANCEMENT** word contenthandler: html cleanup for empty tags, removal of
                  spans and the paragraph numbering from TOC feature.


## 0.20.1 2012/01/13

- **ENHANCEMENT** table-plugin: fixed incorrect repairing of tables (cells were
                  appended to rows containing th elements).


## 0.20.0 2011/12/27

- **ENHANCEMENT** doc/api: added first version of new API docs. Please note
                  that the API docs are currently work in progress.
- **BUG** floatingmenu: fixed a bug with topalign behaviour where scrolling
          would attach the floatingmenu to the left side of the screen.


## 0.20.0-RC9 - 2011/12/07

- **BUG** image-plugin: The saved aspect ratio will now be correcly
          recalculated when a cropping action is sucessfully ended. Previously
		  the aspect ratio was not recalculated and therefore resizing of
		  images resulted in unexpected image sizes.
- **FEATURE** formatlesspaste plugin: The elements stripped by the
              formatlesspaste plugin can now be configured like this

```javascript
	"formatlesspaste" :{
				formatlessPasteOption : true,
				strippedElements : [
				"strong",
				"i",
				"b",
				"u"]
			}
```

- **FEATURE** wai-lang plugin: The styling of the language input field, and
              dropdown suggestion box has been improved.
- **ENHANCEMENT** listenforcer-plugin: The enforce method is now a private
                  function.
- **FEATURE** listenforcer-plugin: List enforcer plugin configuration should
              change

```javascript
	// ... from this:

	"listenforcer" : {
		"editables" : {
			".myselector" : [ "true" ]
		},
		"config" : "false"
	}

	//... to this:

	"listenforcer" : {
		"editables" : [ ".myselector" ]
	}
```

- **FEATURE** listenforcer-plugin: The listenforcer plugin removes any non-list
              top-level elements to ensure that an editable in which lists are
			  enforced will contain exactly one list as the only immediate
			  child of the editable.
- **ENHANCEMENT** some changes in the Browser Plugin (browser.js) to allow
                  multiple, distinguishable instances of browsers on the same
				  page
- **BUG** customizable numerated-header plugin: when header content is deleted,
          the numeration tag will be deleted, too


## 0.20.0-RC8 - 2011/11/22

- **ENHANCEMENT** listenforcer-plugin: The listenforcer plugin was refactored.
                  Method names were changed and the way the plugin works with
				  lists was also changed. It will now no longer replace list
				  dom elments. Instead it will move sibling lists into the
				  first list element within the editable. Previously the whole
				  element was replaced and thus the selection was lost. This
				  caused problems with the floating menu. The user had to click
				  two times into a list to make the floating menu appear since
				  the selection was lost due to dom replacements. This is now
				  fixed.
- **BUG** core: The aloha-editable-activated will now no longer invoked twice.
- **BUG** image-plugin: Fixed handling of width and height when the user
          entered the cropping mode. You can resize the crop area by entering
		  values in the width and height field. 
- **BUG** list-plugin/link-plugin: The list plugin interfered with the link
          plugin behaviour. Previously it was not possible to create links
		  within a list due to a bug within the list plugin. The list plugin
		  will now no longer use the Aloha.List scope.
- **BUG** link-plugin: Fixed problem with auto-suggestion mechanism for the
          link input field causing the the wrong href value to be taken.


## 0.20.0-RC7 - 2011/11

- **BUG** link-plugin: Fixed javascript error that occured when linking items
          using the repository browser in Internet Explorer 8.
- **BUG** boilerplate demo: Fixed javascript error that occured in Internet
          Explorer 8.
- **ENHANCEMENT** flag-icons plugin: It is now necessary to add the flag-icons
                  plugin in the aloha plugin load order before any plugins that
				  need to use the shared flag icons.
- **ENHANCEMENT** metaview-plugin: Fixed metaview plugin to use shared flags
                  icon from flag-icons plugin, for consistancy between plugins.
- **ENHANCEMENT** wai-lang-plugin: Improved wai-lang language selection ui.
                  Organized flags to be in a plugin their own plugin so that
				  the icons can be shared between other components.
- **BUG** link-plugin: The autocomplete list is now closed properly when esc
          was pressed.

## 0.20.0-RC6 - 2011/11

- **BUG** link-plugin/linkbrowser-plugin: Previously the highlight css for a
          link was not removed after an item was selected by the linkbrowser.
		  Now highlight css will be correctly removed and the cursor will be
		  placed back into the content. Previously the selection was lost.
- **BUG** table-plugin: Fixed a bug that deactivated tables after 5 seconds.
          This issue was caused by a failure within the table registry. Instead
		  of loading the cloned object the original table was loaded and
		  deactivated.


## 0.20.0-RC5 - 2011/11

- **BUG** link-plugin: The link plugin will no longer remove repository data
          attributes from the link when the user clicks a link and leaves it
		  imediately. Previously those repository data attributes where removed
		  when the repository lookup was not finished on time (before the user
		  left the link). For the user the repository link was transformed to a
		  normal link. This is now fixed.


## 0.20.0-RC4 - 2011/11

- **BUG** FloatingMenu: The FloatingMenu will now check the
          Aloha.settings.floatingmenu.topalignOffset parameter to be not
		  undefined, as checking for 'number' was too strict


## 0.20.0-RC3 - 2011/11

- **FEATURE** link-plugin: The default behaviour for the link plugin has
              changed. Links with empty hrefs will not be removed automatically
			  any longer - removing the current href has to be confirmed by
			  pressing enter to delete the link itself. Use the unlink button
			  to remove the link directly.


## 0.20.0-RC2 - 2011/11

- **BUG** link-plugin: Fixed bug in link-plugin, which prevented correct
          selection of items from the repository browser when creating a link
		  on a fresh page
- **BUG** browser-plugin: Fixed a bug that prevented the browser plugin to load
          its dependencies correctly.


## 0.20.0-RC1 - 2011/11

- **BUG** link-plugin: Fixed a bug that prevented correct selection of items
          from the repository browser when a new link was created on a fresh
		  loaded page.


## 0.20.0 - 2011/11
- core: Adds option for "cls" property to be added to ui-attributefields.
       cls will be an optional extra CSS class that will be added to this component's Element. This can be useful for adding customized styles to the component or any of its children using standard CSS rules. (http://docs.sencha.com/ext-js/4-0/#!/api/Ext.AbstractComponent-cfg-cls)
	- ribbon-plugin: The ribbon will no longer be visible by default. Instead you can use the show function to make it appear.
	- image-plugin: The plugin will now use a different method to calculate the width/height when using a fixed aspect ratio.
	- core: Fixed floatingmenu to stay visible, if pinned and window is resized.
	- core: Added new Method to FloatingMenu: activateTabOfButton(name) will activate the tab containing the button with given name (if tab is visible)
       Fixed all plugins to not use FloatingMenu.userActivatedTab, but FloatingMenu.activateTabOfButton instead. This will ensure that switching Tabs will also work, if floatingmenu is configured individually.
- link-plugin: Fixed link-plugin to bind events to links when editables are created. Also bind events to new created links. This ensures that Hotkey CTRL+L to create a new link works, and links can be followed by clicking on them while holding CTRL
    - link-plugin: Fixed handling of external links. Previously it was not possible to change a repository link to an external link.
- listenforcer-plugin: fixed a bug which would cause an error when activating or deactivating an editable
- format-plugin: tags removed by the "remove format" button may now be configured by setting Aloha.settings.plugins.format.removeFormats = ['b', 'strong', 'whatever']; The default set of formats to be removed is: 'strong', 'em', 'b', 'i', 'cite', 'q', 'code', 'abbr', 'del', 'sub', 'sup'
- browser-plugin: The browser now supports i18n and has better paging support, if the repositories provides meta information (numItems, hasMoreItems)

## 0.20.0 - 2011/11

- moved to requireJS
	- refactored respecting commonJS package structure
	- AMD loading
	- Convert Plugins to RequireJS structure
	- improved plugin lodaing (lib, css, doc, i18n)
	- Major Source Code Structure Refinements
	- CSS Bundling & Compression
	- JavaScript Bundling & Compression
- Documentation
	- guides for using Aloha Editor
	- JSdoc	
- tests
	- added testbox for developer
	- commandAPI test suite
	- improve core tests
	- added plugin API tests
	- added repository API tests
- Translations as JSON files
- Support for Opera (>11)
- update jQuery to 1.7
- contenthandler (for copy/paste)
	- sanitize (configureable HTML elements and attributes)
	- word
	- generic (for html and text)
- Implement Aloha.execCommand stack
	- Bold
	- Delete
	- ForwardDelete
	- InsertParagraph
	- InsertLineBreak
	- InsertHTML
	- InsertOrderedList
	- InsertUnorderedList
	- Indent
	- Outdent
- updated plugins
	- tables
		- merging and splitting
		- repair tables if they are broken
	- lists
		- fixed issues in IE with empty list nodes 
- new common plugins
	- sidebar
	- image
	- horizontal ruler
	- character picker
	- undo
- new extra plugins
	- cite
	- headerids
	- metaview
	- wai-lang
	- speak
	- googletranslate


## 0.10.-0.19.0

The reason for not releasing this builds was the ongoing refactoring of the core engine to implement all functionallities based on execCommand.
Non of these releases reached a production ready state. We still increased the release number due to the fact that we also tested the new release process with maven and archivia and it would brake dependencies if we wouldn't have increased the version number.


## 0.9.3 - October 2010
	- Link/Href handling
	- Repository browser
		- As well as sample Delicious and LinkList Repositories
	- Textarea and $('#myTextarea').aloha() support
	- Table plugin
	- Paste from Microsoft Word
	- Plugins are now submodules
	- Abbreviation plugin
	- LinkChecker plugin<|MERGE_RESOLUTION|>--- conflicted
+++ resolved
@@ -39,18 +39,15 @@
 - **FEATURE** editable.js: introduced method setContents() -- use Aloha.getEditableById('my-editable').setContents('Aloha World') to set the contents of the editable with the ID my-editable
 - **BUG** smartContentChange is now again triggered when pressing enter key; and new: delete / backspace keys
 - **ENHANCEMENT** enabled image plugin in boilerplate demo. needs some enhancements to be more user friendly
-<<<<<<< HEAD
 - **BUG** align plugin: Fixed alignment behavior and place the buttons in the format tab instead of a new one.
 - **FEATURE** hints plugin: Implemented using Tipsy as tooltip library and the latest Aloha-Editor plugin standard.
 - **ENHANCEMENT** block plugin: added data-attribute to prevent triggering scope changes when a block is activated
 - **ENHANCEMENT** block plugin: revamped colors for highlighting blocks
-=======
 - **BUG** updated dom.js to reflect HTML5 spec changes; format with u and i tags is now available; updated default button config
 - **ENHANCEMENT** config options per editable for plugin common/horizontalruler and extra/toc
 - **ENHANCEMENT** configure the sidebar handle position via Aloha.settings.sidebar.handle.top
 - **ENHANCEMENT** table plugin: disable split / merge cell buttons when not possible to use
 - **ENHANCEMENT** dom-to-xhtml plugin: non-specified attributes are excluded from serialization, making attribute serialization more consistent on IE7 and IE8.
->>>>>>> 29919e36
 
 
 ## 0.20.7 - 2012/03/7

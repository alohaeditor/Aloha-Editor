--- conflicted
+++ resolved
@@ -1,14 +1,11 @@
 # Aloha Editor Changelog
 
-<<<<<<< HEAD
-This document is to serve as a "what has been done" in terms of the [Roadmap](http://aloha-editor.org/wiki/Roadmap)
+This document is to serve as a "what has been done" in terms of the [Roadmap](https://github.com/alohaeditor/Aloha-Editor/wiki/Roadmap)
+
 ## 0.21.0 - dev
 
 - block plugin: Aloha Block Plugin has now been greatly cleaned up and improved. Besides greatly cleaned up API and documentation, the new features include Drag/Drop, Deletion and Copy/Paste support. Now fully cross-browser (IE7, IE8, IE9, Chrome, Firefox).
 - commands.delete: fixed a bug with the delete command when contents are preceded by ignorable whitespace. also added a delete test for that.
-=======
-This document is to serve as a "what has been done" in terms of the [Roadmap](https://github.com/alohaeditor/Aloha-Editor/wiki/Roadmap)
->>>>>>> f6d7a54e
 
 ## 0.20.4 - SNAPSHOT
 

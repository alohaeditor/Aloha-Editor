# Aloha Editor Changelog

This document is to serve as a "what has been done" in terms of the [Roadmap](https://github.com/alohaeditor/Aloha-Editor/wiki/Roadmap)


All changes are categorized into one of the following keywords:

- **MANUAL CHANGE**: The change requires changes to existing implementation.
- **FEATURE**: The change introduces a new feature, or modifies the function,
               usage, or intent of an existing one.
- **ENHANCEMENT**: The change improves the software, but otherwise makes no
                   functional change to any feature.
- **BUGFIX**: The change fixes a bug.

<<<<<<< HEAD

## 0.24.5 - 2013/10/24
=======
## 0.23.25 - 2013/11/06

- **BUGFIX**: Change table cell size by drag & drop
              The line which is shown when you drag & drop the size of cell,
              is not showed for the last row or last column. RT#55437
- **BUGFIX**: Tooltip covers color palette
              The colors tooltip does not disappear when the color palette is shown.
              RT#57078
- **BUGFIX**: Formatless Copy/Paste not working.
              When paste action was made the formatlesshandler was never called.
              We manually call this handler before pasting the content into the DOM element.
              RT#56692

## 0.23.24 - 2013/10/24
>>>>>>> 4b8d52fc

- **BUGFIX**: WAI input text is mistaken by the Caption Table
              Putting the image of WAI inside the input text we make clear that this
              input text is for WAI text and not for Table Caption. RT#56649
- **BUGFIX**: Creation of several links or abbreviation is not fill with the same value.
              When create several links in different paragraphs or item list
              the value is not set the same for all the links but only for the first
              in the range selection.
              Changes were made so several links or abbreviation in the same selection
              have the same value. RT#55298
- **BUGFIX**: Table caption is removed every time is deactivated.
              Table caption is now hidden or shown but not removed,
              so the original text remains. RT#56649
- **BUGFIX**: Inputs containing image height/width don't display when image is loaded (ie9)
              When selecting an image the width and height inputs were not displayed.
              The problem was that when assigning the value to the input, the jQuery.val function was not
              working, because the element wasn't associated to the DOM yet.
- **BUGFIX**: Outline on icons is too big resulting in too little visual difference between enabled or disabled state.
              The outline when the icon is focused is too big and the user can't distinguish when a button
              icon is enabled or disabled. By adding box-shadow (same behavior for different browsers)
              the problem was solved.
- **BUGFIX**: core: Some performance improvements were made, so the Aloha-editor smartContenthandler is faster
              in large contents. Improvements of loop-for, jQuery selector and Dom iteration. RT#56619
- **BUGFIX**: rangy: Change rangy-core configuration property "preferTextRange"
              to false in order to allow for more performant ways to work with
              ranges in IE.  Accomodations were taken to ensure that IE 9 would
              not crash with this flag.
- **BUGFIX**  commands: Further cleanup will no longer be done after inserting
              paragraphs since this extra processing was not necessary and very
              expensive on large content.
- **BUGFIX**: tables: Remove "width" attribute from copied tables. RT#55759

## 0.24.4 - 2013/10/17

- **BUGFIX**: block plugin: Fix the error "Member not found" occuring when initializing a block
              with links in it. This error occurs on IE 10 compatbility mode with document mode 7.
- **BUGFIX**: paste plugin: Pasting will no longer always break the line.
              A wrapping element will no longer be created to contain the copy
              content. RT#56692
- **BUGFIX**: header ids plugin: A header ID will now automatically be added as
              soon as the heading is created if the header id plugins is
              activated. RT#56670
- **BUGFIX**: table plugin: The "scope" attribute in TH elements will now be
              correctly set to "col" instead of "column".  This attribute only
              accepts "col" or "row" as values. RT#56088


## 0.24.3 - 2013/10/09

- **BUGFIX**: tables: When selection is placed into table, all other tables will
              now have their visual selection removed.
- **BUGFIX**: tables: The Row and Column floating toolbar tabs will now be shown
              at the first click of a row or column.
- **BUGFIX**: tables: Selecting inside of tables will no longer results in
              sometimes having the selection deselected on mouseup in IE.
- **BUGFIX**: blocks: Blocks will immediately be given padding landing areas (if
              needed) as soon as they are inserted into active editables.
- **BUGFIX**: tables: It is now possible to click once and start editing table
              summaries.
- **BUGFIX**: tables: It is now possible to delete entire rows or columns using
              the delete key.

## 0.24.2 - 2013/10/04

- **BUGFIX**: Fix display of values after image-reset and improve the
              size-check of image-resizing
- **BUGFIX**: image plugin: Various fixes and improvements for resizing, cropping 
              and resetting images have been added, to improve the cohesion between displayed values and actual sizes.
- **BUGFIX**: blockmanager: Fixed scripts in a block being executed, when
              getting its configuration.
- **BUGFIX**: editables: Initializing empty editables in Firefox will no longer
              result in them aquiring an extra <br/>. This was previously done
        to work around a Firefox bug that seems not no longer be an issue.
- **BUGFIX**: tables: Tables with col- and rowspans will now be correctly
              initialialized in IE9.
- **BUGFIX**: tables: The cell merge and cell split buttons are now correctly
              disable when not applicable in IE7 and IE8.
- **BUGFIX**: tables: Table functionality will no longer stop working when a
              table is moved from one editable into another.
- **BUGFIX**: tables: It is now possible to resize table headers (TH cells).
- **BUGFIX**: tables: Enable blocks that are inserted inside of tables to be
              draggable.

## 0.24.1 - 2013/09/25

- **BUGFIX**: blockmanager: Fixed scripts in a block being executed, when
              getting its configuration.
- **BUGFIX**: editables: Initializing empty editables in Firefox will no longer
              result in them aquiring an extra <br/>. This was previously done
                          to work around a Firefox bug that seems not no longer be an issue.

## 0.24.0 - 2013/09/18

- **FEATURE**: New drag behavior for block elements that permits drop the 
               BlockElement virtually in any element and any level of the 
               structure, providing a highlight element to know which element 
               is selected to be the new container, or if the element is not 
               suitable to be a container the highlighter element show the edges 
               of the selected element to show that the block will be added 
               before or after this one.


## 0.23.24 - 2013/10/24

- **BUGFIX**: WAI input text is mistaken by the Caption Table
              Putting the image of WAI inside the input text we make clear that this
              input text is for WAI text and not for Table Caption. RT#56649
- **BUGFIX**: Creation of several links or abbreviation is not fill with the same value.
              When create several links in different paragraphs or item list
              the value is not set the same for all the links but only for the first
              in the range selection.
              Changes were made so several links or abbreviation in the same selection
              have the same value. RT#55298
- **BUGFIX**: Table caption is removed every time is deactivated.
              Table caption is now hidden or shown but not removed,
              so the original text remains. RT#56649
- **BUGFIX**: Inputs containing image height/width don't display when image is loaded (ie9)
              When selecting an image the width and height inputs were not displayed.
              The problem was that when assigning the value to the input, the jQuery.val function was not
              working, because the element wasn't associated to the DOM yet.
- **BUGFIX**: Outline on icons is too big resulting in too little visual difference between enabled or disabled state.
              The outline when the icon is focused is too big and the user can't distinguish when a button
              icon is enabled or disabled. By adding box-shadow (same behavior for different browsers)
              the problem was solved.
- **BUGFIX**: core: Some performance improvements were made, so the Aloha-editor smartContenthandler is faster
              in large contents. Improvements of loop-for, jQuery selector and Dom iteration. RT#56619
- **BUGFIX**: rangy: Change rangy-core configuration property "preferTextRange"
              to false in order to allow for more performant ways to work with
              ranges in IE.  Accomodations were taken to ensure that IE 9 would
              not crash with this flag.
- **BUGFIX**  commands: Further cleanup will no longer be done after inserting
              paragraphs since this extra processing was not necessary and very
              expensive on large content.
- **BUGFIX**: tables: Remove "width" attribute from copied tables. RT#55759

## 0.23.21 - 2013/10/04

- **BUGFIX**: Fix display of values after image-reset and improve the
              size-check of image-resizing
- **BUGFIX**: image plugin: Various fixes and improvements for resizing, cropping 
              and resetting images have been added, to improve the cohesion between displayed values and actual sizes.
- **BUGFIX**: blockmanager: Fixed scripts in a block being executed, when
              getting its configuration.
- **BUGFIX**: editables: Initializing empty editables in Firefox will no longer
              result in them aquiring an extra <br/>. This was previously done
        to work around a Firefox bug that seems not no longer be an issue.
- **BUGFIX**: tables: Tables with col- and rowspans will now be correctly
              initialialized in IE9.
- **BUGFIX**: tables: The cell merge and cell split buttons are now correctly
              disable when not applicable in IE7 and IE8.
- **BUGFIX**: tables: Table functionality will no longer stop working when a
              table is moved from one editable into another.
- **BUGFIX**: tables: It is now possible to resize table headers (TH cells).



## 0.23.20 - 2013/09/25

- **BUGFIX**: blockmanager: Fixed scripts in a block being executed, when
              getting its configuration.
- **BUGFIX**: editables: Initializing empty editables in Firefox will no longer
              result in them aquiring an extra <br/>. This was previously done
                          to work around a Firefox bug that seems not no longer be an issue.

## 0.23.19 - 2013/08/30

- **BUGFIX**: table plugin: Pressing the tab key when the selection is in the
                          last cell of a table will correctly place the cursor in the first
                          cell of the newly created row.

## 0.23.18 - 2013/08/28

- **BUGFIX**: table plugin: Merging table cells in IE8 will no longer result in
                            the contents of merged cells from being lost.
- **BUGFIX**: utilities: Pressing backspace in a text node in a paragraph
                         adjacent to a table will now correctly delete the character to the
                         left of the cursor rather than jumping into the table.

## 0.23.17 - 2013/08/14

- **BUGFIX**:	   table plugin: Merging cell is now fixed to work correctly, after a
                 previous fix introduced a bug through circular dependency.

## 0.23.16 - 2013/08/14

- **BUGFIX**:      table-plugin: The table plugin will now not lose the drag handles any more, when getContents()
                   is called for the editable (which is done on smart content change)
- **BUGFIX**:      cite-plugin: Several issues with the citation plugin have been fixed: Pressing backspace in a 
                   blockquote will no longer wrap the blockquote into div's (which would break the behaviour).
                   The behaviour of pressing enter at the end of a blockquote multiple times has been changed to land
                   in a new empty paragraph after the blockquote (similar to lists).
                   When blockquote and quotes are nested, the controls of blockquote and quote will both show the
                   correct status now.
- **BUGFIX**:      repositorybrowser: Fix i18n of repository browser to use the language configured in Aloha.settings.locale
- **BUGFIX**:      table plugin: The selection of table cells has been made more coherent.  
                   A browser selection will be set on the entire content of the anchor cell of the virtual cell selection.

## 0.23.15 - 2013/08/09

- **BUGFIX**:      core: Fixed selection bug in FF where it was possible to move the selection
                   into a HR (by clicking on it)
- **BUGFIX**:      textcolor: The button for changing the textcolor can no longer be accidentally
                   overwritten by custom background images.
- **BUGFIX**:      table: The table plugin will now handle pressing down in the last cell as well
                   as pressing up in the first cell by positioning the cursor directly before or 
                   after the table.
- **FEATURE**:     autoparagraph-plugin: The Autoparagraph Plugin checks the contents of editables
                   and wraps content that is not contained in block level elements into paragraphs.

## 0.23.14 - 2013/07/31

- **BUGFIX**: abbr: The abbreviation plugin will now use non-exclusive scopes
              to toggle the visibility of its controls. This makes it compatible
              with other plugins in terms of control visibility (e.g. when nesting
              abbreviations with links).

- **BUGFIX**: wai-lang: The wai-lang plugin will now use non-exclusive scopes
              to toggle the visibility of its controls. This makes it compatible
              with other plugins in terms of control visibility (e.g. when nesting
              wai-lang with links).

## 0.23.13 - 2013/07/24


- **BUGFIX**: blocks: The floating toolbar will now be shown when clicking
              inside of editables that are nested inside of standalone Empty
              blocks.

- **BUGFIX**: ui: It is now possible to configure the toolbar to not float at
              all.

- **BUGFIX**: format: It is no longer possible to use formatting hotkeys to
              apply disallowed formatting in an editable.

- **BUGFIX**: contenthandler: The content sanitizer has been corrected to use
              the editable that is passed to it’s handler() function rather than
              the currently active aditable.

- **BUGFIX**: headerids: Fixed generation of invalid HTML ID’s for headings when
              the headings start with a number.

- **BUGFIX**: editable: Aloha.Editable.registerEvents(), which attaches
              necessary events to the given editable, has been introduced.  This
              is part of a bug fix for applications that intergrate Aloha Editor
              and need to re-attach events to editables.

## 0.23.12 - 2013/07/04

- **BUGFIX**: paste-plugin: Browsers no longer scroll to the top of an editable
              after content was pasted.

- **BUGFIX**: paste-plugin: There are no more discrepancies between browsers
			  when pasting plain text.

- **BUGFIX**: core: Adding blocks and tables will no longer results in empty
              paragraphs being littered before the inserted element.

- **BUGFIX**: table-plugin: Pressing delete or backspace in an empty node that
              is adjacent to a table element will no longer result in the table
              being deleted.

- **BUGFIX**: wai-lang-plugin: Incluing the WAI Language plugin will no longer
              result in a JavaScript error during initialization.

## 0.23.11 - 2013/06/28

- **FEATURE**: link-plugin: Two new properties have been added, that will allow
               the link plugin to be configured to automatically set an anchor
               element's title attribute to a configured value when an internal
               link is detected in the href input field.

- **BUGFIX**: paste-plugin: Browsers no longer scroll to the top of an editable
              after content was pasted.

- **BUGFIX**: paste-plugin: There are no more discrepancies between browsers
              when pasting plain text.

- **BUGFIX**: Adding blocks and tables will no longer results in empty paragraphs
              being littered before the inserted element.



## 0.23.10 - 2013/06/05

- **ENHANCEMENT**: Filters the tags used in transformFormattings, extracting the
                   tags setted in the elements allowed setting

- **ENHANCEMENT**: Added trimWhitespaceCharacters method in util/html to remove
                   the weirds whitespace characters, this is necessary in
                   Internet Explorer 7

- **ENHANCEMENT**: The extra plugin headerids now uses PubSub.sub instead
                   Aloha.bind, when is available


- **ENHANCEMENT**: The editable Class now publish the message
                   aloha.editable.deactivated via PubSub

- **BUGFIX**: Empty tabs will no longer show on the toolbar

- **BUGFIX**: Merging table cells which contains &nbsp; will no longer result
              in the cell that was merged having unnecessary white spaces.

- **BUGFIX**: Setting transformFormattings to true in the generic handler, and
              allowing the U tag, will no longer result in the elimination of
              the U tags

- **BUGFIX**: Textcolor button on toolbar not longer have style superposition
              when have styles applied to td or you have jquery-ui styles

- **BUGFIX**: The extra plugin headerids not longer result in duplicated id when
              have duplicated headers title

- **BUGFIX**: The table not longer will be deleted when the user press delete
              key with the cursor just before a table, or press backspace with
              the cursor just after the table

- **BUGFIX**: Prevents write outside the p tags, when you insert a table and
              select just above of this or just in the right, selecting the
              table wrapper element.


## 0.23.9 - 2013/05/29

- **BUGFIX**: With this change, paragraphs are no longer inserted when pressing Enter
              in editables that do not allow paragraphs to be contained inside (according
              to the HTML 5 standard). In this case, a linebreak is added instead.

## 0.23.8 - 2013/05/16

- **BUGFIX**: (metaview) An error was corrected which had caused the metaview
                         button not being shown when metaview is configured to
                         be automatically enabled for all editables.

## 0.23.7 - 2013/05/02

- **BUGFIX**: (core/pluginmanager) Initialization no longer stalls when a
               configured plugin is disabled.
- **BUGFIX**: (core/pluginmanager) Initialization will complete and
                           Aloha.ready() will fire even when no plugins have been
                           configured.

## 0.23.6 - 2013/04/18

- **BUGFIX**: Previously selected blocks are no longer deleted when hitting
              backspace from inside an Aloha Editor UI.
- **BUGFIX**: This change fixes the behaviour of linebreaks by preventing
              paragraphs to be inserted inside editable spans and paragraphs,
              and improves the editor's robustness against errors when inserting paragraphs.

## 0.23.5 - 2013/04/11

**ENHANCEMENT**: Added missing german translations for table plugin components
**BUGFIX**: (core/engine) It is made possible to completely delete the contents
            of an editable while editing using commands like CTL+A, DEL.
**BUGFIX**: Cursor styles that are added inside tables for resizing are now
            correctly removed when the table is no longer editable.
**BUGFIX**: A bug was fixed with additional elements being appended to a table,
            if a rowspan was set in its last column.
**BUGFIX**: A problem was fixed that prevented table-cells to be selected after
            their header-status was changed.
**BUGFIX**: (table) This fix allows the active cell to be split into its parts
            if it has a col- or rowspan, even if it is not part of a selection.
**BUGFIX**: Fixed applying predefined styles to tables and table-elements


## 0.23.4 - 2013/04/04

- **BUGFIX**: Added missing documentation for the Sidebar.
- **BUGFIX**: Characterpicker now opens in IE
- **BUGFIX**: Headerids plugin no longer changes ids of Aloha Editables, which
			  was causing implementations to loose track of editables during
			  saving of example.
- **BUGFIX**: naturalfit-button (reset) in table resize plugin did not remove
			  width from table head (th) elements

## 0.23.3 - 2013/03/22

- **BUGFIX**: No longer automatically append &lt;br&gt; elements to block-level
	elements unless they are empty.
- **BUGFIX**: DOM-to-XHTML plugin: Fixed handling of closing angle brackets,
	which caused problems when these were included in attributes.
- **BUGFIX**: Characterpicker plugin: Fixed the overlay not defining a font color
	for the characters in the overlay and inheriting the color from
	the content. If the font color was white the text in the overlay
	 wasn't visible.
- **BUGFIX**: Characterpicker plugin: Fixed the error
	"Object [object Object] has no method 'is'" occuring, when clicking
	into an editable.
- **BUGFIX**: No longer remove the last arbitrary &lt;br&gt; element inside &lt;li&gt;
	elements.
- **BUGFIX**: Sidebar: Fixed the styles in some plugins, which
	looked a bit broken and moved some css styles to the core.css.


## 0.23.2 - 2013/03/15

- **BUGFIX**: Fixed editables losing focus and the toolbar dissapearing
	when clicking on the toolbar, on a dialog or on an attribute
	field from a plugin (link, wai-lang)
- **BUGFIX**: Fixed the text selection background color not being removed
	when selecting something from the attribute field of a plugin (link,
	wai-lang)
- **BUGFIX**: No longer automatically append &lt;br&gt; elements to block-level
	elements unless they are empty.


## 0.23.1 - 2013/03/07

- **BUGFIX**: Ensured that the floating menu will not cover small editables
	whenever possible.
- **ENHANCEMENT**: state-override: when pressing a formatting
	button and the cursor is not within a word, a state override
	will be set such that any text that is subsequently typed will
	acquire the appropriate formatting.
- **BUGFIX**: core: Aloha incorrectly reported that Chrome was not supported.


## 0.23.0 - 2013/02/28

- **ENHANCEMENT**: format-plugin: b/strong and i/em handling
                   The "b" button will show as pressed if the selection contains
                   "strong" formatting, and will unformat the "strong" if
                   unpressed. The same behaviour was implemented for the i/em
                   combination.
- **ENHANCEMENT**: Place the caret after the character that is inserted by
                   characterpicker.
- **ENHANCEMENT**: Introducing Modal.modal()--a stripped down modal dialog that
                   can be customized for specific purposes.
- **ENHANCEMENT**: The Ephmera API was changed
	aloha-cleanme class has been renamed to aloha-ephemera.
	aloha-ui-* classes have been renamed to aloha-ephemera-*.
	Ephemera.ephemera() now doesn't merge the given value any more, but sets it (see function documentation for more information).
	ephemera.attrMap doesn't accept 'ELEMENT.attribute': true entries any more, instead use 'attribute': ['ELEMENT'].
	The mark* functions are now optional (modifications performed by these functions are documented and part of the API).
- **ENHANCEMENT**: jquery-ui and jquery.layout were upgraded
- **ENHANCEMENT**: used hints from #749 to improve file size of icons
- **BUGFIX**: Fix support for editable anchor elements
- **BUGFIX**: table-plugin: Tables which are inside editables what are inside of blocks will now
                            transformed into Aloha Tables as they ought to be.
- **BUGFIX**: table-plugin: Formatting a table row as header will now correctly set the scope of
                            the header elements to refer to the column.
- **BUGFIX**: Fixes image path in css file in repository browser #764
- **BUGFIX**: link-plugin: Fix anchor class would always be set to cssclass even when cssclassregex was not configured
- **BUGFIX**: link-plugin: Fix metaKey + click doesn't follow link (still doesn't work on IE7)
- **BUGFIX**: core: when a placeholder was defined for an editable, a placeholder wrapper element was injected into
	                all editables instead of only the editable the placeholder was defined for.
- **BUGFIX**: core: Aloha.settings.locale property was not honored.

## 0.22.7 - 2013/01/08

- **FEATURE**: textcolor-plugin: Introducing the textcolor plugin, which will allow you to apply color to sections of text
- **FEATURE**: table-plugin: Introducing table cell resize capabilities [table plugin](http://www.aloha-editor.org/guides/plugin_table.html) - Note: the feature is currently disabled by default.
- **BUGFIX**: table-plugin: Tables inside blocks will no longer be transformed
           into editable Aloha Editor tables.
- **BUGFIX**: table-plugin: Fixed the cursor problem with ie7. Now ie7 shows the 
           system default arrows.
- **BUGFIX**: core: getEditableHost() returns nearest editable rather than the
           furthest.
- **BUGFIX**: blocks: Selecting with <CTRL>+A, when inside of a nested editable,
           will now only select all of the contents of the immediate editable,
           rather the contents of parent editables as well.
- **BUGFIX**: ui: Floating toolbar will attempt to adjust is positioning to remain
		   entirely in the viewport whenever possible.
- **BUGFIX**: core: Fixes numerous issues with repository manager including how
           query() and getChildren() handle immediate, and asynchronous
           repositories.
- **BUGFIX**: vendor/repository-browser: Updates repository browser with fix to
		   not listing repository folders multiple times into wrong repositories
		   on the tree.
- **BUGFIX**: core: Fixed disappearing attributes in browsers that do not support
           outerHTML.
- **BUGFIX**: link-plugins: Fixed inserting of links so that links that span
           multiple elements are not unnecessarily split into fragments.
- **BUGFIX**: image-plugin: Fix numerous bugs with resizing and cropping and
           improve overall usability


## 0.22.6 - 2012/12/10

- **ENHANCEMENT**: documentation: Guides and documentation was improved for the validation plugin 

## 0.22.5 - 2012/12/04

- **FEATURE**: validation-plugin: Introducing [validation plugin](http://www.aloha-editor.org/guides/plugin_validation.html)
- **BUGFIX**: metaview-plugin: We now disable the metaview once the editable is deactivated.
- **BUGFIX**: core: Some i18n strings within some modal dialog buttons were fixed.  
- **BUGFIX**: core: Fixed Aloha's initialization order to ensure that repositorymanager will be initialized before plugins are initialized.

## 0.22.4 - 2012/12/03

- **FEATURE**: core: makeClean is in the process of being obsoleted in favor of the aloha/ephemera.js module. See http://aloha-editor.org/guides/writing_plugins.html
- **ENHANCEMENT**: table plugin: IE fix -- the selection of multiple cells was not possible when the selection started in the text; there was no workaround so it's now possible to select coherent cells when you "shift-click" into the second cell of the range you want to select
- **ENHANCEMENT**: The metaview view can now be enabled per editable.
Aloha.settings = {
			plugins: {
				metaview: {
					editables: {
						'#top-text': ['metaview','enabled']
					}
				}
			}
		};

- **BUGFIX**: formatlesspaste-plugin: Formatless Paste Plugin fixed to correctly
           process configuration settings.
- **BUGFIX**: table-plugin: Ensures that the range is maintained when clicking
		   inside table cells.
- **BUGFIX**: the underline button didn't show up in the toolbar
           after adding the 'u' in the format-plugin configuration.
- **BUGFIX**: All repositories have been queried even if a target repository has been spezified. Now only the spezified repository is queried.
- **BUGFIX**: core/aloha-links: Prevents yellow borders around aloha-links blocks
- **BUGFIX**: link-plugin: link scope remains active after the selection leaves an anchor element
- **BUGFIX**: blocks: The floating menu will appear when the editor double-clicks
           in an editable block.
- **BUGFIX**: core/selection: Aloha no longer inadvertently removes ranges that
		   are outside of editables.
- **BUGFIX**: characterpicker: popup now follows the floating menu while scrolling
- **BUGFIX**: dom utils: fixes potential bug that may cause attributes with the
		   slash '/' character in the name to appear in the result of
		   getContents().
- **BUGFIX**: word content handler: Fixed handling of pasted MS Word content to
           not result in broken markup when the content contains tables with
           cells that are all empty.
- **BUGFIX**: core/plugins: Fixed plugin initialization to ensure that the
		   "aloha-ready" event is not fired before all plugins have notified
		   that they are fully initialized.
- **BUGFIX**: characterpicker & horizontalruler: Fixes icon styling to display
		   correct images event when a user-specified jquery ui stylsheet is
		   included in the page.
- **BUGFIX**: block-plugin: Fixed activation of correct block when active editable
		   is changed using Keys (Tab, Shift-Tab) or programmatically.
- **BUGFIX**: block-plugin: Fixed handling of copy & paste in editables that are
		   nested inside blocks. Before this fix, when pressing CTRL-C to copy
		   the current selection in an editable nested inside a block, the whole
		   block was selected and copied.

## 0.22.3 - 2012/11/06

- **MANUAL CHANGE**: Updated UI CSS regarding button selector;
- **MANUAL CHANGE**: Added a demo of placeholders to boilerplate;
- **FEATURE**: align-plugin: The align plugin is now capable of aligning table cell contents.
- **FEATURE**: core: makeClean is in the process of being obsoleted in favor of the aloha/ephemera.js module. See http://aloha-editor.org/guides/writing_plugins.html
- **FEATURE**: improved translation export from gengo.com to Aloha Editor
	<code>
	Aloha.settings.plugins: {
		captionedImage: {
			allowLinebreak: [ 'p' ], // ['br', 'p'], true or false (default)
		}
	}
	</code>
- **ENHANCEMENT**: browser: The old browser plugin was removed. The browser-plugin was replaced by the repository browser vendor plugin. 
- **ENHANCEMENT**: RepositoryBrowser: The repository browser will now correctly handle localisation for the languages english and german.
- **ENHANCEMENT**: Trigger the 'aloha-smart-content-changed' event with `triggerType` = `block-change` whenever an attribute of an Aloha Block is changed.
- **BUGFIX**: table-plugin: Fixed a javascript error that occurred when pressing enter in the table wai attribute field.
- **BUGFIX**: Fix base tag breaks Aloha Editor UI
- **BUGFIX**: Fix calling mahalo in a blur event handler
- **BUGFIX**: Fix support for editable anchor elements
- **BUGFIX**: All repositories have been queried even if a target repository

	has been specified. Now only the specified repository is queried.

- **BUGFIX**: core/aloha-links: Prevents yellow borders around aloha-links blocks
- **BUGFIX**: link-plugin: link scope remains active after the selection leaves an anchor element
- **BUGFIX**: blocks: The floating menu will appear when the editor double-clicks
           in an editable block.
- **BUGFIX**: core/selection: Aloha no longer inadvertently removes ranges that
		   are outside of editables.
- **BUGFIX**: added aloha-cleanme class to aloha-block-handle to prevent potential
		   issues with temporary elements not being cleaned up.

- **FEATURE**: align-plugin: the align plugin is now capable of aligning table cell contents
- **FEATURE**: table-plugin: table cells can now have individual classes like rows and columns

## 0.22.2 - 2012/10/08

- **FEATURE**: core: makeClean is in the process of being obsoleted in favor of the aloha/ephemera.js module. See http://aloha-editor.org/guides/writing_plugins.html
- **BUGFIX**: table-plugin: A javascript error was fixed that occured when removing the whole table.

## 0.22.1 - 2012/09/26

- **FEATURE**: core: Added method Aloha.getEditableHost() to get the editable, that contains the given jQuery object.

- **FEATURE**: repository browser: If one of the repositories runs into a timeout during query, the browser will now call the method handleTimeout().

- **FEATURE**: abbr-plugin: We added a remove abbreviation button to make the functionality more consistent with the wai-lang plugin.

- **FEATURE**: metaview: We now also display HR tags in the metaview. We also 
				removed the dependency to the flag-icons plugin.

- **FEATURE**: list-plugin: When transforming a list from ul to ol or back all sub elements that are selected are also transformed.

- **ENHANCEMENT**: Aloha Blocks will now publish a message on the channel
                   "aloha.blocks.initialized" when a block is fully initialized.
                   
- **ENHANCEMENT**: The Block Plugin now allows you to configure your own root tags 
				   for block creation. Every time you create a new block, the block 
				   plugin will check if its root node is supported. You may now change 
				   the roots nodes and use your own list root tags. If you want 
				   to use Aloha Blocks drag'n drop functionalities we strongly 
				   suggest that you do not use other root tags than div and span.
				   See the guides at http://www.aloha-editor.org/guides/plugin_block.html 
				   for further information.

- **ENHANCEMENT**: Aloha Editor will no longer annotate end <br> tags, which
				   are used to prop up empty block-level elements that would be
				   otherwise rendererd invisbly, with the "aloha-end-br" class.
				   This should result in cleaner markup.


                   

- **BUGFIX**: Added missing icon for the block plugins toggledragdrop button

- **BUGFIX**: Rangy Core: Patches Rangy to include a workaround for html5shiv's
        violation of document.createElement().

        As detailed in this discussion:
        https://github.com/aFarkas/html5shiv/issues/64: html5shiv monkey
        patches the native document.createElement() function in browsers like
        IE8 and older, which do no support HTML5.  However, it does in a way
        that seriously deviates from the contract that the native
        document.createElement() function establishes, because it creates
        elements which have non-null siblings and parentNode.

        This violation causes Rangy to throw an exception in IE8 or IE7.

        The workaround prevents this error by detaching the element that was
        created via html4shiv's implementation of document.createElement() from
        its parentNode, near the critical area of code where the exception
        occurs.

- **BUGFIX**: Moved call to execCommand('enableObjectResizing', false, false) to init method of editable.
		Otherwise, FF 15 (and above) will throw a JS error, if execCommand('enableObjectResizing', false, false)
		is called with no contenteditable elements found in the page.

- **BUGFIX**: Fixed Javascript error when doing searches in the repository browser (which caused to search to not be done).

- **BUGFIX**: added the del format button to the possible format plugin buttons

	The del button is not enabled by default. To enable it, it has to
	be configured. For example

	Aloha.settings.plugins.format.config = ['del', ...];

	See http://aloha-editor.org/guides/plugin_format.html

- **BUGFIX**: characterpicker-plugin: Fixed a bug that when inserting a special character using the character picker plugin, the focus would be sometimes set to the start of the active editable (e.g. when inserting into a table cell).

- **BUGFIX**: listenforcer-plugin: Fixed a bug that would only mark the first editable matching a configured selector as an enforced editable. Also when leaving an editable, we now remove the added list properly.

- **BUGFIX**: core: Sometimes when putting the cursor at the first position of an editable, the cursor would vanish or be put outside the editable. This has been fixed.

## 0.22.0 - 2012/09/03

- **MANUAL CHANGE**: Updated UI CSS regarding button selector.

- **MANUAL CHANGE**: Added a demo of placeholders to boilerplate.

- **FEATURE**: Image Caption Plugin: caption now supports sanitize contenthandler & disable / enable of line breaks;
	<code>
	Aloha.settings.contentHandler.handler: {
		sanitize: {
			'.aloha-captioned-image-caption': { elements: [ 'em', 'strong' ] }
		}
	}
	</code>

	<code>
	Aloha.settings.plugins: {
		captionedImage: {
			allowLinebreak: [ 'p' ], // ['br', 'p'], true or false (default)
		}
	}
	</code>

- **BUGFIX**: In the sidebar the panel entry for the format plugin was always shown; now when the formatOptions is empty the empty (useless) sidebar panel will be hidden.

- **BUGFIX**: Align Plugin button status was not shown correctly.

# 0.21.x

## 0.21.4 - 2012/09/03

- **ENHANCEMENT**: Added labels to the image-plugin url, title, width, height input fields

	This change also rearranges the order of image-plugin components in the toolbar.

- **BUGFIX**: Fixed the ContentHandlerManager to use the content handlers in the correct order.

- **BUGFIX**: Fixed clicking custom block handles activates the image plugin

## 0.21.3 - 2012/08/24

- **ENHANCEMENT**: An error was turned into a warning

	The error message "encountered range object without start or end
	container" was incorrectly logged as an error instead of a
	warning.
	
- **ENHANCEMENT**: repository-browser: The repository browser will now automatically increase its height.

- **ENHANCEMENT**: Added a new block implementation of Aloha Editor blocks, which 
				   doesn't render any tag fill icons or borders. This is useful for 
				   tags that should be editable with Aloha Editor.

				   To use this block type, just wrap your tag content in a <div> 
				   with the following attribute: 

				   data-aloha-block-type="EmptyBlock"

- **ENHANCEMENT**: Added jQuery method mahaloBlock() to "unblock" the elements from a jQuery collection. Added method .unblock() for Blocks to "unblock" a block instance (in both cases without removing the DOM element from the DOM).

- **BUGFIX**: The sidebar didn't always update the height of panels correctly.

- **BUGFIX**: Fixed JS error in Aloha.unbind()

- **BUGFIX**: Fixed adding of unwanted <span>'S before tables every time an editable was deactivated when the table plugin and block plugin was used.

- **BUGFIX**: Fixed selecting with keyboard or mouse in editables that are nested in blocks, when using the Internet Explorer.

- **BUGFIX**: Fixed block draghandles are sometimes missing

## 0.21.2 - 2012/08/16

- **MANUAL CHANGE**: Updated impress.js to work with jQuery UI

- **MANUAL CHANGE**: Updated demo-app to work with jQuery UI; added simple system test to check file permissions;

- **MANUAL CHANGE**: Updated the guides for the contenthandler configuration;

- **MANUAL CHANGE**: removed not needed demo/test.html (was for testing per editable config)

- **ENHANCEMENT**: link-plugin: Removed unwanted margins from the sidebar panel of the link attribute.

- **ENHANCEMENT**: Addition to the API
                   Aloha.Editable.setContentSerializer() was added to the API.
                   Aloha.Editable.getContentSerializer() was implemented and
				   added to the API.

- **ENHANCEMENT**: pubsub/repository-browser: Upgrades the PubSub, and
                   RepositoryBrowser dependencies.

- **BUGFIX**: Editable.getContents(true) doesn't make defensive copies.
		   Invoking Editable.getContents(true) multiple times in a row would
		   return the same object, causing unexpected behaviour when client
		   code modified that object.

- **BUGFIX**: building/undo-plugin: The undo plugin was removed from the list of 
           plugins that are included in the build process because it caused some 
           silent javascript errors with content in frameset environments.

- **BUGFIX**: image-plugin: The reset image button function was fixed.  Previously
           a javascript error occured when the button was pressed.

- **BUGFIX**: wai-lang-plugin: Language annotations were not enhanced.
		   The short name ('de') of language annotations was displayed instead
		   of of the full name from the repository ('German').

- **BUGFIX**: block-plugin: Selection was lost when using the cursor keys to move
           across inline blocks.

- **BUGFIX**: block-plugin: Fixes problem in how droppable containers were being
		   determined while drapping blocks.  The algorithm was miss-identifing
		   any container that had a <br> tags with the "aloha-end-br" class as
		   an "empty" container, even if it contained other content along with
		   the propping <br>.  We now use a stricter check to remove this false
		   positive.

- **BUGFIX**: Fixed block formatting (p, h1, ...)

    To reproduce the error

    * insert two paragraphs into an editable

    "
    Paragraph1
    Paragraph2
    "

    * select both paragraphs and format them as h2
    * click into the second paragraph and format as h3

    The result before this fix would have been that in the last step both
    paragraphs were formatted as h3.


- **BUGFIX**: core: We now also remove jquery* attributes before the content is saved.

- **BUGFIX**: core: We now log a warning to the console if repositories run into timeouts.

- **BUGFIX**: wai-lang: We now load the language dataset in the query method. This fixes the issue that if the first request went wrong it was never loaded again.

- **BUGFIX**: sidebar: The sidebar now remembers the current selection and refreshes itself when it is being opened.

- **BUGFIX**: wordcontenthandler: Fixed the pasting of tables with empty cells.

- **BUGFIX**: wordcontenthandler: Fixed the pasting of lists in chrome and IE9.

- **BUGFIX**: In the sidebar the panel entry for the format plugin was always shown; now when the formatOptions is empty the empty (useless) sidebar panel will be hidden

## 0.21.1 - 2012/08/06

- **MANUAL CHANGE**: The API Method setActiveButton() of the MultiSplit component changed: the parameter must be the name of the button to set active, not the index.

- **MANUAL CHANGE**: Changed the aloha-smart-content-changed event

    The snapshotContent property provided bythe
    aloha-smart-content-changed event was replaced with the
    getSnapshotContent property which is a function that must be
    called to retrieve the value that was provided by snapshotContent.

    This was done to make snapshotting of the editable contents
    optional, since it is a very expensive operation.
    
- **FEATURE**: Toolbar configurability was extended

	The now Aloha.toolbar.settings.tab[i].exclusive property was implemented.
	See the ui guide for more information.

- **FEATURE**: UiPlugin API addition

	UiPlugin.showToolbar() was added to the UiPlugin API.
	This function provides better control over when the toolbar is
	shown.

- **FEATURE**: Aloha Blocks dropzones and configuration

	Aloha Blocks now allow for additional configuration settings which
	allow you to disable the drag'n'drop functionality of blocks
	globally or for individual editables as well as defining custom
	dropzones for each editable. See
	http://www.aloha-editor.org/guides/plugin_block.html#en-disabling-drag-drop-for-blocks
	for details.

- **ENHANCEMENT**: Aloha Editor will now add the browser version to the html dom node (see http://www.aloha-editor.org/guides/core.html#initialization-process)

- **BUGFIX**: A debugger statement was removed.

- **BUGFIX**: Missing implementations to show and hide items in a multisplit button have been added.

- **ENHANCEMENT**: numerated-headers-plugin: Added a &nbsp to the annotation, to seperate it from the heading's text.

- **ENHANCEMENT**: table-plugin: We now show the summary textarea in the sidebar if a click on the wai-image was issued.

- **BUGFIX**: Fixed IE7 mode paragraph margin

    The problem is that with a DOM like the following:

    ```html
    <style>p { margin-top: 2em; }</style>
    <p><br class='aloha-end-br'/></p>
    <p></p>
    ```

    The margin between the paragraphs will not take effect because
    IE8 in compatibility mode considers the paragraph with the ```<br>```
    in it empty. Normal IE8 will render the margin.

    To make IE8 in compatibility mode render the margin, some content
    must be put into the ```<p>```. That is not a big problem, since there
    usually should be no reason to have empty paragraphs in your
    content.

    However, if the content is entered by hand (if it is not there to
    begin with) then the margin will not be immediately updated. Only
    when, after entering some content into the first paragraph, the
    selection is put into the second paragraph, will the margin be
    updated.

    Although I don't see an easy workaround for the first problem
    (that the margin is not displayed when the paragraph is empty)
    there is an easy workaround for the second problem (that the
    margin isn't updated even after some content has been
    entered). The workaround is simply, when some content is entered,
    to insert and remove an arbitrary DOM node into the second
    paragraph, which will force IE to re-render the paragraph.

    Problem was verified to exist on IE7 and IE8 in compatibility
    mode with IE7 document type. May also exist in other IE7 modes.

- **BUGFIX**: Fixed some random and weird selection problems in IE7, where some
	actions (like Enter behaviour) were not performed on the correct cursor
	position. Sometimes there also occurred some JS errors.
	
- **BUGFIX**: Fixed Transforming an empty contenteditable into a list, which
	caused the contenteditable container to disappear.

- **BUGFIX**: Loading errors that occured when a second jQuery was loaded below aloha.js were fixed.

- **BUGFIX**: Fixed the qUnit tests for following commands to work in IE 7/8/9, latest Firefox and Chrome.
  * Bold
  * Italic
  * Subscript
  * Superscript
  * CreateLink
  * Unlink
  * Underline
  * Strikethrough
  * FormatBlock
  * RemoveFormat
  * Indent
  * Outdent
  * InsertOrderedList
  * InsertUnorderedList  


## 0.21.0 - 2012/07/26

- **MANUAL CHANGE**: Most plugins don't load their css files through require any more

    Before this change, plugins loaded the necessary css automatically.
    Now, it is necessary to include aloha/css/aloha.css to get the css
    that is necessary to make plugins work.

- **MANUAL CHANGE**: The jquery requirejs dependency was renamed from aloha/jquery to just jquery.

    define(['aloha/jquery', function($) { });

    must be changed to

    define(['jquery', function($) { });

- **MANUAL CHANGE**: The following jQuery extensions were removed

    jQuery.isBoolean - Instead consider typeof x === 'boolean'. 
    jQuery.isEmpty

- **MANUAL CHANGE**: The default jQuery version distributed with Aloha was updated from 1.6.1 to 1.7.2.

    The jQuery.isNumeric extension added to jQuery by Aloha was removed
    to account for jQuery's own isNumeric function added in 1.7.

- **MANUAL CHANGE**: The browser plugin was removed

    The browser plugin is obsolete. Please see linkbrowser and
    imagebrowser plugins.

- **MANUAL CHANGE**: Added the ui-plugin and removed ui specific code from the Aloha core

    Due to a complete re-implementation of the Aloha user interface in
    the form of the ui-plugin, most of the ui specific Aloha API has
    changed.

    * FloatingMenu - removed

    * Aloha.ui - removed

      Affects
      Aloha.ui.AttributeField
      Aloha.ui.Button
      Aloha.ui.MultiSplitButton
      Aloha.isMessageVisible
      Aloha.hideMessage
      Aloha.ui.MultiSplitButton.idCounter
      Aloha.showMessage
      Aloha.i18n
      Plugin.i18n (has been deprecated for some time now)

    * Aloha.Message - removed

    * Aloha.settings.plugins.table.summaryinsidebar - meaning changed

      This setting decided whether the summary was displayed either in
      the side bar or in the floating-menu. This setting now only
      decides whether or not a summary is displayed in the sidebar.

      The table-plugin defines a component with the name
      tableSummary. It is up to the toolbar configuration whether or not
      this component is displayed in the toolbar.

    * image-plugin - the following settings are obsolete

       Aloha.settings.plugins.image.ui.oneTab
       Aloha.settings.plugins.image.ui.insert
       Aloha.settings.plugins.image.ui.meta
       Aloha.settings.plugins.image.ui.reset
       Aloha.settings.plugins.image.ui.align
       Aloha.settings.plugins.image.ui.margin
       Aloha.settings.plugins.image.ui.crop
       Aloha.settings.plugins.image.ui.resize
       Aloha.settings.plugins.image.ui.aspectRatioToggle

      It is now up to the toolbar configuration whether or not and how
      to display these components.

    * Selection.isFloatingMenuVisible - removed
 
    All settings associated with the removed components do not have any
    effect any more.

    Most Aloha css rules have been re-implemented.
    
    In particular, the Aloha block handles now have z-index 10000, the
    floating menu has 10100, and Aloha dialogs have 10200. The sidebar
    continues to have a z-index of 999999999.

    The new common/ui plugin is now required for the user interface to
    be shown. This plugin is not loaded automatically. Most plugins
    require a user interface and will fail to load if this plugin is not
    configured to be loaded.

    The requirejs plugins order! and jquery-plugin!  have been removed.

    Many plugins exposed buttons, attribute-field and multi-split-button
    components as non-private members. For example, as in the case of
    the cite plugin, buttons were pushed onto the exposed
    multi-split-button of the Format plugin. Most of these exposed
    components were removed.

    The removal of the Ext.* namespace and the ExtJs css may
    inadvertently affect the behaviour and display of any site that
    includes Aloha.

    In particular the trim() function on the String object was provided
    by ExtJs for older versions of IE. Since ExtJs is gone, calling this
    function will now probably cause errors on older versions of
    IE. jQuery.trim() may be used as an alternative.

    See the ui.html guide for more information about the new UI.

- **MANUAL CHANGE**: Several files have been removed

    - src/lib/aloha/ext-alohatreeloader.js
    - src/lib/aloha/ui-browser.js
    - src/lib/aloha/ecma5.js

    These files are not in use by any of the main Aloha plugins and as
    such are deemed obsolete. These files were never loaded and their
    removal should not have any side-effect.

    Custom plugins should be checked for a possible dependency on these
    files.

- **MANUAL CHANGE**: baseUrl and data-aloha-plugins attribute detection changed slightly

    This change can be ignored if aloha.js is loaded in a page where
    only a single script element refers to a file with this name and if
    this script include is also the one carrying the data-aloha-plugins
    attribute, and no other script include is carrying this attribute -
    this should normally be the case. If this is not the case, aloha may
    not load correctly due to this change.

    The exact rules are now as follows:

    If Aloha.settings.baseUrl is not specified, it will be taken from
    the first script element that has a data-aloha-plugins attribute,
    or, if there is no such script element, the first script element of
    which the src attribute matches /\/aloha.js$/.
     
    If Aloha.settings.plugins.load is not specified, it will be taken
    from the data-aloha-plugins attribute of the first script element
    carrying this attribute.

- **MANUAL CHANGE**: The Aloha.requirePaths property has been removed.

- **MANUAL CHANGE**: The jquery.store and jquery.json plugins have been removed

    The jquery.store plugin was used for persisting the floating menu
    position and pinned state. The functionality provided by
    jquery.store has been replaced with amplify.store.

    The jquery.json plugin has been removed since the functionality
    provided by this module is already provided by util/json2.

    This also fixes the problem that pinning the floating menu was not
    persisted in IE8 and below.

- **MANUAL CHANGE**: requirejs is not loaded as part of Aloha-Editor

    For aloha development the user must now load requirejs himself
    before loading aloha.js.

    When using a built version of Aloha, it's possible to choose between
    aloha-bare.js, which doesn't include requirejs (or jQuery), and
    aloha-full.js, which does include requirejs (and jQuery).

- **MANUAL CHANGE**: Properties exposed by Aloha.Selection or aloha/selection were changed

    - tagHierarchy
    - replacingElements
    - allowedToStealElements

    These properties are now maps of maps instead of maps of lists.

- **MANUAL CHANGE**: Aloha.define was removed as it didn't serve any purpose

- **MANUAL CHANGE**: The jQuery loaded by Aloha no longer performs a call to $.noConflict.

    The combined and minified aloha-full.js will contain the call to
    $.noConflict to preserve behaviour with earlier Aloha builds

    The combined and minified aloha-bare.js, or the unminified and
    uncombined form used during development, will not contain the call
    to $.noConflict.

    Aloha now loads jQuery asynchronously, unless the user passes in a
    jQuery instance himself. It is difficult to predictably call
    $.noConflict after loading jquery asynchronously - the global jQuery
    and $ variables may or may not be set to the jQuery loaded by Aloha
    for some time after loading has finished, resulting in possibly
    unpredictable behaviour if multiple jQuery instances are used.

    It is up to the user to load jQuery, call noConflict himself, and
    pass jQuery into Aloha via Aloha.settings.predefinedModules or
    Aloha.settings.jQuery.

- **MANUAL CHANGE**:    HotKey for inserting links is changed back to ctrl+k like documented here:
    https://github.com/alohaeditor/Aloha-Editor/blob/dev/doc/guides/source/core_hotkey.textile

- **FEATURE**: Added hotkey functionality.
- **FEATURE**: Added Aloha.settings.plugins.load to load plugins also via config
- **FEATURE**: plugin extra/proxy: as multiple plugins need a proxy script to access external resources there's now one for all to use
- **FEATURE**: The images browser plugin was added.
- **ENHANCEMENT**: Wrapping some Aloha.require calls in Aloha.ready calls is not necessary any more

    In some cases, wrapping an Aloha.require call in an Aloha.ready call
    is not necessary any more. There are some exceptions, because the
    module itself may assume that Aloha is ready before its API is used.

    At the time of this writing this affects most plugins, since most
    plugins are initialized when Aloha is ready. So, calling
    Aloha.require with the plugin as a dependency will work, but the API
    will likely not be initialized resulting in unpredictable behavior.

- **ENHANCEMENT**: Updated naming from Aloha to Aloha Editor in boilerplate demo.

- **ENHANCEMENT**: Aloha specific css rules that are not in use any more were removed:

    .aloha-editable-zerowidthfix
    .aloha-logo
    .aloha-maximize
    
- **ENHANCEMENT**:  It's now possible to deactivate the transformFormattings method in the genericcontenthandler with the following setting:
    
    Aloha.settings.contentHandler.handler.generic.transformFormattings = false
    
    By default the transformFormattings method is enabled.
    
- **ENHANCEMENT**: The vie plugin was removed
- **ENHANCEMENT**: block plugin: It is now possible to navigate with arrow keys when there are blocks.
- **ENHANCEMENT**: block plugin: Aloha Block Plugin has now been greatly cleaned up and improved. Besides greatly cleaned up API and documentation, the new features include Drag/Drop, Deletion and Copy/Paste support. Now fully cross-browser (IE7, IE8, IE9, Chrome, Firefox).
- **ENHANCEMENT**: core: The jquery-plugin require plugin will now be able to return loaded plugins. Previously loaded plugins were just accessible through the extended jquery object.
- **ENHANCEMENT**: image plugin: splitting main fat file (1500 lines) for easying maintenance and evolutions. The new file which contains the gui is called 'image-floatingMenu.js'. The all sources of the image plugin were jslinted.
- **ENHANCEMENT**: image plugin: abstracting ui calls and removing FloatingMenu dependency from main plugin file
- **ENHANCEMENT**: image plugin: new method getImgFocus used in place of findImgMarkup which is pointless now
- **ENHANCEMENT**: core: #448 Aloha Editor possibility to be loaded as requireJS module
- **ENHANCEMENT**: browser: commenting some methods and coding guidelines
- **BUGFIX**: abbr-plugin: Fixed a javascript error when Aloha.activeEditable.obj / Aloha.activeEditable was not defined
- **BUGFIX**: fixing placeholder bug where it appears twice in some cases
- **BUGFIX**: commands.delete: fixed a bug with the delete command when contents are preceded by ignorable whitespace. also added a delete test for that.
- **BUGFIX**: image plugin: building a selection from scratch when an image is clicked isn't safe as conflictual browser behaviours
- **BUGFIX**: image plugin: containing editable not selectable after image plugin activation.
- **BUGFIX**: image plugin: when plugin activated on an image, clicking a second image don't disable resize on first one.
- **BUGFIX**: image plugin: fixing focus and value of srcField when image is clicked (previously handled by selectionChange)
- **BUGFIX**: fixes alohaeditor/Aloha-Editor##424 -- SmartContentChanged is not triggered when hitting
- **BUGFIX**: browser: fixes alohaeditor/Aloha-Editor#415 -- Repositorie entries appears twice in explorer
- **BUGFIX**: browser: fixes alohaeditor/Aloha-Editor#460 -- Error when multiple repositories are configured
- **BUGFIX**: block sidebar attribute editor: when using backspace/del in an input field the block was removed
- **BUGFIX**: cite-plugin: Fixed a javascript error when the cite plugin had no explicit sidebar configuration.

- **DISCUSS**: It would make sense to support also input (like textarea) elements
    eg. for basic formattings like strong / em -- but prevent insertation of br / p ?

- **BUGFIX**: headerids-plugin: Fixed a bug in the headerids plugin that the ids were not generated when the getContents was called.

- **BUGFIX**: numerated-headers-plugin: Fixed a bug in the numerated-headers plugin, that the selection was not properly updated when the annotations were removed.

- **BUGFIX**: core: Fixed that sanitizing was not executed for IE7 because of an error with modifying style attributes in IE7. We now execute sanitizing, but ignore style attributes.

- **BUGFIX**: core: Added the removal of sizzle attributes to the basic content handler.

- **BUGFIX**: core: We now catch an exception that is thrown when the selection is not properly updated. This exception would lead to unexpected behaviour.

- **BUGFIX**: core&numerated-headers-plugin: Fixed that sometimes DOM INDEX EXCEPTIONS occured when formating a list of paragraphs.


# 0.20.x

## 0.20.24 - 2012/09/26

- **FEATURE**: metaview: We now also display HR tags in the metaview. We also removed the dependency to the flag-icons plugin.
- **FEATURE**: list-plugin: When transforming a list from ul to ol or back all sub elements that are selected are also transformed.
- **FEATURE**: core: Added method Aloha.getEditableHost() to get the editable, that contains the given jQuery object.
- **FEATURE**: repository browser: If one of the repositories runs into a timeout during query, the browser will now call the method handleTimeout().
- **BUGFIX**: characterpicker-plugin: Fixed a bug that when inserting a special character using the character picker plugin, the focus would be sometimes set to the start of the active editable (e.g. when inserting into a table cell).
- **BUGFIX**: listenforcer-plugin: Fixed a bug that would only mark the first editable matching a configured selector as an enforced editable. Also when leaving an editable, we now remove the added list properly.
- **BUGFIX**: floatingmenu: Fixed a bug in the floating menu that the position would not be adjusted if the height of the floating menu changed. This is needed in the topalign mode to not hide parts of the editable.
- **BUGFIX**: core: Sometimes when putting the cursor at the first position of an editable, the cursor would vanish or be put outside the editable. This has been fixed.
- **BUGFIX**: abbr-plugin: A possible dereference error was fixed in the plugin.

## 0.20.23 - 2012/08/24

- **ENHANCEMENT**: changed loading procedure of languages in wai lang plugin from AJAX to require.js
- **BUGFIX**: resolved issue with opening the sidebar when clicking on table WAI button.

## 0.20.22 - 2012/08/16

- **ENHANCEMENT**: link-plugin: Removed unwanted margins from the sidebar panel of the link attribute.
- **BUGFIX**: Fixed block formatting (p, h1, ...)

    To reproduce the error

    * insert two paragraphs into an editable

    "
    Paragraph1
    Paragraph2
    "

    * select both paragraphs and format them as h2
    * click into the second paragraph and format as h3

    The result before this fix would have been that in the last step both
    paragraphs were formatted as h3.

- **BUGFIX**: core: We now also remove jquery* attributes before the content is saved.
- **BUGFIX**: core: We now log a warning to the console if repositories run into timeouts.
- **BUGFIX**: wai-lang: We now load the language dataset in the query method. This fixes the issue that if the first request went wrong it was never loaded again.
- **BUGFIX**: sidebar: The sidebar now remembers the current selection and refreshes itself when it is being opened.
- **BUGFIX**: wordcontenthandler: Fixed the pasting of tables with empty cells.
- **BUGFIX**: wordcontenthandler: Fixed the pasting of lists in chrome and IE9.

## 0.20.21 - 2012/08/06

- **MANUAL CHANGE**: Changed the aloha-smart-content-changed event

    The snapshotContent property provided bythe
    aloha-smart-content-changed event was replaced with the
    getSnapshotContent property which is a function that must be
    called to retrieve the value that was provided by snapshotContent.

    This was done to make snapshotting of the editable contents
    optional, since it is a very expensive operation.

- **ENHANCEMENT**: numerated-headers-plugin: Added a &nbsp to the annotation, to seperate it from the heading's text.

- **ENHANCEMENT**: table-plugin: We now show the summary textarea in the sidebar if a click on the wai-image was issued.

- **BUGFIX**: Fixed IE7 mode paragraph margin

    The problem is that with a DOM like the following:

    ```html
    <style>p { margin-top: 2em; }</style>
    <p><br class='aloha-end-br'/></p>
    <p></p>
    ```

    The margin between the paragraphs will not take effect because
    IE8 in compatibility mode considers the paragraph with the ```<br>```
    in it empty. Normal IE8 will render the margin.

    To make IE8 in compatibility mode render the margin, some content
    must be put into the ```<p>```. That is not a big problem, since there
    usually should be no reason to have empty paragraphs in your
    content.

    However, if the content is entered by hand (if it is not there to
    begin with) then the margin will not be immediately updated. Only
    when, after entering some content into the first paragraph, the
    selection is put into the second paragraph, will the margin be
    updated.

    Although I don't see an easy workaround for the first problem
    (that the margin is not displayed when the paragraph is empty)
    there is an easy workaround for the second problem (that the
    margin isn't updated even after some content has been
    entered). The workaround is simply, when some content is entered,
    to insert and remove an arbitrary DOM node into the second
    paragraph, which will force IE to re-render the paragraph.

    Problem was verified to exist on IE7 and IE8 in compatibility
    mode with IE7 document type. May also exist in other IE7 modes.

- **BUGFIX**: Fixed some random and weird selection problems in IE7, where some
	actions (like Enter behaviour) were not performed on the correct cursor
	position. Sometimes there also occurred some JS errors.
	
- **BUGFIX**: Fixed Transforming an empty contenteditable into a list, which
	caused the contenteditable container to disappear.

- **BUGFIX**: headerids-plugin: Fixed a bug in the headerids plugin that the ids were not generated when the getContents was called.

- **BUGFIX**: numerated-headers-plugin: Fixed a bug in the numerated-headers plugin, that the selection was not properly updated when the annotations were removed.

- **BUGFIX**: core: Fixed that sanitizing was not executed for IE7 because of an error with modifying style attributes in IE7. We now execute sanitizing, but ignore style attributes.

- **BUGFIX**: core: Added the removal of sizzle attributes to the basic content handler.

- **BUGFIX**: core: We now catch an exception that is thrown when the selection is not properly updated. This exception would lead to unexpected behaviour.

- **BUGFIX**: core&numerated-headers-plugin: Fixed that sometimes DOM INDEX EXCEPTIONS occured when formating a list of paragraphs.

## 0.20.20 - 2012/07/25

- **BUGFIX**: core: An Internet Explorer 7 crash fix was fixed. Previously the fix caused the whole content to be selected for a short period of time when appling inline format elements.
- **BUGFIX**: core: An issue that resize handles were displayed on inline elements that contained a new lines in IE7/8 was fixed. 

## 0.20.19 - 2012/07/25

- **BUGFIX**: cite-plugin: Removal of a cite specific data attribute caused a crash in Native Internet Explorer 7. The removal will now be skipped for Native Internet Explorer 7.

## 0.20.18 - 2012/07/25

- **ENHANCEMENT**: cite-plugin: Fixed cite plugin DOM element attributes. It is not needed to add attributes to blockquote and q tags unless you have defined a referencecontainer.
- **ENHANCEMENT**: contenthandler: Modified contenthandlers to allow language annotations made by the wai-lang plugin. This enables copy & paste of language annotations.
- **ENHANCEMENT**: list-plugin: Some internet explorer specific attributes (hidefocus, tabindex) will now be removed on makeClean.
- **ENHANCEMENT**: wai-lang-plugin: The plugin now supports both ISO-639-1 (two letter) and ISO-639-2 (three letter) language codes. The languages can be searched in english or german (depending on the user's locale). Additionally, it is now possible to switch on/off the display of country flags when searching for language codes.
- **BUGFIX**: format-plugin: removeFormat for quote and others (#577); enabled the useage of the u element (#580)
- **BUGFIX**: core: Fixed copying of attributes when transforming DOM objects into other DOM objects (e.g. when transforming a list into a paragraph), which caused strange attributes to be written in IE, that caused editing problems (e.g. could not set cursor into paragraph, etc.)
- **BUGFIX**: core: A basic content handler was added to the core that will cleanup the dom and html that gets processed by the getContents method. Currently this basic contenthandler is used to remove attributes (tabindex, hidefocus, contenteditable) that were added when using the Internet Explorer.
- **BUGFIX**: repository-browser: Some images for the repository browser were changed because Internet Explorer 7+8 don't know how to handle alpha in PNGs.
- **BUGFIX**: repository-browser: Columns that are not sortable will now no longer be displayed like they were sortable.
- **BUGFIX**: formatlesspaste-plugin: Fixed javascript error that ocurred when no custom editable configuration was set
- **BUGFIX**: dom-to-xhtml-plugin: When used in IE7 (or IE8 in IE7 mode), classes of elements were removed. This lead to unexpected behaviour with the BR-tags with class aloha-end-br, that are automatically added, when using the blockelementcontenthandler.
- **BUGFIX**: characterpicker-plugin: Fixed inserting a special character with a collapsed selection, when using IE.
- **BUGFIX**: table-plugin: Enabled proper selection (with mouse or keys) in the editable caption of a table.
- **BUGFIX**: table-plugin: When the contents of a table cell gains the focus, the whole cell is no longer selected. This also affects applying format to contents of a table cell.
- **BUGFIX**: table-plugin: New Captions are now added as first child of the table (before the tbody), according to the HTML5 specification.
- **BUGFIX**: table-plugin: The table plugin will now remove table id's on cleanup.
- **BUGFIX**: table-plugin: Fixed the removal of the aloha-table-cell_active once a table gets deactivated.
- **BUGFIX**: numerated-headers-plugin: Fixed error that annotations would not be removed when converting a header to a paragraph. The plugin also added leading spaces to the heading's text. This was removed.
- **BUGFIX**: linkbrowser-plugin/numerated-headers-plugin: A bug in the numerated headers plugin caused a javascript error when the linkbrowser window should be closed. This bug was fixed and the linkbrowser window closes now propely.
- **BUGFIX**: wai-lang-plugin: We now remove data attributes generated by the repository on makeClean and we add an xml:lang attribute with the value of the lang attribute.
- **BUGFIX**: wai-lang-plugin: The key combination ctrl+i caused a javascript error in IE8 when using the wai-lang-plugin together with the link plugin. This javascript error was now fixed.
- **BUGFIX**: metaview-plugin: Modified CSS for language annotations to always show a generic icon for language annotated spans.
- **BUGFIX**: metaview-plugin: language annotations would result in background images being repeated over and over again - fixed that problem.
- **BUGFIX**: cite-plugin: Fixed editing of saved citation links.
- **BUGFIX**: cite-plugin: The css animations for the cite plugin were removed because they were poluting the dom with style attributes.
- **BUGFIX**: Fixed trailing comma in array literal.

## 0.20.17 - 2012/07/09

- **ENHANCEMENT**: contenthandler plugin: A new Blockelement Content Handler has been added, that handles breaks in blockelements upon initialization and getContents
- **ENHANCEMENT**: draganddropfiles: A security issue with the upload.php example file was found. The example will no longer be executable by default.
- **BUGFIX**: core: The implementation for adding br-Tags in Blockelements has been fixed to realize a more consistent behaviour across all browsers and also with the metaview plugin turned on.

## 0.20.16 - 2012/07/04

- **ENHANCEMENT**: numerated-headers plugin: Added configuration option 'trailingdot' to switch format of generated headers.
- **BUGFIX**: numerated-headers plugin: Fixed misleading interpretation of the 'numeratedactive' for configuration per editable. 'numeratedactive' will now only determine, whether headers shall be numerated by default (if button not unclicked by the editor). To disable the function for an editable, choose an empty 'headingselector'.
- **BUGFIX**: numerated-headers plugin: Fixed numeration, when the headers are not starting with the highest level (e.g. when using h2 h1 h2 h3, the first h2 will be omitted and numeration will start at the h1)
- **BUGFIX**: core: fixed missing space when selecting a word between two spaces and deleting (by [DEL] or [BACKSPACE]). The result will now be like expected: having the cursor between two spaces.
- **BUGFIX**: characterpicker-plugin: Fixed inserting characters with a non-collapsed selection. Instead of adding the character after the selection, the inserted character will now replace the selection (like expected).
- **BUGFIX**: paste-plugin: Disabled handling paste on IE by executing the command 'paste', because this causes incorrect cursor positions after pasting.
- **BUGFIX**: paste-plugin: Fixed setting focus and selection into the editable before inserting pasted html. That fixes strange behaviour in FF after pasting.

## 0.20.15 - 2012/06/27

- **BUGFIX**: core: Fixed browser crashes in IE9 (and above), after splitting DOM nodes using ENTER and placing the cursor afterwards, that occurred due to a browser bug in IE9

## 0.20.14 - 2012/06/27

- **ENHANCEMENT**: A whole lot of Plugins can now be configured editable-specific configuration: abbr, highlighteditables, list, horizontalruler, link, paste, headerids, listenforcer, metaview, numerated-headers, wai-lang, cite, characterpicker, formatlesspaste, dom-to-xhtml. Have a look at the individual plugin guides for detailed information on how to configure them.
- **ENHANCEMENT**: Added functional description for plugins
- **ENHANCEMENT**: plugin numerated-headers: will now be more tolerant with its configuration options
- **ENHANCEMENT**: sanitize contenthandler: Added 'del' as allowed element to the default configuration of the sanitize contenthandler.
- **ENHANCEMENT**: repository browser: searches in the repository browser will now be done recursively.
- **ENHANCEMENT**: plugin formatlesspaste: will now be more tolerant with the button and formatlessPasteOption setting and not only accept boolean values
- **ENHANCEMENT**: plugin cite: will now be more tolerant with the sidebar.open setting and not only accept boolean values. Additionally, the default config will now show both the quote and blockquote button.
- **BUGFIX**: core: When using the delete button in IE7, so that after deleting the cursor is supposed to be in between two spaces, some unexpected text "undefined" was added to the editable. This has been fixed now.
- **BUGFIX**: metaview: Fixed bug that caused a javascript error when no configuration was provided for the metaview plugin.
- **BUGFIX**: core: Fixed a bug within jquery that caused problems in IE9 when invoking getContents for an editable that contains an embedded object (e.g. flash player).
- **BUGFIX**: FloatingMenu: in IE the FloatingMenu would not be clickable after deleting a table row because of a transparent .ext-shim iframe layered on top of it. Forcefully removed the iframe from the layout.
- **BUGFIX**: FloatingMenu: in IE the FloatingMenu would not be clickable after deleting a table row because of a transparent .ext-shim iframe layered on top of it. Forcefully removed the iframe from the layout.
- **BUGFIX**: repositorymanager: Fixed a bug in the repository manager that caused an javascript error when no result items were passed to the processResults method.
- **BUGFIX**: generic contenthandler: Do not trim text nodes in list elements, because this could remove spaces between words, where one word is formatted.
- **BUGFIX**: plugin format: The format plugin will now support 'del' instead of 's' for strikethrough ('s' is deprecated), like explained in the documentation.
- **BUGFIX**: plugin metaview: Metaview plugin would add a grey backdrop to lists on IE7. Added more specific styles.
- **BUGFIX**: core: Implemented deleting tables with "delete" or "forwarddelete" commands (pressing [DEl] or [BACKSPACE]). 
- **BUGFIX**: core: Fixed strange cursor behaviour when using [BACKSPACE] to delete the first character in a text node, using IE9. 
- **BUGFIX**: enumerated-headers plugin: Added default configuration, which fixes some javascript error, if no other configuration is set.
- **BUGFIX**: wai-lang plugin: Fixed toggle button to be pressed when a language is set, and unpressed if not. Hide language tab, when language is removed.

## 0.20.13 - 2012/06/15

- **ENHANCEMENT**: Removed unwanted behaviour from the block plugin's sidebarattributeedtior, which will clear out the whole sidebar when loaded
- **ENHANCEMENT**: added / updated guides for plugins
- **ENHANCEMENT**: enabled linklist.js so it's possible to use the settings for your own list (removed the default entries)
- **ENHANCEMENT**: table plugin: enabled format tab when a whole row/column is selected via click on the row/column header
- **ENHANCEMENT**: sanitize contenthandler: allow attribute target for the a element in the relaxed config
- **ENHANCEMENT**: plugin highlighteditables: configurable per editable; CSS can be adapted;
- **ENHANCEMENT**: added a new helper function jQuery.isEmpty() to check if a mixed var is empty or not
- **ENHANCEMENT**: A whole lot of Plugins can now be configured editable-specific configuration: abbr, highlighteditables, list, horizontalruler, link, paste, headerids, listenforcer, metaview, numerated-headers, wai-lang, cite, characterpicker, formatlesspaste, dom-to-xhtml. Have a look at the individual plugin guides for detailed information on how to configure them.
- **ENHANCEMENT**: Added functional description for plugins
- **ENHANCEMENT**: core: The getEditableConfig will now also return the selector within the configuration object. This only applies to custom editable configurations that provide objects instead of arrays since arrays can't be extended with custom properties. The returned object will now also contain nested arrays. Previously nested arrays were omitted.
- **BUGFIX**: core: Fixed the fix for IE7 crashes
- **BUGFIX**: core: Fixed Javascript errors that occurred in IE7 when pressing Enter at the end of paragraphs (multiple times).
- **BUGFIX**: core: Fixed possible Javascript error when cleanup operation is done (e.g. after pasting text into an editable).
- **BUGFIX**: commands: Fixed possible browser hang (due to an infinite loop) that occurred, when using the command 'inserthtml' to insert content into an editable span, that is not allowed inside a span (e.g. a h1). This browser hang could occur when using the paste plugin to paste content, since that uses the command 'inserthtml'.
- **BUGFIX**: generic contenthandler: Changed to always remove div, span and font tags, regardless of the setting of the contentEditable attribute. This fixes problems, when e.g. having an editable span and then pressing [CTRL-A] [CTRL-C] [CTRL-V].
- **BUGFIX**: commands: Fixed unwrapping of tags in fixDisallowedAncestors, which possibly removed the editing host when pasting into spans, h1, ...
- **BUGFIX**: sanitize contenthandler: disabled for IE7, because it does not work well in IE7 (sanitize tries to set attributes via setAttributeNode() to DOM Elements, and this does not work for the "style" attribute in IE7)
- **BUGFIX**: commands: fixed weird behaviour when using the backspace key to delete text (cursor was jumping).
- **BUGFIX**: core: Fixed enter behaviour in lists. Before executing command "insertparagraph", whitespace textnodes around list elements are removed, because the algorithm isn't prepared to handle whitespace textnodes.
- **BUGFIX**: citation plugin: Fixed javascript errors on initialization and possible endless loop when adding inline citations.

## 0.20.12 - 2012/05/24

- **MANUAL CHANGE**: wai-lang: The wai lang plugin will now fail loading when the flag-icons plugin was not loaded. Previously the plugin did not fail loading but showed broken flag icon images. Please note that it is currently mandatory to add third party dependencies for some plugins to the data-aloha-plugins attribute otherwise those dependencies can't be resolved correctly.
- **BUGFIX**: browser-plugin: The browser will now open at a more centered position.
- **BUGFIX**: core: A IE7 crash workaround was reverted because it caused all eventhandlers to be lost when getContents() was invoked. The new workaround will remove the jquery expando attributes in IE7 for some elements.
- **BUGFIX**: core: Fixes bugs in the handeling of delete and forward delete. These bugs were introduced in an attempt to fix issues with deleting behaviour near multiple white spaces.  An alernative should be sought for a better solution for handeling white spaces.

## 0.20.11 - 2012/05/10

- **BUGFIX** image plugin: fixes distorted images when in portrait format
- **BUGFIX** table plugin: fixes bug in IE7 that second click on table cell was not activating the table
- **ENHANCEMENT** link plugin: removed linklist (and slowlinklist) which where loaded by default (we should not force everyone to have them active by default)
- **BUGFIX**: browser-plugin: In some cases a javascript error would be thrown when using the browser plugin with Internet Explorer. IE does not support 'new Image' calls within popups.
- **BUGFIX**: browser-plugin: In some cases a javascript error would be thrown when using the browser plugin with Internet Explorer. IE does not support 'new Image' calls within popups.
- **ENHANCEMENT**: browser-plugin: The browser plugin will now calculate the browser width automatically.
- **BUGFIX**: IE7 - #516 navigate with arrow keys through several paragraphs
- **BUGFIX**: IE7 - #515 gray text after list
- **ENHANCEMENT**: Removed unwanted behaviour from the block plugin's sidebarattributeedtior, which will clear out the whole sidebar when loaded
- **BUT**: floatingmenu: Fixed regeneration of ext components for floatingmenu, when buttons are added after the floatingmenu was initialized
- **FEATURE** plugin: Adding the sourceview plugin, which visualizes the current selection in the sidebar to help developers of Aloha Editor with debugging.

## 0.20.10 - 2012/04/17

- **BUGFIX**: core: Fixed a typo in the previous bugfix: Fixed a javascript error in IE9 stating that the method createContextualFragment doesn't exist

## 0.20.9 - 2012/04/16

- **BUGFIX**: block-plugin: Fixed 'e.srcElement is undefined' error in blockmanager.js which affected firefox 11
- **BUGFIX** floatingmenu: Fixed problem with creating new buttons after Aloha is ready.
- **ENHANCEMENT**: updated integration of Aloha Blocks to the most recent version
- **BUGFIX** floatingmenu: Fixed problem with showing floatingmenu shadow too early
- **BUGFIX** core: Fixed a permission error in Firefox, when Aloha Editor tried to access a document property of an external ressource
- **BUGFIX** table-plugin: Fixed the cleanup of the table cells on blur not cleaning up correctly (caused by a typo in the element class)
- **BUGFIX** core: Fixed a javascript error in IE9 stating that the method createContextualFragment doesn't exist (fixed in extjs)

## 0.20.8 - 2012/04/06

- **BUGFIX** core: UP and DOWN cursor key will now not be processed specially by Aloha, they will be left to native handeling.
- **BUGFIX** core: Adds a guard in `execCommand()' to prevent `INDEX_SIZE_ERR' exceptions.
- **BUGFIX** core: The cursor processing around non-contenteditable elements (blocks) was not functioning as described or desired.  It now behaves with more stability especially on Internet Explorer.
- **ENHANCEMENT** core: Improved efficiency of cursor processing, especially around blocks.
- **FEATURE** core: It is now possible to place the caret between two adjecent non-contenteditable elements.
- **ENHANCEMENT** core: The jquery-plugin require plugin will now be able to return loaded plugins. Previously loaded plugins were just accessible through the extended jquery object.
- **FEATURE** editable.js: introduced method setContents() -- use Aloha.getEditableById('my-editable').setContents('Aloha World') to set the contents of the editable with the ID my-editable
- **BUGFIX** smartContentChange is now again triggered when pressing enter key; and new: delete / backspace keys
- **ENHANCEMENT** enabled image plugin in boilerplate demo. needs some enhancements to be more user friendly
- **BUGFIX** align plugin: Fixed alignment behavior and place the buttons in the format tab instead of a new one.
- **FEATURE** hints plugin: Implemented using Tipsy as tooltip library and the latest Aloha-Editor plugin standard.
- **ENHANCEMENT** block plugin: added data-attribute to prevent triggering scope changes when a block is activated
- **ENHANCEMENT** block plugin: revamped colors for highlighting blocks
- **BUGFIX** updated dom.js to reflect HTML5 spec changes; format with u and i tags is now available; updated default button config
- **ENHANCEMENT** config options per editable for plugin common/horizontalruler and extra/toc
- **ENHANCEMENT** configure the sidebar handle position via Aloha.settings.sidebar.handle.top
- **ENHANCEMENT** table plugin: disable split / merge cell buttons when not possible to use
- **ENHANCEMENT** dom-to-xhtml plugin: non-specified attributes are excluded from serialization, making attribute serialization more consistent on IE7 and IE8.
- **FEATURE** API docs: added first version of new API docs
- **FEATURE** HotKey feature added for link, format and wai-lang plugin
- **ENHANCEMENT** load plugins via config option
- **BUGFIX** added missing endprologue. and regenerated guides; jslint for image plugin
- **ENHANCEMENT** Added very simple example for loading Aloha Editor. Simplyfied "Using Aloha Editor" guides page.
- **ENHANCEMENT** adding documentation about Aloha Editor events

## 0.20.7 - 2012/03/07

- **BUGFIX** link: fixed a bug in the link list static repository plugin that would cause aloha to fail when no settings for the linklist repository were specified.
- **BUGFIX** formatlesspaste plugin: fixed IE syntax error caused by a comma at the end of a list.

## 0.20.6 - 2012/03/01

- **BUGFIX** link: fixed a bug in the link list static repository plugin that caused Internet Explorer to fail handling repository links.
- **BUGFIX** dom-to-xhtml plugin: fixed attribute names are not lowercased
- **BUGFIX** floatingmenu: fixed floating menu's reading of configuration values
          so that they are parsed into numbers.
- **BUGFIX** floatingmenu: fixed floating menu positioning when view port is
          scrolled so that it takes into account the aligntopOffset setting.

- **ENHANCEMENT** Added jslint setup to guides and fixed error output in build script.
- **ENHANCEMENT** The new plugin dom-to-xhtml attempts to create a valid XHTML serialization of the document when getContents() is called.
- **BUGFIX** Paste plugin: paste into an editable in an editable is now working
- **BUGFIX** Selection of content in an contenteditable=false which is not a child of an Aloha Editor instance now works like expected
- **ENHANCEMENT** Repositories: It is now possible to configure the timeout for querying repositories.
- **ENHANCEMENT** Floating menu: It is now possible to configure the floating menu to be 'append' to an other element. It is needed to set an extra option 'element' with the ID of the HTML DOM element where the fm should be attach to. The floating menu is attached to the same position as the 'element'.
- **ENHANCEMENT** Floating menu: If the floating menu is set to be not draggable, the drag&drop bar + pin will not be shown
- **BUGFIX** engine.js: insert paragraph was sometimes broken in IE7 (copy of empty/all p-element attributes)
- **ENHANCEMENT** updated plugin: table of contents (toc) to work with the current Aloha Editor version
- **BUGFIX** characterpicker plugin: fixed cursor position after inserting a character
- **ENHANCEMENT** Browser plugin: loading of required jQuery plugins is now changed so all can be loaded via CDN


## 0.20.5 - 2012/02/09

- **ENHANCEMENT** word contenthandler: cleanup for pasted word documents with table of contents
- **BUGFIX** paste plugin: removed trim of pasted contents -- test[ text] + 2x c&p results now in test text text instead of testtexttext
- **BUGFIX** format/table plugin: added a workaround in the format plugin to enable formating of selected cells
- **ENHANCEMENT** cite plugin: config option if sidebar should auto open or not (Aloha.settings.plugins.cite.sidebar.open: true|false)
- **BUGFIX** The link plugin won't use a scope but will now hide/show it's buttons directly.
- **BUGFIX** Fixed the way the table plugin unwrapped it's cell contents when deactivating a table - all dom object references where lost before. Now the objects are truly unwrapped, and just moved up one step within the dom structure.

## 0.20.4 - 2012/01/27

- **BUGFIX** core: fixed IE7 browser crash caused by dereferencing element attributes.
- **BUGFIX** floatingmenu: Fixed positioning of floating menu when it extends
          beyond the width of the viewport


## 0.20.3 - 2012/01/24

- **BUGFIX** floatingmenu: Fixed float position of floatingmenu when it moves
          between editables.
- **BUGFIX** core: Removes ExtJS' IE6 style fixes which break layout in IE9.
- **BUGFIX** image-plugin: The image plugin will now only display the crop buttons
          when the cropping area selection was finished. This avoids a bug in
		  Internet Explorer 7 where the crop area could not be resized once the
		  user entered those crop buttons.
- **BUGFIX** core: Fixed floating menu pinning with topalign behaviour
          (topalignOffset, horizontalOffset)


## 0.20.2 - 2012/01/19

- **BUGFIX** image-plugin: Replaced unicode characters in the crop buttons with
          images to fix display issues within Internet Explorer 7.
- **BUGFIX** core: Fixed problem where Internet Explorer 7 and jquery.store will
          not work with frames since it will fallback to window.name storage.
		  We'll now use a void storage for IE7. This means that IE7 will not be
		  able to store floating menu postion and other settings.
- **BUGFIX** core: Fixed problem of Internet Explorer 7 crashing when invoking
          jQuery's `removeAttr`.
- **BUGFIX** html5shims: Function `getRootParent` in ecma5schims.js no longer
          throws an error when `null` or `undefined` is passed to it.
- **BUGFIX** core: fixed incorrect dependency on jquery.json-2.2 where util/json2
          is needed instead and made it globally available
- **ENHANCEMENT** core: Removed unneeded JSON empty function definition that
                  surpressed errors in IE.
- **ENHANCEMENT** guides: Updated guides. They now include a directory
                  structure explanation and a detailed release guide.
- **ENHANCEMENT** word contenthandler: html cleanup for empty tags, removal of
                  spans and the paragraph numbering from TOC feature.


## 0.20.1 2012/01/13

- **ENHANCEMENT** table-plugin: fixed incorrect repairing of tables (cells were
                  appended to rows containing th elements).


## 0.20.0 2011/12/27

- **ENHANCEMENT** doc/api: added first version of new API docs. Please note
                  that the API docs are currently work in progress.
- **BUGFIX** floatingmenu: fixed a bug with topalign behaviour where scrolling
          would attach the floatingmenu to the left side of the screen.


## 0.20.0-RC9 - 2011/12/07

- **BUGFIX** image-plugin: The saved aspect ratio will now be correcly
          recalculated when a cropping action is sucessfully ended. Previously
		  the aspect ratio was not recalculated and therefore resizing of
		  images resulted in unexpected image sizes.
- **FEATURE** formatlesspaste plugin: The elements stripped by the
              formatlesspaste plugin can now be configured like this

```javascript
	"formatlesspaste" :{
				formatlessPasteOption : true,
				strippedElements : [
				"strong",
				"i",
				"b",
				"u"]
			}
```

- **FEATURE** wai-lang plugin: The styling of the language input field, and
              dropdown suggestion box has been improved.
- **ENHANCEMENT** listenforcer-plugin: The enforce method is now a private
                  function.
- **FEATURE** listenforcer-plugin: List enforcer plugin configuration should
              change

```javascript
	// ... from this:

	"listenforcer" : {
		"editables" : {
			".myselector" : [ "true" ]
		},
		"config" : "false"
	}

	//... to this:

	"listenforcer" : {
		"editables" : [ ".myselector" ]
	}
```

- **FEATURE** listenforcer-plugin: The listenforcer plugin removes any non-list
              top-level elements to ensure that an editable in which lists are
			  enforced will contain exactly one list as the only immediate
			  child of the editable.
- **ENHANCEMENT** some changes in the Browser Plugin (browser.js) to allow
                  multiple, distinguishable instances of browsers on the same
				  page
- **BUGFIX** customizable numerated-header plugin: when header content is deleted,
          the numeration tag will be deleted, too


## 0.20.0-RC8 - 2011/11/22

- **ENHANCEMENT** listenforcer-plugin: The listenforcer plugin was refactored.
                  Method names were changed and the way the plugin works with
				  lists was also changed. It will now no longer replace list
				  dom elments. Instead it will move sibling lists into the
				  first list element within the editable. Previously the whole
				  element was replaced and thus the selection was lost. This
				  caused problems with the floating menu. The user had to click
				  two times into a list to make the floating menu appear since
				  the selection was lost due to dom replacements. This is now
				  fixed.
- **BUGFIX** core: The aloha-editable-activated will now no longer invoked twice.
- **BUGFIX** image-plugin: Fixed handling of width and height when the user
          entered the cropping mode. You can resize the crop area by entering
		  values in the width and height field. 
- **BUGFIX** list-plugin/link-plugin: The list plugin interfered with the link
          plugin behaviour. Previously it was not possible to create links
		  within a list due to a bug within the list plugin. The list plugin
		  will now no longer use the Aloha.List scope.
- **BUGFIX** link-plugin: Fixed problem with auto-suggestion mechanism for the
          link input field causing the the wrong href value to be taken.


## 0.20.0-RC7 - 2011/11

- **BUGFIX** link-plugin: Fixed javascript error that occured when linking items
          using the repository browser in Internet Explorer 8.
- **BUGFIX** boilerplate demo: Fixed javascript error that occured in Internet
          Explorer 8.
- **ENHANCEMENT** flag-icons plugin: It is now necessary to add the flag-icons
                  plugin in the aloha plugin load order before any plugins that
				  need to use the shared flag icons.
- **ENHANCEMENT** metaview-plugin: Fixed metaview plugin to use shared flags
                  icon from flag-icons plugin, for consistancy between plugins.
- **ENHANCEMENT** wai-lang-plugin: Improved wai-lang language selection ui.
                  Organized flags to be in a plugin their own plugin so that
				  the icons can be shared between other components.
- **BUGFIX** link-plugin: The autocomplete list is now closed properly when esc
          was pressed.

## 0.20.0-RC6 - 2011/11

- **BUGFIX** link-plugin/linkbrowser-plugin: Previously the highlight css for a
          link was not removed after an item was selected by the linkbrowser.
		  Now highlight css will be correctly removed and the cursor will be
		  placed back into the content. Previously the selection was lost.
- **BUGFIX** table-plugin: Fixed a bug that deactivated tables after 5 seconds.
          This issue was caused by a failure within the table registry. Instead
		  of loading the cloned object the original table was loaded and
		  deactivated.


## 0.20.0-RC5 - 2011/11

- **BUGFIX** link-plugin: The link plugin will no longer remove repository data
          attributes from the link when the user clicks a link and leaves it
		  imediately. Previously those repository data attributes where removed
		  when the repository lookup was not finished on time (before the user
		  left the link). For the user the repository link was transformed to a
		  normal link. This is now fixed.


## 0.20.0-RC4 - 2011/11

- **BUGFIX** FloatingMenu: The FloatingMenu will now check the
          Aloha.settings.floatingmenu.topalignOffset parameter to be not
		  undefined, as checking for 'number' was too strict


## 0.20.0-RC3 - 2011/11

- **FEATURE** link-plugin: The default behaviour for the link plugin has
              changed. Links with empty hrefs will not be removed automatically
			  any longer - removing the current href has to be confirmed by
			  pressing enter to delete the link itself. Use the unlink button
			  to remove the link directly.


## 0.20.0-RC2 - 2011/11

- **BUGFIX** link-plugin: Fixed bug in link-plugin, which prevented correct
          selection of items from the repository browser when creating a link
		  on a fresh page
- **BUGFIX** browser-plugin: Fixed a bug that prevented the browser plugin to load
          its dependencies correctly.


## 0.20.0-RC1 - 2011/11

- **BUGFIX** link-plugin: Fixed a bug that prevented correct selection of items
          from the repository browser when a new link was created on a fresh
		  loaded page.


## 0.20.0 - 2011/11
- core: Add option for "cls" property to be added to ui-attributefields. cls will be an optional extra CSS class that will be added to this component's Element. This can be useful for adding customized styles to the component or any of its children using standard CSS rules. (http://docs.sencha.com/ext-js/4-0/#!/api/Ext.AbstractComponent-cfg-cls)
- ribbon-plugin: The ribbon will no longer be visible by default. Instead you can use the show function to make it appear.
- image-plugin: The plugin will now use a different method to calculate the width/height when using a fixed aspect ratio.
- core: Fixed floatingmenu to stay visible, if pinned and window is resized.
- core: Added new Method to FloatingMenu: activateTabOfButton(name) will activate the tab containing the button with given name (if tab is visible)
- core: Fixed all plugins to not use FloatingMenu.userActivatedTab, but FloatingMenu.activateTabOfButton instead. This will ensure that switching Tabs will also work, if floatingmenu is configured individually.
	- fixed link-plugin to bind events to links when editables are created. Also bind events to new created links. This ensures that Hotkey CTRL+L to create a new link works, and links can be followed by clicking on them while holding CTRL
	- enforced correct highlighting of selection within the input field
	- fixed handling of external links. Previously it was not possible to change a repository link to an external link.
	- initially clicking on an existing link before the link tab has been rendered would leave you with an empty href field. This is actually an ExtJS issue, which has been workarounded.
	- fixed: autosuggest sometimes left fragments on the screen when closing the autosuggest field early.
- listenforcer-plugin: fixed a bug which would cause an error when activating or deactivating an editable
- listenforcer-plugins: Fixed a possible jquery error within the listforcer plugin. Previously this plugin was not requiring aloha using require.js. This was now corrected. 
- format-plugin: tags removed by the "remove format" button may now be configured by setting Aloha.settings.plugins.format.removeFormats = ['b', 'strong', 'whatever']; The default set of formats to be removed is: 'strong', 'em', 'b', 'i', 'cite', 'q', 'code', 'abbr', 'del', 'sub', 'sup'
- browser-plugin
	- The browser now supports i18n and has better paging support, if the repositories provides meta information (numItems, hasMoreItems)
	- fixed a bug with the paging algorithm when jumping to the last page
- sidebar: The sidebar can now be disabled using the Aloha.settings.sidebar.disabled flag.
- core: added +Aloha.ready( function() {} )+ 
- core: Aloha base url is now auto-detected
- core: Aloha plugins are now loaded in through `data-plugins="format,table"` on the aloha `script` element
	- See demos for more usage information
- core: moved to requireJS
	- Structure overhaul
		- `WebContent` is now `src`
		- `build/out` is now `out`
		- Plugins are now nicely named, and have dropped their ExtJS prefixes. Eg. the format plugin was renamed from 'com.gentics.aloha.plugins.Format' to 'format'. Have a look at the plugin folder for a complete overview of new plugin names.
	- refactored respecting commonJS package structure
	- AMD loading	- Convert Plugins to RequireJS structure	- improved plugin lodaing (lib, css, doc, i18n)	- Major Source Code Structure Refinements	- build		- CSS Bundling & Compression		- JavaScript Bundling & Compression		- The GENTICS namespace has been completely removed from all objects in Aloha Editor's core	- Building overhaul		- Building has moved from Java + Ant to Node.js + Buildr		- Building now runs in seconds instead of minutes, with greater compression ratios		- Building will run strict JSHint code quality tests		- Output is now more consistent with source, demos can remain untouched between using the src and out versions		- JavaScript and CSS files are now bundled into `aloha.js` and `aloha.css`- core: documentation
	- guides for using Aloha Editor
	- JSdoc	
- core: tests
	- added testbox for developer
	- commandAPI test suite
	- improve core tests
	- added plugin API tests
	- added repository API tests
- core: ranslations as JSON files
- core: Support for Opera (>11)
- core: update jQuery to 1.7
- contenthandler-plugin: (for copy/paste)
	- sanitize (configureable HTML elements and attributes)
	- word
	- generic (for html and text)
- core: implemented Aloha.execCommand stack
	- Bold
	- Delete
	- ForwardDelete
	- InsertParagraph
	- InsertLineBreak
	- InsertHTML
	- InsertOrderedList
	- InsertUnorderedList
	- Indent
	- Outdent
- table-plugin
	- merging and splitting
	- repair tables if they are broken
- list-plugin
	- fixed issues in IE with empty list nodes 
- sidebar-plugin: new 
- image: new
- horizontalruler-plugin: new 
- characterpicker-plugin: new
- undo-plugin: new
- new extra plugins
	- cite
	- headerids
	- metaview
	- wai-lang
	- speak
	- googletranslate
	- Introduced a new plugin that numerates all headers. (e.g. 1. Header1 1.1 Header2 2 Header1 ....)
	- Introduced a new plugin that lets you paste from word without formating. It will strip formatings like bold, italic, ...

- Fixed: the genericcontenthandler caused problems when an editable was initialized

  The genericcontenthandler was enabled by default for the initialization of editables. The genericcontenthandler is too brutal and does more cleanups and conversions than one would normally want. The fix was to remove the genericcontenthandler from the default setting.

  In particular, the conversion from strong tags to b tags (and other tag conversions) is unwanted.

  An issue was created for a replacement of the genericcontenthandler for the initialization of editables:
  https://github.com/alohaeditor/Aloha-Editor/issues/348
  
- FloatingMenu
	The FloatingMenu now accepts the Aloha.settings.floatingmenu.topalignOffset setting, which will define the vertical offset to the editable when the "topalign" behavior is used. The default value is 90px, so if you activate the FloatingMenu's topalign behaviour the FloatingMenu will hover 90px above the currently active editable. Switch it to any meaningful integer offset you prefer.

## 0.10.-0.19.0
The reason for not releasing this builds was the ongoing refactoring of the core engine to implement all functionallities based on execCommand.
Non of these releases reached a production ready state. We still increased the release number due to the fact that we also tested the new release process with maven and archivia and it would brake dependencies if we wouldn't have increased the version number.

## 0.9.3 - October 2010
	- Link/Href handling
	- Repository browser
		- As well as sample Delicious and LinkList Repositories
	- Textarea and $('#myTextarea').aloha() support
	- Table plugin
	- Paste from Microsoft Word
	- Plugins are now submodules
	- Abbreviation plugin
	- LinkChecker plugin<|MERGE_RESOLUTION|>--- conflicted
+++ resolved
@@ -12,11 +12,7 @@
                    functional change to any feature.
 - **BUGFIX**: The change fixes a bug.
 
-<<<<<<< HEAD
-
-## 0.24.5 - 2013/10/24
-=======
-## 0.23.25 - 2013/11/06
+## 0.24.6 - 2013/11/06
 
 - **BUGFIX**: Change table cell size by drag & drop
               The line which is shown when you drag & drop the size of cell,
@@ -29,8 +25,7 @@
               We manually call this handler before pasting the content into the DOM element.
               RT#56692
 
-## 0.23.24 - 2013/10/24
->>>>>>> 4b8d52fc
+## 0.24.5 - 2013/10/24
 
 - **BUGFIX**: WAI input text is mistaken by the Caption Table
               Putting the image of WAI inside the input text we make clear that this
@@ -132,6 +127,18 @@
                of the selected element to show that the block will be added 
                before or after this one.
 
+## 0.23.25 - 2013/11/06
+
+- **BUGFIX**: Change table cell size by drag & drop
+              The line which is shown when you drag & drop the size of cell,
+              is not showed for the last row or last column. RT#55437
+- **BUGFIX**: Tooltip covers color palette
+              The colors tooltip does not disappear when the color palette is shown.
+              RT#57078
+- **BUGFIX**: Formatless Copy/Paste not working.
+              When paste action was made the formatlesshandler was never called.
+              We manually call this handler before pasting the content into the DOM element.
+              RT#56692
 
 ## 0.23.24 - 2013/10/24
 

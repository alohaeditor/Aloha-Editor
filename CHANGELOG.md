--- conflicted
+++ resolved
@@ -12,7 +12,6 @@
                    functional change to any feature.
 - **BUG**: The change fixes a bug.
 
-<<<<<<< HEAD
 # 0.22.x
 
 ## 0.22.2 - 2012/10/08
@@ -94,8 +93,6 @@
 
 - **BUG**: core: Sometimes when putting the cursor at the first position of an editable, the cursor would vanish or be put outside the editable. This has been fixed.
 
-=======
->>>>>>> decc7ed3
 ## 0.22.0 - 2012/09/03
 
 - **MANUAL CHANGE**: Updated UI CSS regarding button selector.
@@ -124,10 +121,6 @@
 - **BUG**: Align Plugin button status was not shown correctly.
 
 # 0.21.x
-
-- **BUG**: images-plugin: global fix and debug interactions with draganddropfiles
-- **BUG**: draganddropfiles-plugin: fix for Firefox in order to send fileName
-- *ENHANCEMENT**: draganddropfiles-plugin: Send id target element in headers to inform the server where in page the file has been dropped
 
 ## 0.21.4 - 2012/09/03
 
@@ -611,8 +604,6 @@
 - **DISCUSS**: It would make sense to support also input (like textarea) elements
     eg. for basic formattings like strong / em -- but prevent insertation of br / p ?
 
-<<<<<<< HEAD
-=======
 - **BUG**: headerids-plugin: Fixed a bug in the headerids plugin that the ids were not generated when the getContents was called.
 
 - **BUG**: numerated-headers-plugin: Fixed a bug in the numerated-headers plugin, that the selection was not properly updated when the annotations were removed.
@@ -743,7 +734,6 @@
 
 - **BUG**: core&numerated-headers-plugin: Fixed that sometimes DOM INDEX EXCEPTIONS occured when formating a list of paragraphs.
 
->>>>>>> f9b58cf72c386543d9f560d3151267e3961e734d
 ## 0.20.20 - 2012/07/25
 
 - **BUG**: core: An Internet Explorer 7 crash fix was fixed. Previously the fix caused the whole content to be selected for a short period of time when appling inline format elements.

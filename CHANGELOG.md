# Aloha Editor Changelog

This document is to serve as a "what has been done" in terms of the [Roadmap](https://github.com/alohaeditor/Aloha-Editor/wiki/Roadmap)

All changes are categorized into one of the following keywords:

- **BUG**: The change fixes a bug.
- **ENHANCEMENT**: The change improves the software, but otherwise makes no
                   functional change to any feature.
- **FEATURE**: The change introduces a new feature, or modifies the function,
               usage, or intent of an existing one.

<<<<<<< HEAD
## 0.21.0 - dev

- block plugin: Aloha Block Plugin has now been greatly cleaned up and improved. Besides greatly cleaned up API and documentation, the new features include Drag/Drop, Deletion and Copy/Paste support. Now fully cross-browser (IE7, IE8, IE9, Chrome, Firefox).
- commands.delete: fixed a bug with the delete command when contents are preceded by ignorable whitespace. also added a delete test for that.
=======
## 0.20.8 - SNAPSHOT


## 0.20.7 - 2012/03/7

- **BUG** link: fixed a bug in the link list static repository plugin that would cause aloha to fail when no settings for the linklist repository were specified.

## 0.20.6 - 2012/03/01

- **BUG** link: fixed a bug in the link list static repository plugin that caused Internet Explorer to fail handling repository links.
- **BUG** dom-to-xhtml plugin: fixed attribute names are not lowercased
- **BUG** floatingmenu: fixed floating menu's reading of configuration values
          so that they are parsed into numbers.
- **BUG** floatingmenu: fixed floating menu positioning when view port is
          scrolled so that it takes into account the aligntopOffset setting.

- **ENHANCEMENT** Added jslint setup to guides and fixed error output in build script.
- **ENHANCEMENT** The new plugin dom-to-xhtml attempts to create a valid XHTML serialization of the document when getContents() is called.
- **BUG** Paste plugin: paste into an editable in an editable is now working
- **BUG** Selection of content in an contenteditable=false which is not a child of an Aloha Editor instance now works like expected
- **ENHANCEMENT** Repositories: It is now possible to configure the timeout for querying repositories.
- **ENHANCEMENT** Floating menu: It is now possible to configure the floating menu to be 'append' to an other element. It is needed to set an extra option 'element' with the ID of the HTML DOM element where the fm should be attach to. The floating menu is attached to the same position as the 'element'.
- **ENHANCEMENT** Floating menu: If the floating menu is set to be not draggable, the drag&drop bar + pin will not be shown
- **BUG** engine.js: insert paragraph was sometimes broken in IE7 (copy of empty/all p-element attributes)
- **ENHANCEMENT** updated plugin: table of contents (toc) to work with the current Aloha Editor version
- **BUG** characterpicker plugin: fixed cursor position after inserting a character
- **ENHANCEMENT** Browser plugin: loading of required jQuery plugins is now changed so all can be loaded via CDN

>>>>>>> d36f7b95

## 0.20.5 - 2012/02/09

- **ENHANCEMENT** word contenthandler: cleanup for pasted word documents with table of contents
- **BUG** paste plugin: removed trim of pasted contents -- test[ text] + 2x c&p results now in test text text instead of testtexttext
- **BUG** format/table plugin: added a workaround in the format plugin to enable formating of selected cells
- **ENHANCEMENT** cite plugin: config option if sidebar should auto open or not (Aloha.settings.plugins.cite.sidebar.open: true|false)
- **BUG** The link plugin won't use a scope but will now hide/show it's buttons directly.
- **BUG** Fixed the way the table plugin unwrapped it's cell contents when deactivating a table - all dom object references where lost before. Now the objects are truly unwrapped, and just moved up one step within the dom structure.

## 0.20.4 - 2012/01/27

- **BUG** core: fixed IE7 browser crash caused by dereferencing element attributes.
- **BUG** floatingmenu: Fixed positioning of floating menu when it extends
          beyond the width of the viewport


## 0.20.3 - 2012/01/24

- **BUG** floatingmenu: Fixed float position of floatingmenu when it moves
          between editables.
- **BUG** core: Removes ExtJS' IE6 style fixes which break layout in IE9.
- **BUG** image-plugin: The image plugin will now only display the crop buttons
          when the cropping area selection was finished. This avoids a bug in
		  Internet Explorer 7 where the crop area could not be resized once the
		  user entered those crop buttons.
- **BUG** core: Fixed floating menu pinning with topalign behaviour
          (topalignOffset, horizontalOffset)


## 0.20.2 - 2012/01/19

- **BUG** image-plugin: Replaced unicode characters in the crop buttons with
          images to fix display issues within Internet Explorer 7.
- **BUG** core: Fixed problem where Internet Explorer 7 and jquery.store will
          not work with frames since it will fallback to window.name storage.
		  We'll now use a void storage for IE7. This means that IE7 will not be
		  able to store floating menu postion and other settings.
- **BUG** core: Fixed problem of Internet Explorer 7 crashing when invoking
          jQuery's `removeAttr`.
- **BUG** html5shims: Function `getRootParent` in ecma5schims.js no longer
          throws an error when `null` or `undefined` is passed to it.
- **BUG** core: fixed incorrect dependency on jquery.json-2.2 where util/json2
          is needed instead and made it globally available
- **ENHANCEMENT** core: Removed unneeded JSON empty function definition that
                  surpressed errors in IE.
- **ENHANCEMENT** guides: Updated guides. They now include a directory
                  structure explanation and a detailed release guide.
- **ENHANCEMENT** word contenthandler: html cleanup for empty tags, removal of
                  spans and the paragraph numbering from TOC feature.


## 0.20.1 2012/01/13

- **ENHANCEMENT** table-plugin: fixed incorrect repairing of tables (cells were
                  appended to rows containing th elements).


## 0.20.0 2011/12/27

- **ENHANCEMENT** doc/api: added first version of new API docs. Please note
                  that the API docs are currently work in progress.
- **BUG** floatingmenu: fixed a bug with topalign behaviour where scrolling
          would attach the floatingmenu to the left side of the screen.


## 0.20.0-RC9 - 2011/12/07

- **BUG** image-plugin: The saved aspect ratio will now be correcly
          recalculated when a cropping action is sucessfully ended. Previously
		  the aspect ratio was not recalculated and therefore resizing of
		  images resulted in unexpected image sizes.
- **FEATURE** formatlesspaste plugin: The elements stripped by the
              formatlesspaste plugin can now be configured like this

```javascript
	"formatlesspaste" :{
				formatlessPasteOption : true,
				strippedElements : [
				"strong",
				"i",
				"b",
				"u"]
			}
```

- **FEATURE** wai-lang plugin: The styling of the language input field, and
              dropdown suggestion box has been improved.
- **ENHANCEMENT** listenforcer-plugin: The enforce method is now a private
                  function.
- **FEATURE** listenforcer-plugin: List enforcer plugin configuration should
              change

```javascript
	// ... from this:

	"listenforcer" : {
		"editables" : {
			".myselector" : [ "true" ]
		},
		"config" : "false"
	}

	//... to this:

	"listenforcer" : {
		"editables" : [ ".myselector" ]
	}
```

- **FEATURE** listenforcer-plugin: The listenforcer plugin removes any non-list
              top-level elements to ensure that an editable in which lists are
			  enforced will contain exactly one list as the only immediate
			  child of the editable.
- **ENHANCEMENT** some changes in the Browser Plugin (browser.js) to allow
                  multiple, distinguishable instances of browsers on the same
				  page
- **BUG** customizable numerated-header plugin: when header content is deleted,
          the numeration tag will be deleted, too


## 0.20.0-RC8 - 2011/11/22

- **ENHANCEMENT** listenforcer-plugin: The listenforcer plugin was refactored.
                  Method names were changed and the way the plugin works with
				  lists was also changed. It will now no longer replace list
				  dom elments. Instead it will move sibling lists into the
				  first list element within the editable. Previously the whole
				  element was replaced and thus the selection was lost. This
				  caused problems with the floating menu. The user had to click
				  two times into a list to make the floating menu appear since
				  the selection was lost due to dom replacements. This is now
				  fixed.
- **BUG** core: The aloha-editable-activated will now no longer invoked twice.
- **BUG** image-plugin: Fixed handling of width and height when the user
          entered the cropping mode. You can resize the crop area by entering
		  values in the width and height field. 
- **BUG** list-plugin/link-plugin: The list plugin interfered with the link
          plugin behaviour. Previously it was not possible to create links
		  within a list due to a bug within the list plugin. The list plugin
		  will now no longer use the Aloha.List scope.
- **BUG** link-plugin: Fixed problem with auto-suggestion mechanism for the
          link input field causing the the wrong href value to be taken.


## 0.20.0-RC7 - 2011/11

- **BUG** link-plugin: Fixed javascript error that occured when linking items
          using the repository browser in Internet Explorer 8.
- **BUG** boilerplate demo: Fixed javascript error that occured in Internet
          Explorer 8.
- **ENHANCEMENT** flag-icons plugin: It is now necessary to add the flag-icons
                  plugin in the aloha plugin load order before any plugins that
				  need to use the shared flag icons.
- **ENHANCEMENT** metaview-plugin: Fixed metaview plugin to use shared flags
                  icon from flag-icons plugin, for consistancy between plugins.
- **ENHANCEMENT** wai-lang-plugin: Improved wai-lang language selection ui.
                  Organized flags to be in a plugin their own plugin so that
				  the icons can be shared between other components.
- **BUG** link-plugin: The autocomplete list is now closed properly when esc
          was pressed.

## 0.20.0-RC6 - 2011/11

- **BUG** link-plugin/linkbrowser-plugin: Previously the highlight css for a
          link was not removed after an item was selected by the linkbrowser.
		  Now highlight css will be correctly removed and the cursor will be
		  placed back into the content. Previously the selection was lost.
- **BUG** table-plugin: Fixed a bug that deactivated tables after 5 seconds.
          This issue was caused by a failure within the table registry. Instead
		  of loading the cloned object the original table was loaded and
		  deactivated.


## 0.20.0-RC5 - 2011/11

- **BUG** link-plugin: The link plugin will no longer remove repository data
          attributes from the link when the user clicks a link and leaves it
		  imediately. Previously those repository data attributes where removed
		  when the repository lookup was not finished on time (before the user
		  left the link). For the user the repository link was transformed to a
		  normal link. This is now fixed.


## 0.20.0-RC4 - 2011/11

- **BUG** FloatingMenu: The FloatingMenu will now check the
          Aloha.settings.floatingmenu.topalignOffset parameter to be not
		  undefined, as checking for 'number' was too strict


## 0.20.0-RC3 - 2011/11

- **FEATURE** link-plugin: The default behaviour for the link plugin has
              changed. Links with empty hrefs will not be removed automatically
			  any longer - removing the current href has to be confirmed by
			  pressing enter to delete the link itself. Use the unlink button
			  to remove the link directly.


## 0.20.0-RC2 - 2011/11

- **BUG** link-plugin: Fixed bug in link-plugin, which prevented correct
          selection of items from the repository browser when creating a link
		  on a fresh page
- **BUG** browser-plugin: Fixed a bug that prevented the browser plugin to load
          its dependencies correctly.


## 0.20.0-RC1 - 2011/11

- **BUG** link-plugin: Fixed a bug that prevented correct selection of items
          from the repository browser when a new link was created on a fresh
		  loaded page.


## 0.20-BETA - 2011/11

- core: Add option for "cls" property to be added to ui-attributefields. cls will be an optional extra CSS class that will be added to this component's Element. This can be useful for adding customized styles to the component or any of its children using standard CSS rules. (http://docs.sencha.com/ext-js/4-0/#!/api/Ext.AbstractComponent-cfg-cls)
- ribbon-plugin: The ribbon will no longer be visible by default. Instead you can use the show function to make it appear.
- image-plugin: The plugin will now use a different method to calculate the width/height when using a fixed aspect ratio.
- core: Fixed floatingmenu to stay visible, if pinned and window is resized.
- core: Added new Method to FloatingMenu: activateTabOfButton(name) will activate the tab containing the button with given name (if tab is visible)
- core: Fixed all plugins to not use FloatingMenu.userActivatedTab, but FloatingMenu.activateTabOfButton instead. This will ensure that switching Tabs will also work, if floatingmenu is configured individually.
- link-plugin
	- fixed link-plugin to bind events to links when editables are created. Also bind events to new created links. This ensures that Hotkey CTRL+L to create a new link works, and links can be followed by clicking on them while holding CTRL
	- enforced correct highlighting of selection within the input field
	- fixed handling of external links. Previously it was not possible to change a repository link to an external link.
	- initially clicking on an existing link before the link tab has been rendered would leave you with an empty href field. This is actually an ExtJS issue, which has been workarounded.
	- fixed: autosuggest sometimes left fragments on the screen when closing the autosuggest field early.
- listenforcer-plugin: fixed a bug which would cause an error when activating or deactivating an editable
- listenforcer-plugins: Fixed a possible jquery error within the listforcer plugin. Previously this plugin was not requiring aloha using require.js. This was now corrected. 
- format-plugin: tags removed by the "remove format" button may now be configured by setting Aloha.settings.plugins.format.removeFormats = ['b', 'strong', 'whatever']; The default set of formats to be removed is: 'strong', 'em', 'b', 'i', 'cite', 'q', 'code', 'abbr', 'del', 'sub', 'sup'
- browser-plugin
	- The browser now supports i18n and has better paging support, if the repositories provides meta information (numItems, hasMoreItems)
	- fixed a bug with the paging algorithm when jumping to the last page
- sidebar: The sidebar can now be disabled using the Aloha.settings.sidebar.disabled flag.
- core: added +Aloha.ready( function() {} )+ 
- core: Aloha base url is now auto-detected
- core: Aloha plugins are now loaded in through `data-plugins="format,table"` on the aloha `script` element
	- See demos for more usage information
- core: moved to requireJS
	- Structure overhaul
		- `WebContent` is now `src`
		- `build/out` is now `out`
		- Plugins are now nicely named, and have dropped their ExtJS prefixes. Eg. the format plugin was renamed from 'com.gentics.aloha.plugins.Format' to 'format'. Have a look at the plugin folder for a complete overview of new plugin names.
	- refactored respecting commonJS package structure
	- AMD loading	- Convert Plugins to RequireJS structure	- improved plugin lodaing (lib, css, doc, i18n)	- Major Source Code Structure Refinements	- build		- CSS Bundling & Compression		- JavaScript Bundling & Compression		- The GENTICS namespace has been completely removed from all objects in Aloha Editor's core	- Building overhaul		- Building has moved from Java + Ant to Node.js + Buildr		- Building now runs in seconds instead of minutes, with greater compression ratios		- Building will run strict JSHint code quality tests		- Output is now more consistent with source, demos can remain untouched between using the src and out versions		- JavaScript and CSS files are now bundled into `aloha.js` and `aloha.css`- core: documentation
	- guides for using Aloha Editor
	- JSdoc	
- core: tests
	- added testbox for developer
	- commandAPI test suite
	- improve core tests
	- added plugin API tests
	- added repository API tests
- core: ranslations as JSON files
- core: Support for Opera (>11)
- core: update jQuery to 1.7
- contenthandler-plugin: (for copy/paste)
	- sanitize (configureable HTML elements and attributes)
	- word
	- generic (for html and text)
- core: implemented Aloha.execCommand stack
	- Bold
	- Delete
	- ForwardDelete
	- InsertParagraph
	- InsertLineBreak
	- InsertHTML
	- InsertOrderedList
	- InsertUnorderedList
	- Indent
	- Outdent
- table-plugin
	- merging and splitting
	- repair tables if they are broken
- list-plugin
	- fixed issues in IE with empty list nodes 
- sidebar-plugin: new 
- image: new
- horizontalruler-plugin: new 
- characterpicker-plugin: new
- undo-plugin: new
- new extra plugins
	- cite
	- headerids
	- metaview
	- wai-lang
	- speak
	- googletranslate
	- Introduced a new plugin that numerates all headers. (e.g. 1. Header1 1.1 Header2 2 Header1 ....)
	- Introduced a new plugin that lets you paste from word without formating. It will strip formatings like bold, italic, ...

- Fixed: the genericcontenthandler caused problems when an editable was initialized

  The genericcontenthandler was enabled by default for the initialization of editables. The genericcontenthandler is too brutal and does more cleanups and conversions than one would normally want. The fix was to remove the genericcontenthandler from the default setting.

  In particular, the conversion from strong tags to b tags (and other tag conversions) is unwanted.

  An issue was created for a replacement of the genericcontenthandler for the initialization of editables:
  https://github.com/alohaeditor/Aloha-Editor/issues/348
  
- FloatingMenu
	The FloatingMenu now accepts the Aloha.settings.floatingmenu.topalignOffset setting, which will define the vertical offset to the editable when the "topalign" behavior is used. The default value is 90px, so if you activate the FloatingMenu's topalign behaviour the FloatingMenu will hover 90px above the currently active editable. Switch it to any meaningful integer offset you prefer.

## 0.10.-0.19.0
The reason for not releasing this builds was the ongoing refactoring of the core engine to implement all functionallities based on execCommand.
Non of these releases reached a production ready state. We still increased the release number due to the fact that we also tested the new release process with maven and archivia and it would brake dependencies if we wouldn't have increased the version number.

## 0.9.3 - October 2010
	- Link/Href handling
	- Repository browser
		- As well as sample Delicious and LinkList Repositories
	- Textarea and $('#myTextarea').aloha() support
	- Table plugin
	- Paste from Microsoft Word
	- Plugins are now submodules
	- Abbreviation plugin
	- LinkChecker plugin<|MERGE_RESOLUTION|>--- conflicted
+++ resolved
@@ -10,14 +10,10 @@
 - **FEATURE**: The change introduces a new feature, or modifies the function,
                usage, or intent of an existing one.
 
-<<<<<<< HEAD
 ## 0.21.0 - dev
 
 - block plugin: Aloha Block Plugin has now been greatly cleaned up and improved. Besides greatly cleaned up API and documentation, the new features include Drag/Drop, Deletion and Copy/Paste support. Now fully cross-browser (IE7, IE8, IE9, Chrome, Firefox).
 - commands.delete: fixed a bug with the delete command when contents are preceded by ignorable whitespace. also added a delete test for that.
-=======
-## 0.20.8 - SNAPSHOT
-
 
 ## 0.20.7 - 2012/03/7
 
@@ -44,7 +40,6 @@
 - **BUG** characterpicker plugin: fixed cursor position after inserting a character
 - **ENHANCEMENT** Browser plugin: loading of required jQuery plugins is now changed so all can be loaded via CDN
 
->>>>>>> d36f7b95
 
 ## 0.20.5 - 2012/02/09
 

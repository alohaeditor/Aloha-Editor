# Aloha Editor Changelog

This document is to serve as a "what has been done" in terms of the [Roadmap](https://github.com/alohaeditor/Aloha-Editor/wiki/Roadmap)


All changes are categorized into one of the following keywords:

- **MANUAL CHANGE**: The change requires changes to existing implementation.
- **FEATURE**: The change introduces a new feature, or modifies the function,
               usage, or intent of an existing one.
- **ENHANCEMENT**: The change improves the software, but otherwise makes no
                   functional change to any feature.
- **BUGFIX**: The change fixes a bug.

<<<<<<< HEAD
## 0.23.17 - 2013/08/14

- **BUGFIX**:	   table plugin: Merging cell is now fixed to work correctly, after a
	           previous fix introduced a bug through circular dependency.

## 0.23.16 - 2013/08/14

- **FEATURE**:     autoparagraph-plugin: The Autoparagraph Plugin checks the contents of editables
                   and wraps content that is not contained in block level elements into paragraphs.
=======
## 0.23.19 - 2013/08/30

- **BUGFIX**: table plugin: Pressing the tab key when the selection is in the
                          last cell of a table will correctly place the cursor in the first
                          cell of the newly created row.

## 0.23.18 - 2013/08/28

- **BUGFIX**: table plugin: Merging table cells in IE8 will no longer result in
                            the contents of merged cells from being lost.
- **BUGFIX**: utilities: Pressing backspace in a text node in a paragraph
                         adjacent to a table will now correctly delete the character to the
                         left of the cursor rather than jumping into the table.

## 0.23.17 - 2013/08/14

- **BUGFIX**:	   table plugin: Merging cell is now fixed to work correctly, after a
                 previous fix introduced a bug through circular dependency.

## 0.23.16 - 2013/08/14

>>>>>>> d6e85eb7
- **BUGFIX**:      table-plugin: The table plugin will now not lose the drag handles any more, when getContents()
                   is called for the editable (which is done on smart content change)
- **BUGFIX**:      cite-plugin: Several issues with the citation plugin have been fixed: Pressing backspace in a 
                   blockquote will no longer wrap the blockquote into div's (which would break the behaviour).
                   The behaviour of pressing enter at the end of a blockquote multiple times has been changed to land
                   in a new empty paragraph after the blockquote (similar to lists).
                   When blockquote and quotes are nested, the controls of blockquote and quote will both show the
                   correct status now.
- **BUGFIX**:      repositorybrowser: Fix i18n of repository browser to use the language configured in Aloha.settings.locale
- **BUGFIX**:      table plugin: The selection of table cells has been made more coherent.  
                   A browser selection will be set on the entire content of the anchor cell of the virtual cell selection.

## 0.23.15 - 2013/08/09

- **BUGFIX**:      core: Fixed selection bug in FF where it was possible to move the selection
                   into a HR (by clicking on it)
- **BUGFIX**:      textcolor: The button for changing the textcolor can no longer be accidentally
                   overwritten by custom background images.
- **BUGFIX**:      table: The table plugin will now handle pressing down in the last cell as well
                   as pressing up in the first cell by positioning the cursor directly before or 
                   after the table.
- **FEATURE**:     autoparagraph-plugin: The Autoparagraph Plugin checks the contents of editables
                   and wraps content that is not contained in block level elements into paragraphs.

## 0.23.14 - 2013/07/31

- **BUGFIX**: abbr: The abbreviation plugin will now use non-exclusive scopes
              to toggle the visibility of its controls. This makes it compatible
              with other plugins in terms of control visibility (e.g. when nesting
              abbreviations with links).

- **BUGFIX**: wai-lang: The wai-lang plugin will now use non-exclusive scopes
              to toggle the visibility of its controls. This makes it compatible
              with other plugins in terms of control visibility (e.g. when nesting
              wai-lang with links).

## 0.23.13 - 2013/07/24


- **BUGFIX**: blocks: The floating toolbar will now be shown when clicking
              inside of editables that are nested inside of standalone Empty
              blocks.

- **BUGFIX**: ui: It is now possible to configure the toolbar to not float at
              all.

- **BUGFIX**: format: It is no longer possible to use formatting hotkeys to
              apply disallowed formatting in an editable.

- **BUGFIX**: contenthandler: The content sanitizer has been corrected to use
              the editable that is passed to it’s handler() function rather than
              the currently active aditable.

- **BUGFIX**: headerids: Fixed generation of invalid HTML ID’s for headings when
              the headings start with a number.

- **BUGFIX**: editable: Aloha.Editable.registerEvents(), which attaches
              necessary events to the given editable, has been introduced.  This
              is part of a bug fix for applications that intergrate Aloha Editor
              and need to re-attach events to editables.

## 0.23.12 - 2013/07/04

- **BUGFIX**: paste-plugin: Browsers no longer scroll to the top of an editable
              after content was pasted.

- **BUGFIX**: paste-plugin: There are no more discrepancies between browsers
			  when pasting plain text.

- **BUGFIX**: core: Adding blocks and tables will no longer results in empty
              paragraphs being littered before the inserted element.

- **BUGFIX**: table-plugin: Pressing delete or backspace in an empty node that
              is adjacent to a table element will no longer result in the table
              being deleted.

- **BUGFIX**: wai-lang-plugin: Incluing the WAI Language plugin will no longer
              result in a JavaScript error during initialization.

## 0.23.11 - 2013/06/28

- **FEATURE**: link-plugin: Two new properties have been added, that will allow
               the link plugin to be configured to automatically set an anchor
               element's title attribute to a configured value when an internal
               link is detected in the href input field.

- **BUGFIX**: paste-plugin: Browsers no longer scroll to the top of an editable
              after content was pasted.

- **BUGFIX**: paste-plugin: There are no more discrepancies between browsers
              when pasting plain text.

- **BUGFIX**: Adding blocks and tables will no longer results in empty paragraphs
              being littered before the inserted element.



## 0.23.10 - 2013/06/05

- **ENHANCEMENT**: Filters the tags used in transformFormattings, extracting the
                   tags setted in the elements allowed setting

- **ENHANCEMENT**: Added trimWhitespaceCharacters method in util/html to remove
                   the weirds whitespace characters, this is necessary in
                   Internet Explorer 7

- **ENHANCEMENT**: The extra plugin headerids now uses PubSub.sub instead
                   Aloha.bind, when is available


- **ENHANCEMENT**: The editable Class now publish the message
                   aloha.editable.deactivated via PubSub

- **BUGFIX**: Empty tabs will no longer show on the toolbar

- **BUGFIX**: Merging table cells which contains &nbsp; will no longer result
              in the cell that was merged having unnecessary white spaces.

- **BUGFIX**: Setting transformFormattings to true in the generic handler, and
              allowing the U tag, will no longer result in the elimination of
              the U tags

- **BUGFIX**: Textcolor button on toolbar not longer have style superposition
              when have styles applied to td or you have jquery-ui styles

- **BUGFIX**: The extra plugin headerids not longer result in duplicated id when
              have duplicated headers title

- **BUGFIX**: The table not longer will be deleted when the user press delete
              key with the cursor just before a table, or press backspace with
              the cursor just after the table

- **BUGFIX**: Prevents write outside the p tags, when you insert a table and
              select just above of this or just in the right, selecting the
              table wrapper element.


## 0.23.9 - 2013/05/29

- **BUGFIX**: With this change, paragraphs are no longer inserted when pressing Enter
              in editables that do not allow paragraphs to be contained inside (according
              to the HTML 5 standard). In this case, a linebreak is added instead.

## 0.23.8 - 2013/05/16

- **BUGFIX**: (metaview) An error was corrected which had caused the metaview
                         button not being shown when metaview is configured to
                         be automatically enabled for all editables.

## 0.23.7 - 2013/05/02

- **BUGFIX**: (core/pluginmanager) Initialization no longer stalls when a
               configured plugin is disabled.
- **BUGFIX**: (core/pluginmanager) Initialization will complete and
                           Aloha.ready() will fire even when no plugins have been
                           configured.

## 0.23.6 - 2013/04/18

- **BUGFIX**: Previously selected blocks are no longer deleted when hitting
              backspace from inside an Aloha Editor UI.
- **BUGFIX**: This change fixes the behaviour of linebreaks by preventing
              paragraphs to be inserted inside editable spans and paragraphs,
              and improves the editor's robustness against errors when inserting paragraphs.

## 0.23.5 - 2013/04/11

**ENHANCEMENT**: Added missing german translations for table plugin components
**BUGFIX**: (core/engine) It is made possible to completely delete the contents
            of an editable while editing using commands like CTL+A, DEL.
**BUGFIX**: Cursor styles that are added inside tables for resizing are now
            correctly removed when the table is no longer editable.
**BUGFIX**: A bug was fixed with additional elements being appended to a table,
            if a rowspan was set in its last column.
**BUGFIX**: A problem was fixed that prevented table-cells to be selected after
            their header-status was changed.
**BUGFIX**: (table) This fix allows the active cell to be split into its parts
            if it has a col- or rowspan, even if it is not part of a selection.
**BUGFIX**: Fixed applying predefined styles to tables and table-elements


## 0.23.4 - 2013/04/04

- **BUGFIX**: Added missing documentation for the Sidebar.
- **BUGFIX**: Characterpicker now opens in IE
- **BUGFIX**: Headerids plugin no longer changes ids of Aloha Editables, which
			  was causing implementations to loose track of editables during
			  saving of example.
- **BUGFIX**: naturalfit-button (reset) in table resize plugin did not remove
			  width from table head (th) elements

## 0.23.3 - 2013/03/22

- **BUGFIX**: No longer automatically append &lt;br&gt; elements to block-level
	elements unless they are empty.
- **BUGFIX**: DOM-to-XHTML plugin: Fixed handling of closing angle brackets,
	which caused problems when these were included in attributes.
- **BUGFIX**: Characterpicker plugin: Fixed the overlay not defining a font color
	for the characters in the overlay and inheriting the color from
	the content. If the font color was white the text in the overlay
	 wasn't visible.
- **BUGFIX**: Characterpicker plugin: Fixed the error
	"Object [object Object] has no method 'is'" occuring, when clicking
	into an editable.
- **BUGFIX**: No longer remove the last arbitrary &lt;br&gt; element inside &lt;li&gt;
	elements.
- **BUGFIX**: Sidebar: Fixed the styles in some plugins, which
	looked a bit broken and moved some css styles to the core.css.


## 0.23.2 - 2013/03/15

- **BUGFIX**: Fixed editables losing focus and the toolbar dissapearing
	when clicking on the toolbar, on a dialog or on an attribute
	field from a plugin (link, wai-lang)
- **BUGFIX**: Fixed the text selection background color not being removed
	when selecting something from the attribute field of a plugin (link,
	wai-lang)
- **BUGFIX**: No longer automatically append &lt;br&gt; elements to block-level
	elements unless they are empty.


## 0.23.1 - 2013/03/07

- **BUGFIX**: Ensured that the floating menu will not cover small editables
	whenever possible.
- **ENHANCEMENT**: state-override: when pressing a formatting
	button and the cursor is not within a word, a state override
	will be set such that any text that is subsequently typed will
	acquire the appropriate formatting.
- **BUGFIX**: core: Aloha incorrectly reported that Chrome was not supported.


## 0.23.0 - 2013/02/28

- **ENHANCEMENT**: format-plugin: b/strong and i/em handling
                   The "b" button will show as pressed if the selection contains
                   "strong" formatting, and will unformat the "strong" if
                   unpressed. The same behaviour was implemented for the i/em
                   combination.
- **ENHANCEMENT**: Place the caret after the character that is inserted by
                   characterpicker.
- **ENHANCEMENT**: Introducing Modal.modal()--a stripped down modal dialog that
                   can be customized for specific purposes.
- **ENHANCEMENT**: The Ephmera API was changed
	aloha-cleanme class has been renamed to aloha-ephemera.
	aloha-ui-* classes have been renamed to aloha-ephemera-*.
	Ephemera.ephemera() now doesn't merge the given value any more, but sets it (see function documentation for more information).
	ephemera.attrMap doesn't accept 'ELEMENT.attribute': true entries any more, instead use 'attribute': ['ELEMENT'].
	The mark* functions are now optional (modifications performed by these functions are documented and part of the API).
- **ENHANCEMENT**: jquery-ui and jquery.layout were upgraded
- **ENHANCEMENT**: used hints from #749 to improve file size of icons
- **BUGFIX**: Fix support for editable anchor elements
- **BUGFIX**: table-plugin: Tables which are inside editables what are inside of blocks will now
                            transformed into Aloha Tables as they ought to be.
- **BUGFIX**: table-plugin: Formatting a table row as header will now correctly set the scope of
                            the header elements to refer to the column.
- **BUGFIX**: Fixes image path in css file in repository browser #764
- **BUGFIX**: link-plugin: Fix anchor class would always be set to cssclass even when cssclassregex was not configured
- **BUGFIX**: link-plugin: Fix metaKey + click doesn't follow link (still doesn't work on IE7)
- **BUGFIX**: core: when a placeholder was defined for an editable, a placeholder wrapper element was injected into
	                all editables instead of only the editable the placeholder was defined for.
- **BUGFIX**: core: Aloha.settings.locale property was not honored.

## 0.22.7 - 2013/01/08

- **FEATURE**: textcolor-plugin: Introducing the textcolor plugin, which will allow you to apply color to sections of text
- **FEATURE**: table-plugin: Introducing table cell resize capabilities [table plugin](http://www.aloha-editor.org/guides/plugin_table.html) - Note: the feature is currently disabled by default.
- **BUGFIX**: table-plugin: Tables inside blocks will no longer be transformed
           into editable Aloha Editor tables.
- **BUGFIX**: table-plugin: Fixed the cursor problem with ie7. Now ie7 shows the 
           system default arrows.
- **BUGFIX**: core: getEditableHost() returns nearest editable rather than the
           furthest.
- **BUGFIX**: blocks: Selecting with <CTRL>+A, when inside of a nested editable,
           will now only select all of the contents of the immediate editable,
           rather the contents of parent editables as well.
- **BUGFIX**: ui: Floating toolbar will attempt to adjust is positioning to remain
		   entirely in the viewport whenever possible.
- **BUGFIX**: core: Fixes numerous issues with repository manager including how
           query() and getChildren() handle immediate, and asynchronous
           repositories.
- **BUGFIX**: vendor/repository-browser: Updates repository browser with fix to
		   not listing repository folders multiple times into wrong repositories
		   on the tree.
- **BUGFIX**: core: Fixed disappearing attributes in browsers that do not support
           outerHTML.
- **BUGFIX**: link-plugins: Fixed inserting of links so that links that span
           multiple elements are not unnecessarily split into fragments.
- **BUGFIX**: image-plugin: Fix numerous bugs with resizing and cropping and
           improve overall usability


## 0.22.6 - 2012/12/10

- **ENHANCEMENT**: documentation: Guides and documentation was improved for the validation plugin 

## 0.22.5 - 2012/12/04

- **FEATURE**: validation-plugin: Introducing [validation plugin](http://www.aloha-editor.org/guides/plugin_validation.html)
- **BUGFIX**: metaview-plugin: We now disable the metaview once the editable is deactivated.
- **BUGFIX**: core: Some i18n strings within some modal dialog buttons were fixed.  
- **BUGFIX**: core: Fixed Aloha's initialization order to ensure that repositorymanager will be initialized before plugins are initialized.

## 0.22.4 - 2012/12/03

- **FEATURE**: core: makeClean is in the process of being obsoleted in favor of the aloha/ephemera.js module. See http://aloha-editor.org/guides/writing_plugins.html
- **ENHANCEMENT**: table plugin: IE fix -- the selection of multiple cells was not possible when the selection started in the text; there was no workaround so it's now possible to select coherent cells when you "shift-click" into the second cell of the range you want to select
- **ENHANCEMENT**: The metaview view can now be enabled per editable.
Aloha.settings = {
			plugins: {
				metaview: {
					editables: {
						'#top-text': ['metaview','enabled']
					}
				}
			}
		};

- **BUGFIX**: formatlesspaste-plugin: Formatless Paste Plugin fixed to correctly
           process configuration settings.
- **BUGFIX**: table-plugin: Ensures that the range is maintained when clicking
		   inside table cells.
- **BUGFIX**: the underline button didn't show up in the toolbar
           after adding the 'u' in the format-plugin configuration.
- **BUGFIX**: All repositories have been queried even if a target repository has been spezified. Now only the spezified repository is queried.
- **BUGFIX**: core/aloha-links: Prevents yellow borders around aloha-links blocks
- **BUGFIX**: link-plugin: link scope remains active after the selection leaves an anchor element
- **BUGFIX**: blocks: The floating menu will appear when the editor double-clicks
           in an editable block.
- **BUGFIX**: core/selection: Aloha no longer inadvertently removes ranges that
		   are outside of editables.
- **BUGFIX**: characterpicker: popup now follows the floating menu while scrolling
- **BUGFIX**: dom utils: fixes potential bug that may cause attributes with the
		   slash '/' character in the name to appear in the result of
		   getContents().
- **BUGFIX**: word content handler: Fixed handling of pasted MS Word content to
           not result in broken markup when the content contains tables with
           cells that are all empty.
- **BUGFIX**: core/plugins: Fixed plugin initialization to ensure that the
		   "aloha-ready" event is not fired before all plugins have notified
		   that they are fully initialized.
- **BUGFIX**: characterpicker & horizontalruler: Fixes icon styling to display
		   correct images event when a user-specified jquery ui stylsheet is
		   included in the page.
- **BUGFIX**: block-plugin: Fixed activation of correct block when active editable
		   is changed using Keys (Tab, Shift-Tab) or programmatically.
- **BUGFIX**: block-plugin: Fixed handling of copy & paste in editables that are
		   nested inside blocks. Before this fix, when pressing CTRL-C to copy
		   the current selection in an editable nested inside a block, the whole
		   block was selected and copied.

## 0.22.3 - 2012/11/06

- **MANUAL CHANGE**: Updated UI CSS regarding button selector;
- **MANUAL CHANGE**: Added a demo of placeholders to boilerplate;
- **FEATURE**: align-plugin: The align plugin is now capable of aligning table cell contents.
- **FEATURE**: core: makeClean is in the process of being obsoleted in favor of the aloha/ephemera.js module. See http://aloha-editor.org/guides/writing_plugins.html
- **FEATURE**: improved translation export from gengo.com to Aloha Editor
	<code>
	Aloha.settings.plugins: {
		captionedImage: {
			allowLinebreak: [ 'p' ], // ['br', 'p'], true or false (default)
		}
	}
	</code>
- **ENHANCEMENT**: browser: The old browser plugin was removed. The browser-plugin was replaced by the repository browser vendor plugin. 
- **ENHANCEMENT**: RepositoryBrowser: The repository browser will now correctly handle localisation for the languages english and german.
- **ENHANCEMENT**: Trigger the 'aloha-smart-content-changed' event with `triggerType` = `block-change` whenever an attribute of an Aloha Block is changed.
- **BUGFIX**: table-plugin: Fixed a javascript error that occurred when pressing enter in the table wai attribute field.
- **BUGFIX**: Fix base tag breaks Aloha Editor UI
- **BUGFIX**: Fix calling mahalo in a blur event handler
- **BUGFIX**: Fix support for editable anchor elements
- **BUGFIX**: All repositories have been queried even if a target repository

	has been specified. Now only the specified repository is queried.

- **BUGFIX**: core/aloha-links: Prevents yellow borders around aloha-links blocks
- **BUGFIX**: link-plugin: link scope remains active after the selection leaves an anchor element
- **BUGFIX**: blocks: The floating menu will appear when the editor double-clicks
           in an editable block.
- **BUGFIX**: core/selection: Aloha no longer inadvertently removes ranges that
		   are outside of editables.
- **BUGFIX**: added aloha-cleanme class to aloha-block-handle to prevent potential
		   issues with temporary elements not being cleaned up.

- **FEATURE**: align-plugin: the align plugin is now capable of aligning table cell contents
- **FEATURE**: table-plugin: table cells can now have individual classes like rows and columns

## 0.22.2 - 2012/10/08

- **FEATURE**: core: makeClean is in the process of being obsoleted in favor of the aloha/ephemera.js module. See http://aloha-editor.org/guides/writing_plugins.html
- **BUGFIX**: table-plugin: A javascript error was fixed that occured when removing the whole table.

## 0.22.1 - 2012/09/26

- **FEATURE**: core: Added method Aloha.getEditableHost() to get the editable, that contains the given jQuery object.

- **FEATURE**: repository browser: If one of the repositories runs into a timeout during query, the browser will now call the method handleTimeout().

- **FEATURE**: abbr-plugin: We added a remove abbreviation button to make the functionality more consistent with the wai-lang plugin.

- **FEATURE**: metaview: We now also display HR tags in the metaview. We also 
				removed the dependency to the flag-icons plugin.

- **FEATURE**: list-plugin: When transforming a list from ul to ol or back all sub elements that are selected are also transformed.

- **ENHANCEMENT**: Aloha Blocks will now publish a message on the channel
                   "aloha.blocks.initialized" when a block is fully initialized.
                   
- **ENHANCEMENT**: The Block Plugin now allows you to configure your own root tags 
				   for block creation. Every time you create a new block, the block 
				   plugin will check if its root node is supported. You may now change 
				   the roots nodes and use your own list root tags. If you want 
				   to use Aloha Blocks drag'n drop functionalities we strongly 
				   suggest that you do not use other root tags than div and span.
				   See the guides at http://www.aloha-editor.org/guides/plugin_block.html 
				   for further information.

- **ENHANCEMENT**: Aloha Editor will no longer annotate end <br> tags, which
				   are used to prop up empty block-level elements that would be
				   otherwise rendererd invisbly, with the "aloha-end-br" class.
				   This should result in cleaner markup.


                   

- **BUGFIX**: Added missing icon for the block plugins toggledragdrop button

- **BUGFIX**: Rangy Core: Patches Rangy to include a workaround for html5shiv's
        violation of document.createElement().

        As detailed in this discussion:
        https://github.com/aFarkas/html5shiv/issues/64: html5shiv monkey
        patches the native document.createElement() function in browsers like
        IE8 and older, which do no support HTML5.  However, it does in a way
        that seriously deviates from the contract that the native
        document.createElement() function establishes, because it creates
        elements which have non-null siblings and parentNode.

        This violation causes Rangy to throw an exception in IE8 or IE7.

        The workaround prevents this error by detaching the element that was
        created via html4shiv's implementation of document.createElement() from
        its parentNode, near the critical area of code where the exception
        occurs.

- **BUGFIX**: Moved call to execCommand('enableObjectResizing', false, false) to init method of editable.
		Otherwise, FF 15 (and above) will throw a JS error, if execCommand('enableObjectResizing', false, false)
		is called with no contenteditable elements found in the page.

- **BUGFIX**: Fixed Javascript error when doing searches in the repository browser (which caused to search to not be done).

- **BUGFIX**: added the del format button to the possible format plugin buttons

	The del button is not enabled by default. To enable it, it has to
	be configured. For example

	Aloha.settings.plugins.format.config = ['del', ...];

	See http://aloha-editor.org/guides/plugin_format.html

- **BUGFIX**: characterpicker-plugin: Fixed a bug that when inserting a special character using the character picker plugin, the focus would be sometimes set to the start of the active editable (e.g. when inserting into a table cell).

- **BUGFIX**: listenforcer-plugin: Fixed a bug that would only mark the first editable matching a configured selector as an enforced editable. Also when leaving an editable, we now remove the added list properly.

- **BUGFIX**: core: Sometimes when putting the cursor at the first position of an editable, the cursor would vanish or be put outside the editable. This has been fixed.

## 0.22.0 - 2012/09/03

- **MANUAL CHANGE**: Updated UI CSS regarding button selector.

- **MANUAL CHANGE**: Added a demo of placeholders to boilerplate.

- **FEATURE**: Image Caption Plugin: caption now supports sanitize contenthandler & disable / enable of line breaks;
	<code>
	Aloha.settings.contentHandler.handler: {
		sanitize: {
			'.aloha-captioned-image-caption': { elements: [ 'em', 'strong' ] }
		}
	}
	</code>

	<code>
	Aloha.settings.plugins: {
		captionedImage: {
			allowLinebreak: [ 'p' ], // ['br', 'p'], true or false (default)
		}
	}
	</code>

- **BUGFIX**: In the sidebar the panel entry for the format plugin was always shown; now when the formatOptions is empty the empty (useless) sidebar panel will be hidden.

- **BUGFIX**: Align Plugin button status was not shown correctly.

# 0.21.x

## 0.21.4 - 2012/09/03

- **ENHANCEMENT**: Added labels to the image-plugin url, title, width, height input fields

	This change also rearranges the order of image-plugin components in the toolbar.

- **BUGFIX**: Fixed the ContentHandlerManager to use the content handlers in the correct order.

- **BUGFIX**: Fixed clicking custom block handles activates the image plugin

## 0.21.3 - 2012/08/24

- **ENHANCEMENT**: An error was turned into a warning

	The error message "encountered range object without start or end
	container" was incorrectly logged as an error instead of a
	warning.
	
- **ENHANCEMENT**: repository-browser: The repository browser will now automatically increase its height.

- **ENHANCEMENT**: Added a new block implementation of Aloha Editor blocks, which 
				   doesn't render any tag fill icons or borders. This is useful for 
				   tags that should be editable with Aloha Editor.

				   To use this block type, just wrap your tag content in a <div> 
				   with the following attribute: 

				   data-aloha-block-type="EmptyBlock"

- **ENHANCEMENT**: Added jQuery method mahaloBlock() to "unblock" the elements from a jQuery collection. Added method .unblock() for Blocks to "unblock" a block instance (in both cases without removing the DOM element from the DOM).

- **BUGFIX**: The sidebar didn't always update the height of panels correctly.

- **BUGFIX**: Fixed JS error in Aloha.unbind()

- **BUGFIX**: Fixed adding of unwanted <span>'S before tables every time an editable was deactivated when the table plugin and block plugin was used.

- **BUGFIX**: Fixed selecting with keyboard or mouse in editables that are nested in blocks, when using the Internet Explorer.

- **BUGFIX**: Fixed block draghandles are sometimes missing

## 0.21.2 - 2012/08/16

- **MANUAL CHANGE**: Updated impress.js to work with jQuery UI

- **MANUAL CHANGE**: Updated demo-app to work with jQuery UI; added simple system test to check file permissions;

- **MANUAL CHANGE**: Updated the guides for the contenthandler configuration;

- **MANUAL CHANGE**: removed not needed demo/test.html (was for testing per editable config)

- **ENHANCEMENT**: link-plugin: Removed unwanted margins from the sidebar panel of the link attribute.

- **ENHANCEMENT**: Addition to the API
                   Aloha.Editable.setContentSerializer() was added to the API.
                   Aloha.Editable.getContentSerializer() was implemented and
				   added to the API.

- **ENHANCEMENT**: pubsub/repository-browser: Upgrades the PubSub, and
                   RepositoryBrowser dependencies.

- **BUGFIX**: Editable.getContents(true) doesn't make defensive copies.
		   Invoking Editable.getContents(true) multiple times in a row would
		   return the same object, causing unexpected behaviour when client
		   code modified that object.

- **BUGFIX**: building/undo-plugin: The undo plugin was removed from the list of 
           plugins that are included in the build process because it caused some 
           silent javascript errors with content in frameset environments.

- **BUGFIX**: image-plugin: The reset image button function was fixed.  Previously
           a javascript error occured when the button was pressed.

- **BUGFIX**: wai-lang-plugin: Language annotations were not enhanced.
		   The short name ('de') of language annotations was displayed instead
		   of of the full name from the repository ('German').

- **BUGFIX**: block-plugin: Selection was lost when using the cursor keys to move
           across inline blocks.

- **BUGFIX**: block-plugin: Fixes problem in how droppable containers were being
		   determined while drapping blocks.  The algorithm was miss-identifing
		   any container that had a <br> tags with the "aloha-end-br" class as
		   an "empty" container, even if it contained other content along with
		   the propping <br>.  We now use a stricter check to remove this false
		   positive.

- **BUGFIX**: Fixed block formatting (p, h1, ...)

    To reproduce the error

    * insert two paragraphs into an editable

    "
    Paragraph1
    Paragraph2
    "

    * select both paragraphs and format them as h2
    * click into the second paragraph and format as h3

    The result before this fix would have been that in the last step both
    paragraphs were formatted as h3.


- **BUGFIX**: core: We now also remove jquery* attributes before the content is saved.

- **BUGFIX**: core: We now log a warning to the console if repositories run into timeouts.

- **BUGFIX**: wai-lang: We now load the language dataset in the query method. This fixes the issue that if the first request went wrong it was never loaded again.

- **BUGFIX**: sidebar: The sidebar now remembers the current selection and refreshes itself when it is being opened.

- **BUGFIX**: wordcontenthandler: Fixed the pasting of tables with empty cells.

- **BUGFIX**: wordcontenthandler: Fixed the pasting of lists in chrome and IE9.

- **BUGFIX**: In the sidebar the panel entry for the format plugin was always shown; now when the formatOptions is empty the empty (useless) sidebar panel will be hidden

## 0.21.1 - 2012/08/06

- **MANUAL CHANGE**: The API Method setActiveButton() of the MultiSplit component changed: the parameter must be the name of the button to set active, not the index.

- **MANUAL CHANGE**: Changed the aloha-smart-content-changed event

    The snapshotContent property provided bythe
    aloha-smart-content-changed event was replaced with the
    getSnapshotContent property which is a function that must be
    called to retrieve the value that was provided by snapshotContent.

    This was done to make snapshotting of the editable contents
    optional, since it is a very expensive operation.
    
- **FEATURE**: Toolbar configurability was extended

	The now Aloha.toolbar.settings.tab[i].exclusive property was implemented.
	See the ui guide for more information.

- **FEATURE**: UiPlugin API addition

	UiPlugin.showToolbar() was added to the UiPlugin API.
	This function provides better control over when the toolbar is
	shown.

- **FEATURE**: Aloha Blocks dropzones and configuration

	Aloha Blocks now allow for additional configuration settings which
	allow you to disable the drag'n'drop functionality of blocks
	globally or for individual editables as well as defining custom
	dropzones for each editable. See
	http://www.aloha-editor.org/guides/plugin_block.html#en-disabling-drag-drop-for-blocks
	for details.

- **ENHANCEMENT**: Aloha Editor will now add the browser version to the html dom node (see http://www.aloha-editor.org/guides/core.html#initialization-process)

- **BUGFIX**: A debugger statement was removed.

- **BUGFIX**: Missing implementations to show and hide items in a multisplit button have been added.

- **ENHANCEMENT**: numerated-headers-plugin: Added a &nbsp to the annotation, to seperate it from the heading's text.

- **ENHANCEMENT**: table-plugin: We now show the summary textarea in the sidebar if a click on the wai-image was issued.

- **BUGFIX**: Fixed IE7 mode paragraph margin

    The problem is that with a DOM like the following:

    ```html
    <style>p { margin-top: 2em; }</style>
    <p><br class='aloha-end-br'/></p>
    <p></p>
    ```

    The margin between the paragraphs will not take effect because
    IE8 in compatibility mode considers the paragraph with the ```<br>```
    in it empty. Normal IE8 will render the margin.

    To make IE8 in compatibility mode render the margin, some content
    must be put into the ```<p>```. That is not a big problem, since there
    usually should be no reason to have empty paragraphs in your
    content.

    However, if the content is entered by hand (if it is not there to
    begin with) then the margin will not be immediately updated. Only
    when, after entering some content into the first paragraph, the
    selection is put into the second paragraph, will the margin be
    updated.

    Although I don't see an easy workaround for the first problem
    (that the margin is not displayed when the paragraph is empty)
    there is an easy workaround for the second problem (that the
    margin isn't updated even after some content has been
    entered). The workaround is simply, when some content is entered,
    to insert and remove an arbitrary DOM node into the second
    paragraph, which will force IE to re-render the paragraph.

    Problem was verified to exist on IE7 and IE8 in compatibility
    mode with IE7 document type. May also exist in other IE7 modes.

- **BUGFIX**: Fixed some random and weird selection problems in IE7, where some
	actions (like Enter behaviour) were not performed on the correct cursor
	position. Sometimes there also occurred some JS errors.
	
- **BUGFIX**: Fixed Transforming an empty contenteditable into a list, which
	caused the contenteditable container to disappear.

- **BUGFIX**: Loading errors that occured when a second jQuery was loaded below aloha.js were fixed.

- **BUGFIX**: Fixed the qUnit tests for following commands to work in IE 7/8/9, latest Firefox and Chrome.
  * Bold
  * Italic
  * Subscript
  * Superscript
  * CreateLink
  * Unlink
  * Underline
  * Strikethrough
  * FormatBlock
  * RemoveFormat
  * Indent
  * Outdent
  * InsertOrderedList
  * InsertUnorderedList  


## 0.21.0 - 2012/07/26

- **MANUAL CHANGE**: Most plugins don't load their css files through require any more

    Before this change, plugins loaded the necessary css automatically.
    Now, it is necessary to include aloha/css/aloha.css to get the css
    that is necessary to make plugins work.

- **MANUAL CHANGE**: The jquery requirejs dependency was renamed from aloha/jquery to just jquery.

    define(['aloha/jquery', function($) { });

    must be changed to

    define(['jquery', function($) { });

- **MANUAL CHANGE**: The following jQuery extensions were removed

    jQuery.isBoolean - Instead consider typeof x === 'boolean'. 
    jQuery.isEmpty

- **MANUAL CHANGE**: The default jQuery version distributed with Aloha was updated from 1.6.1 to 1.7.2.

    The jQuery.isNumeric extension added to jQuery by Aloha was removed
    to account for jQuery's own isNumeric function added in 1.7.

- **MANUAL CHANGE**: The browser plugin was removed

    The browser plugin is obsolete. Please see linkbrowser and
    imagebrowser plugins.

- **MANUAL CHANGE**: Added the ui-plugin and removed ui specific code from the Aloha core

    Due to a complete re-implementation of the Aloha user interface in
    the form of the ui-plugin, most of the ui specific Aloha API has
    changed.

    * FloatingMenu - removed

    * Aloha.ui - removed

      Affects
      Aloha.ui.AttributeField
      Aloha.ui.Button
      Aloha.ui.MultiSplitButton
      Aloha.isMessageVisible
      Aloha.hideMessage
      Aloha.ui.MultiSplitButton.idCounter
      Aloha.showMessage
      Aloha.i18n
      Plugin.i18n (has been deprecated for some time now)

    * Aloha.Message - removed

    * Aloha.settings.plugins.table.summaryinsidebar - meaning changed

      This setting decided whether the summary was displayed either in
      the side bar or in the floating-menu. This setting now only
      decides whether or not a summary is displayed in the sidebar.

      The table-plugin defines a component with the name
      tableSummary. It is up to the toolbar configuration whether or not
      this component is displayed in the toolbar.

    * image-plugin - the following settings are obsolete

       Aloha.settings.plugins.image.ui.oneTab
       Aloha.settings.plugins.image.ui.insert
       Aloha.settings.plugins.image.ui.meta
       Aloha.settings.plugins.image.ui.reset
       Aloha.settings.plugins.image.ui.align
       Aloha.settings.plugins.image.ui.margin
       Aloha.settings.plugins.image.ui.crop
       Aloha.settings.plugins.image.ui.resize
       Aloha.settings.plugins.image.ui.aspectRatioToggle

      It is now up to the toolbar configuration whether or not and how
      to display these components.

    * Selection.isFloatingMenuVisible - removed
 
    All settings associated with the removed components do not have any
    effect any more.

    Most Aloha css rules have been re-implemented.
    
    In particular, the Aloha block handles now have z-index 10000, the
    floating menu has 10100, and Aloha dialogs have 10200. The sidebar
    continues to have a z-index of 999999999.

    The new common/ui plugin is now required for the user interface to
    be shown. This plugin is not loaded automatically. Most plugins
    require a user interface and will fail to load if this plugin is not
    configured to be loaded.

    The requirejs plugins order! and jquery-plugin!  have been removed.

    Many plugins exposed buttons, attribute-field and multi-split-button
    components as non-private members. For example, as in the case of
    the cite plugin, buttons were pushed onto the exposed
    multi-split-button of the Format plugin. Most of these exposed
    components were removed.

    The removal of the Ext.* namespace and the ExtJs css may
    inadvertently affect the behaviour and display of any site that
    includes Aloha.

    In particular the trim() function on the String object was provided
    by ExtJs for older versions of IE. Since ExtJs is gone, calling this
    function will now probably cause errors on older versions of
    IE. jQuery.trim() may be used as an alternative.

    See the ui.html guide for more information about the new UI.

- **MANUAL CHANGE**: Several files have been removed

    - src/lib/aloha/ext-alohatreeloader.js
    - src/lib/aloha/ui-browser.js
    - src/lib/aloha/ecma5.js

    These files are not in use by any of the main Aloha plugins and as
    such are deemed obsolete. These files were never loaded and their
    removal should not have any side-effect.

    Custom plugins should be checked for a possible dependency on these
    files.

- **MANUAL CHANGE**: baseUrl and data-aloha-plugins attribute detection changed slightly

    This change can be ignored if aloha.js is loaded in a page where
    only a single script element refers to a file with this name and if
    this script include is also the one carrying the data-aloha-plugins
    attribute, and no other script include is carrying this attribute -
    this should normally be the case. If this is not the case, aloha may
    not load correctly due to this change.

    The exact rules are now as follows:

    If Aloha.settings.baseUrl is not specified, it will be taken from
    the first script element that has a data-aloha-plugins attribute,
    or, if there is no such script element, the first script element of
    which the src attribute matches /\/aloha.js$/.
     
    If Aloha.settings.plugins.load is not specified, it will be taken
    from the data-aloha-plugins attribute of the first script element
    carrying this attribute.

- **MANUAL CHANGE**: The Aloha.requirePaths property has been removed.

- **MANUAL CHANGE**: The jquery.store and jquery.json plugins have been removed

    The jquery.store plugin was used for persisting the floating menu
    position and pinned state. The functionality provided by
    jquery.store has been replaced with amplify.store.

    The jquery.json plugin has been removed since the functionality
    provided by this module is already provided by util/json2.

    This also fixes the problem that pinning the floating menu was not
    persisted in IE8 and below.

- **MANUAL CHANGE**: requirejs is not loaded as part of Aloha-Editor

    For aloha development the user must now load requirejs himself
    before loading aloha.js.

    When using a built version of Aloha, it's possible to choose between
    aloha-bare.js, which doesn't include requirejs (or jQuery), and
    aloha-full.js, which does include requirejs (and jQuery).

- **MANUAL CHANGE**: Properties exposed by Aloha.Selection or aloha/selection were changed

    - tagHierarchy
    - replacingElements
    - allowedToStealElements

    These properties are now maps of maps instead of maps of lists.

- **MANUAL CHANGE**: Aloha.define was removed as it didn't serve any purpose

- **MANUAL CHANGE**: The jQuery loaded by Aloha no longer performs a call to $.noConflict.

    The combined and minified aloha-full.js will contain the call to
    $.noConflict to preserve behaviour with earlier Aloha builds

    The combined and minified aloha-bare.js, or the unminified and
    uncombined form used during development, will not contain the call
    to $.noConflict.

    Aloha now loads jQuery asynchronously, unless the user passes in a
    jQuery instance himself. It is difficult to predictably call
    $.noConflict after loading jquery asynchronously - the global jQuery
    and $ variables may or may not be set to the jQuery loaded by Aloha
    for some time after loading has finished, resulting in possibly
    unpredictable behaviour if multiple jQuery instances are used.

    It is up to the user to load jQuery, call noConflict himself, and
    pass jQuery into Aloha via Aloha.settings.predefinedModules or
    Aloha.settings.jQuery.

- **MANUAL CHANGE**:    HotKey for inserting links is changed back to ctrl+k like documented here:
    https://github.com/alohaeditor/Aloha-Editor/blob/dev/doc/guides/source/core_hotkey.textile

- **FEATURE**: Added hotkey functionality.
- **FEATURE**: Added Aloha.settings.plugins.load to load plugins also via config
- **FEATURE**: plugin extra/proxy: as multiple plugins need a proxy script to access external resources there's now one for all to use
- **FEATURE**: The images browser plugin was added.
- **ENHANCEMENT**: Wrapping some Aloha.require calls in Aloha.ready calls is not necessary any more

    In some cases, wrapping an Aloha.require call in an Aloha.ready call
    is not necessary any more. There are some exceptions, because the
    module itself may assume that Aloha is ready before its API is used.

    At the time of this writing this affects most plugins, since most
    plugins are initialized when Aloha is ready. So, calling
    Aloha.require with the plugin as a dependency will work, but the API
    will likely not be initialized resulting in unpredictable behavior.

- **ENHANCEMENT**: Updated naming from Aloha to Aloha Editor in boilerplate demo.

- **ENHANCEMENT**: Aloha specific css rules that are not in use any more were removed:

    .aloha-editable-zerowidthfix
    .aloha-logo
    .aloha-maximize
    
- **ENHANCEMENT**:  It's now possible to deactivate the transformFormattings method in the genericcontenthandler with the following setting:
    
    Aloha.settings.contentHandler.handler.generic.transformFormattings = false
    
    By default the transformFormattings method is enabled.
    
- **ENHANCEMENT**: The vie plugin was removed
- **ENHANCEMENT**: block plugin: It is now possible to navigate with arrow keys when there are blocks.
- **ENHANCEMENT**: block plugin: Aloha Block Plugin has now been greatly cleaned up and improved. Besides greatly cleaned up API and documentation, the new features include Drag/Drop, Deletion and Copy/Paste support. Now fully cross-browser (IE7, IE8, IE9, Chrome, Firefox).
- **ENHANCEMENT**: core: The jquery-plugin require plugin will now be able to return loaded plugins. Previously loaded plugins were just accessible through the extended jquery object.
- **ENHANCEMENT**: image plugin: splitting main fat file (1500 lines) for easying maintenance and evolutions. The new file which contains the gui is called 'image-floatingMenu.js'. The all sources of the image plugin were jslinted.
- **ENHANCEMENT**: image plugin: abstracting ui calls and removing FloatingMenu dependency from main plugin file
- **ENHANCEMENT**: image plugin: new method getImgFocus used in place of findImgMarkup which is pointless now
- **ENHANCEMENT**: core: #448 Aloha Editor possibility to be loaded as requireJS module
- **ENHANCEMENT**: browser: commenting some methods and coding guidelines
- **BUGFIX**: abbr-plugin: Fixed a javascript error when Aloha.activeEditable.obj / Aloha.activeEditable was not defined
- **BUGFIX**: fixing placeholder bug where it appears twice in some cases
- **BUGFIX**: commands.delete: fixed a bug with the delete command when contents are preceded by ignorable whitespace. also added a delete test for that.
- **BUGFIX**: image plugin: building a selection from scratch when an image is clicked isn't safe as conflictual browser behaviours
- **BUGFIX**: image plugin: containing editable not selectable after image plugin activation.
- **BUGFIX**: image plugin: when plugin activated on an image, clicking a second image don't disable resize on first one.
- **BUGFIX**: image plugin: fixing focus and value of srcField when image is clicked (previously handled by selectionChange)
- **BUGFIX**: fixes alohaeditor/Aloha-Editor##424 -- SmartContentChanged is not triggered when hitting
- **BUGFIX**: browser: fixes alohaeditor/Aloha-Editor#415 -- Repositorie entries appears twice in explorer
- **BUGFIX**: browser: fixes alohaeditor/Aloha-Editor#460 -- Error when multiple repositories are configured
- **BUGFIX**: block sidebar attribute editor: when using backspace/del in an input field the block was removed
- **BUGFIX**: cite-plugin: Fixed a javascript error when the cite plugin had no explicit sidebar configuration.

- **DISCUSS**: It would make sense to support also input (like textarea) elements
    eg. for basic formattings like strong / em -- but prevent insertation of br / p ?

- **BUGFIX**: headerids-plugin: Fixed a bug in the headerids plugin that the ids were not generated when the getContents was called.

- **BUGFIX**: numerated-headers-plugin: Fixed a bug in the numerated-headers plugin, that the selection was not properly updated when the annotations were removed.

- **BUGFIX**: core: Fixed that sanitizing was not executed for IE7 because of an error with modifying style attributes in IE7. We now execute sanitizing, but ignore style attributes.

- **BUGFIX**: core: Added the removal of sizzle attributes to the basic content handler.

- **BUGFIX**: core: We now catch an exception that is thrown when the selection is not properly updated. This exception would lead to unexpected behaviour.

- **BUGFIX**: core&numerated-headers-plugin: Fixed that sometimes DOM INDEX EXCEPTIONS occured when formating a list of paragraphs.


# 0.20.x

## 0.20.24 - 2012/09/26

- **FEATURE**: metaview: We now also display HR tags in the metaview. We also removed the dependency to the flag-icons plugin.
- **FEATURE**: list-plugin: When transforming a list from ul to ol or back all sub elements that are selected are also transformed.
- **FEATURE**: core: Added method Aloha.getEditableHost() to get the editable, that contains the given jQuery object.
- **FEATURE**: repository browser: If one of the repositories runs into a timeout during query, the browser will now call the method handleTimeout().
- **BUGFIX**: characterpicker-plugin: Fixed a bug that when inserting a special character using the character picker plugin, the focus would be sometimes set to the start of the active editable (e.g. when inserting into a table cell).
- **BUGFIX**: listenforcer-plugin: Fixed a bug that would only mark the first editable matching a configured selector as an enforced editable. Also when leaving an editable, we now remove the added list properly.
- **BUGFIX**: floatingmenu: Fixed a bug in the floating menu that the position would not be adjusted if the height of the floating menu changed. This is needed in the topalign mode to not hide parts of the editable.
- **BUGFIX**: core: Sometimes when putting the cursor at the first position of an editable, the cursor would vanish or be put outside the editable. This has been fixed.
- **BUGFIX**: abbr-plugin: A possible dereference error was fixed in the plugin.

## 0.20.23 - 2012/08/24

- **ENHANCEMENT**: changed loading procedure of languages in wai lang plugin from AJAX to require.js
- **BUGFIX**: resolved issue with opening the sidebar when clicking on table WAI button.

## 0.20.22 - 2012/08/16

- **ENHANCEMENT**: link-plugin: Removed unwanted margins from the sidebar panel of the link attribute.
- **BUGFIX**: Fixed block formatting (p, h1, ...)

    To reproduce the error

    * insert two paragraphs into an editable

    "
    Paragraph1
    Paragraph2
    "

    * select both paragraphs and format them as h2
    * click into the second paragraph and format as h3

    The result before this fix would have been that in the last step both
    paragraphs were formatted as h3.

- **BUGFIX**: core: We now also remove jquery* attributes before the content is saved.
- **BUGFIX**: core: We now log a warning to the console if repositories run into timeouts.
- **BUGFIX**: wai-lang: We now load the language dataset in the query method. This fixes the issue that if the first request went wrong it was never loaded again.
- **BUGFIX**: sidebar: The sidebar now remembers the current selection and refreshes itself when it is being opened.
- **BUGFIX**: wordcontenthandler: Fixed the pasting of tables with empty cells.
- **BUGFIX**: wordcontenthandler: Fixed the pasting of lists in chrome and IE9.

## 0.20.21 - 2012/08/06

- **MANUAL CHANGE**: Changed the aloha-smart-content-changed event

    The snapshotContent property provided bythe
    aloha-smart-content-changed event was replaced with the
    getSnapshotContent property which is a function that must be
    called to retrieve the value that was provided by snapshotContent.

    This was done to make snapshotting of the editable contents
    optional, since it is a very expensive operation.

- **ENHANCEMENT**: numerated-headers-plugin: Added a &nbsp to the annotation, to seperate it from the heading's text.

- **ENHANCEMENT**: table-plugin: We now show the summary textarea in the sidebar if a click on the wai-image was issued.

- **BUGFIX**: Fixed IE7 mode paragraph margin

    The problem is that with a DOM like the following:

    ```html
    <style>p { margin-top: 2em; }</style>
    <p><br class='aloha-end-br'/></p>
    <p></p>
    ```

    The margin between the paragraphs will not take effect because
    IE8 in compatibility mode considers the paragraph with the ```<br>```
    in it empty. Normal IE8 will render the margin.

    To make IE8 in compatibility mode render the margin, some content
    must be put into the ```<p>```. That is not a big problem, since there
    usually should be no reason to have empty paragraphs in your
    content.

    However, if the content is entered by hand (if it is not there to
    begin with) then the margin will not be immediately updated. Only
    when, after entering some content into the first paragraph, the
    selection is put into the second paragraph, will the margin be
    updated.

    Although I don't see an easy workaround for the first problem
    (that the margin is not displayed when the paragraph is empty)
    there is an easy workaround for the second problem (that the
    margin isn't updated even after some content has been
    entered). The workaround is simply, when some content is entered,
    to insert and remove an arbitrary DOM node into the second
    paragraph, which will force IE to re-render the paragraph.

    Problem was verified to exist on IE7 and IE8 in compatibility
    mode with IE7 document type. May also exist in other IE7 modes.

- **BUGFIX**: Fixed some random and weird selection problems in IE7, where some
	actions (like Enter behaviour) were not performed on the correct cursor
	position. Sometimes there also occurred some JS errors.
	
- **BUGFIX**: Fixed Transforming an empty contenteditable into a list, which
	caused the contenteditable container to disappear.

- **BUGFIX**: headerids-plugin: Fixed a bug in the headerids plugin that the ids were not generated when the getContents was called.

- **BUGFIX**: numerated-headers-plugin: Fixed a bug in the numerated-headers plugin, that the selection was not properly updated when the annotations were removed.

- **BUGFIX**: core: Fixed that sanitizing was not executed for IE7 because of an error with modifying style attributes in IE7. We now execute sanitizing, but ignore style attributes.

- **BUGFIX**: core: Added the removal of sizzle attributes to the basic content handler.

- **BUGFIX**: core: We now catch an exception that is thrown when the selection is not properly updated. This exception would lead to unexpected behaviour.

- **BUGFIX**: core&numerated-headers-plugin: Fixed that sometimes DOM INDEX EXCEPTIONS occured when formating a list of paragraphs.

## 0.20.20 - 2012/07/25

- **BUGFIX**: core: An Internet Explorer 7 crash fix was fixed. Previously the fix caused the whole content to be selected for a short period of time when appling inline format elements.
- **BUGFIX**: core: An issue that resize handles were displayed on inline elements that contained a new lines in IE7/8 was fixed. 

## 0.20.19 - 2012/07/25

- **BUGFIX**: cite-plugin: Removal of a cite specific data attribute caused a crash in Native Internet Explorer 7. The removal will now be skipped for Native Internet Explorer 7.

## 0.20.18 - 2012/07/25

- **ENHANCEMENT**: cite-plugin: Fixed cite plugin DOM element attributes. It is not needed to add attributes to blockquote and q tags unless you have defined a referencecontainer.
- **ENHANCEMENT**: contenthandler: Modified contenthandlers to allow language annotations made by the wai-lang plugin. This enables copy & paste of language annotations.
- **ENHANCEMENT**: list-plugin: Some internet explorer specific attributes (hidefocus, tabindex) will now be removed on makeClean.
- **ENHANCEMENT**: wai-lang-plugin: The plugin now supports both ISO-639-1 (two letter) and ISO-639-2 (three letter) language codes. The languages can be searched in english or german (depending on the user's locale). Additionally, it is now possible to switch on/off the display of country flags when searching for language codes.
- **BUGFIX**: format-plugin: removeFormat for quote and others (#577); enabled the useage of the u element (#580)
- **BUGFIX**: core: Fixed copying of attributes when transforming DOM objects into other DOM objects (e.g. when transforming a list into a paragraph), which caused strange attributes to be written in IE, that caused editing problems (e.g. could not set cursor into paragraph, etc.)
- **BUGFIX**: core: A basic content handler was added to the core that will cleanup the dom and html that gets processed by the getContents method. Currently this basic contenthandler is used to remove attributes (tabindex, hidefocus, contenteditable) that were added when using the Internet Explorer.
- **BUGFIX**: repository-browser: Some images for the repository browser were changed because Internet Explorer 7+8 don't know how to handle alpha in PNGs.
- **BUGFIX**: repository-browser: Columns that are not sortable will now no longer be displayed like they were sortable.
- **BUGFIX**: formatlesspaste-plugin: Fixed javascript error that ocurred when no custom editable configuration was set
- **BUGFIX**: dom-to-xhtml-plugin: When used in IE7 (or IE8 in IE7 mode), classes of elements were removed. This lead to unexpected behaviour with the BR-tags with class aloha-end-br, that are automatically added, when using the blockelementcontenthandler.
- **BUGFIX**: characterpicker-plugin: Fixed inserting a special character with a collapsed selection, when using IE.
- **BUGFIX**: table-plugin: Enabled proper selection (with mouse or keys) in the editable caption of a table.
- **BUGFIX**: table-plugin: When the contents of a table cell gains the focus, the whole cell is no longer selected. This also affects applying format to contents of a table cell.
- **BUGFIX**: table-plugin: New Captions are now added as first child of the table (before the tbody), according to the HTML5 specification.
- **BUGFIX**: table-plugin: The table plugin will now remove table id's on cleanup.
- **BUGFIX**: table-plugin: Fixed the removal of the aloha-table-cell_active once a table gets deactivated.
- **BUGFIX**: numerated-headers-plugin: Fixed error that annotations would not be removed when converting a header to a paragraph. The plugin also added leading spaces to the heading's text. This was removed.
- **BUGFIX**: linkbrowser-plugin/numerated-headers-plugin: A bug in the numerated headers plugin caused a javascript error when the linkbrowser window should be closed. This bug was fixed and the linkbrowser window closes now propely.
- **BUGFIX**: wai-lang-plugin: We now remove data attributes generated by the repository on makeClean and we add an xml:lang attribute with the value of the lang attribute.
- **BUGFIX**: wai-lang-plugin: The key combination ctrl+i caused a javascript error in IE8 when using the wai-lang-plugin together with the link plugin. This javascript error was now fixed.
- **BUGFIX**: metaview-plugin: Modified CSS for language annotations to always show a generic icon for language annotated spans.
- **BUGFIX**: metaview-plugin: language annotations would result in background images being repeated over and over again - fixed that problem.
- **BUGFIX**: cite-plugin: Fixed editing of saved citation links.
- **BUGFIX**: cite-plugin: The css animations for the cite plugin were removed because they were poluting the dom with style attributes.
- **BUGFIX**: Fixed trailing comma in array literal.

## 0.20.17 - 2012/07/09

- **ENHANCEMENT**: contenthandler plugin: A new Blockelement Content Handler has been added, that handles breaks in blockelements upon initialization and getContents
- **ENHANCEMENT**: draganddropfiles: A security issue with the upload.php example file was found. The example will no longer be executable by default.
- **BUGFIX**: core: The implementation for adding br-Tags in Blockelements has been fixed to realize a more consistent behaviour across all browsers and also with the metaview plugin turned on.

## 0.20.16 - 2012/07/04

- **ENHANCEMENT**: numerated-headers plugin: Added configuration option 'trailingdot' to switch format of generated headers.
- **BUGFIX**: numerated-headers plugin: Fixed misleading interpretation of the 'numeratedactive' for configuration per editable. 'numeratedactive' will now only determine, whether headers shall be numerated by default (if button not unclicked by the editor). To disable the function for an editable, choose an empty 'headingselector'.
- **BUGFIX**: numerated-headers plugin: Fixed numeration, when the headers are not starting with the highest level (e.g. when using h2 h1 h2 h3, the first h2 will be omitted and numeration will start at the h1)
- **BUGFIX**: core: fixed missing space when selecting a word between two spaces and deleting (by [DEL] or [BACKSPACE]). The result will now be like expected: having the cursor between two spaces.
- **BUGFIX**: characterpicker-plugin: Fixed inserting characters with a non-collapsed selection. Instead of adding the character after the selection, the inserted character will now replace the selection (like expected).
- **BUGFIX**: paste-plugin: Disabled handling paste on IE by executing the command 'paste', because this causes incorrect cursor positions after pasting.
- **BUGFIX**: paste-plugin: Fixed setting focus and selection into the editable before inserting pasted html. That fixes strange behaviour in FF after pasting.

## 0.20.15 - 2012/06/27

- **BUGFIX**: core: Fixed browser crashes in IE9 (and above), after splitting DOM nodes using ENTER and placing the cursor afterwards, that occurred due to a browser bug in IE9

## 0.20.14 - 2012/06/27

- **ENHANCEMENT**: A whole lot of Plugins can now be configured editable-specific configuration: abbr, highlighteditables, list, horizontalruler, link, paste, headerids, listenforcer, metaview, numerated-headers, wai-lang, cite, characterpicker, formatlesspaste, dom-to-xhtml. Have a look at the individual plugin guides for detailed information on how to configure them.
- **ENHANCEMENT**: Added functional description for plugins
- **ENHANCEMENT**: plugin numerated-headers: will now be more tolerant with its configuration options
- **ENHANCEMENT**: sanitize contenthandler: Added 'del' as allowed element to the default configuration of the sanitize contenthandler.
- **ENHANCEMENT**: repository browser: searches in the repository browser will now be done recursively.
- **ENHANCEMENT**: plugin formatlesspaste: will now be more tolerant with the button and formatlessPasteOption setting and not only accept boolean values
- **ENHANCEMENT**: plugin cite: will now be more tolerant with the sidebar.open setting and not only accept boolean values. Additionally, the default config will now show both the quote and blockquote button.
- **BUGFIX**: core: When using the delete button in IE7, so that after deleting the cursor is supposed to be in between two spaces, some unexpected text "undefined" was added to the editable. This has been fixed now.
- **BUGFIX**: metaview: Fixed bug that caused a javascript error when no configuration was provided for the metaview plugin.
- **BUGFIX**: core: Fixed a bug within jquery that caused problems in IE9 when invoking getContents for an editable that contains an embedded object (e.g. flash player).
- **BUGFIX**: FloatingMenu: in IE the FloatingMenu would not be clickable after deleting a table row because of a transparent .ext-shim iframe layered on top of it. Forcefully removed the iframe from the layout.
- **BUGFIX**: FloatingMenu: in IE the FloatingMenu would not be clickable after deleting a table row because of a transparent .ext-shim iframe layered on top of it. Forcefully removed the iframe from the layout.
- **BUGFIX**: repositorymanager: Fixed a bug in the repository manager that caused an javascript error when no result items were passed to the processResults method.
- **BUGFIX**: generic contenthandler: Do not trim text nodes in list elements, because this could remove spaces between words, where one word is formatted.
- **BUGFIX**: plugin format: The format plugin will now support 'del' instead of 's' for strikethrough ('s' is deprecated), like explained in the documentation.
- **BUGFIX**: plugin metaview: Metaview plugin would add a grey backdrop to lists on IE7. Added more specific styles.
- **BUGFIX**: core: Implemented deleting tables with "delete" or "forwarddelete" commands (pressing [DEl] or [BACKSPACE]). 
- **BUGFIX**: core: Fixed strange cursor behaviour when using [BACKSPACE] to delete the first character in a text node, using IE9. 
- **BUGFIX**: enumerated-headers plugin: Added default configuration, which fixes some javascript error, if no other configuration is set.
- **BUGFIX**: wai-lang plugin: Fixed toggle button to be pressed when a language is set, and unpressed if not. Hide language tab, when language is removed.

## 0.20.13 - 2012/06/15

- **ENHANCEMENT**: Removed unwanted behaviour from the block plugin's sidebarattributeedtior, which will clear out the whole sidebar when loaded
- **ENHANCEMENT**: added / updated guides for plugins
- **ENHANCEMENT**: enabled linklist.js so it's possible to use the settings for your own list (removed the default entries)
- **ENHANCEMENT**: table plugin: enabled format tab when a whole row/column is selected via click on the row/column header
- **ENHANCEMENT**: sanitize contenthandler: allow attribute target for the a element in the relaxed config
- **ENHANCEMENT**: plugin highlighteditables: configurable per editable; CSS can be adapted;
- **ENHANCEMENT**: added a new helper function jQuery.isEmpty() to check if a mixed var is empty or not
- **ENHANCEMENT**: A whole lot of Plugins can now be configured editable-specific configuration: abbr, highlighteditables, list, horizontalruler, link, paste, headerids, listenforcer, metaview, numerated-headers, wai-lang, cite, characterpicker, formatlesspaste, dom-to-xhtml. Have a look at the individual plugin guides for detailed information on how to configure them.
- **ENHANCEMENT**: Added functional description for plugins
- **ENHANCEMENT**: core: The getEditableConfig will now also return the selector within the configuration object. This only applies to custom editable configurations that provide objects instead of arrays since arrays can't be extended with custom properties. The returned object will now also contain nested arrays. Previously nested arrays were omitted.
- **BUGFIX**: core: Fixed the fix for IE7 crashes
- **BUGFIX**: core: Fixed Javascript errors that occurred in IE7 when pressing Enter at the end of paragraphs (multiple times).
- **BUGFIX**: core: Fixed possible Javascript error when cleanup operation is done (e.g. after pasting text into an editable).
- **BUGFIX**: commands: Fixed possible browser hang (due to an infinite loop) that occurred, when using the command 'inserthtml' to insert content into an editable span, that is not allowed inside a span (e.g. a h1). This browser hang could occur when using the paste plugin to paste content, since that uses the command 'inserthtml'.
- **BUGFIX**: generic contenthandler: Changed to always remove div, span and font tags, regardless of the setting of the contentEditable attribute. This fixes problems, when e.g. having an editable span and then pressing [CTRL-A] [CTRL-C] [CTRL-V].
- **BUGFIX**: commands: Fixed unwrapping of tags in fixDisallowedAncestors, which possibly removed the editing host when pasting into spans, h1, ...
- **BUGFIX**: sanitize contenthandler: disabled for IE7, because it does not work well in IE7 (sanitize tries to set attributes via setAttributeNode() to DOM Elements, and this does not work for the "style" attribute in IE7)
- **BUGFIX**: commands: fixed weird behaviour when using the backspace key to delete text (cursor was jumping).
- **BUGFIX**: core: Fixed enter behaviour in lists. Before executing command "insertparagraph", whitespace textnodes around list elements are removed, because the algorithm isn't prepared to handle whitespace textnodes.
- **BUGFIX**: citation plugin: Fixed javascript errors on initialization and possible endless loop when adding inline citations.

## 0.20.12 - 2012/05/24

- **MANUAL CHANGE**: wai-lang: The wai lang plugin will now fail loading when the flag-icons plugin was not loaded. Previously the plugin did not fail loading but showed broken flag icon images. Please note that it is currently mandatory to add third party dependencies for some plugins to the data-aloha-plugins attribute otherwise those dependencies can't be resolved correctly.
- **BUGFIX**: browser-plugin: The browser will now open at a more centered position.
- **BUGFIX**: core: A IE7 crash workaround was reverted because it caused all eventhandlers to be lost when getContents() was invoked. The new workaround will remove the jquery expando attributes in IE7 for some elements.
- **BUGFIX**: core: Fixes bugs in the handeling of delete and forward delete. These bugs were introduced in an attempt to fix issues with deleting behaviour near multiple white spaces.  An alernative should be sought for a better solution for handeling white spaces.

## 0.20.11 - 2012/05/10

- **BUGFIX** image plugin: fixes distorted images when in portrait format
- **BUGFIX** table plugin: fixes bug in IE7 that second click on table cell was not activating the table
- **ENHANCEMENT** link plugin: removed linklist (and slowlinklist) which where loaded by default (we should not force everyone to have them active by default)
- **BUGFIX**: browser-plugin: In some cases a javascript error would be thrown when using the browser plugin with Internet Explorer. IE does not support 'new Image' calls within popups.
- **BUGFIX**: browser-plugin: In some cases a javascript error would be thrown when using the browser plugin with Internet Explorer. IE does not support 'new Image' calls within popups.
- **ENHANCEMENT**: browser-plugin: The browser plugin will now calculate the browser width automatically.
- **BUGFIX**: IE7 - #516 navigate with arrow keys through several paragraphs
- **BUGFIX**: IE7 - #515 gray text after list
- **ENHANCEMENT**: Removed unwanted behaviour from the block plugin's sidebarattributeedtior, which will clear out the whole sidebar when loaded
- **BUT**: floatingmenu: Fixed regeneration of ext components for floatingmenu, when buttons are added after the floatingmenu was initialized
- **FEATURE** plugin: Adding the sourceview plugin, which visualizes the current selection in the sidebar to help developers of Aloha Editor with debugging.

## 0.20.10 - 2012/04/17

- **BUGFIX**: core: Fixed a typo in the previous bugfix: Fixed a javascript error in IE9 stating that the method createContextualFragment doesn't exist

## 0.20.9 - 2012/04/16

- **BUGFIX**: block-plugin: Fixed 'e.srcElement is undefined' error in blockmanager.js which affected firefox 11
- **BUGFIX** floatingmenu: Fixed problem with creating new buttons after Aloha is ready.
- **ENHANCEMENT**: updated integration of Aloha Blocks to the most recent version
- **BUGFIX** floatingmenu: Fixed problem with showing floatingmenu shadow too early
- **BUGFIX** core: Fixed a permission error in Firefox, when Aloha Editor tried to access a document property of an external ressource
- **BUGFIX** table-plugin: Fixed the cleanup of the table cells on blur not cleaning up correctly (caused by a typo in the element class)
- **BUGFIX** core: Fixed a javascript error in IE9 stating that the method createContextualFragment doesn't exist (fixed in extjs)

## 0.20.8 - 2012/04/06

- **BUGFIX** core: UP and DOWN cursor key will now not be processed specially by Aloha, they will be left to native handeling.
- **BUGFIX** core: Adds a guard in `execCommand()' to prevent `INDEX_SIZE_ERR' exceptions.
- **BUGFIX** core: The cursor processing around non-contenteditable elements (blocks) was not functioning as described or desired.  It now behaves with more stability especially on Internet Explorer.
- **ENHANCEMENT** core: Improved efficiency of cursor processing, especially around blocks.
- **FEATURE** core: It is now possible to place the caret between two adjecent non-contenteditable elements.
- **ENHANCEMENT** core: The jquery-plugin require plugin will now be able to return loaded plugins. Previously loaded plugins were just accessible through the extended jquery object.
- **FEATURE** editable.js: introduced method setContents() -- use Aloha.getEditableById('my-editable').setContents('Aloha World') to set the contents of the editable with the ID my-editable
- **BUGFIX** smartContentChange is now again triggered when pressing enter key; and new: delete / backspace keys
- **ENHANCEMENT** enabled image plugin in boilerplate demo. needs some enhancements to be more user friendly
- **BUGFIX** align plugin: Fixed alignment behavior and place the buttons in the format tab instead of a new one.
- **FEATURE** hints plugin: Implemented using Tipsy as tooltip library and the latest Aloha-Editor plugin standard.
- **ENHANCEMENT** block plugin: added data-attribute to prevent triggering scope changes when a block is activated
- **ENHANCEMENT** block plugin: revamped colors for highlighting blocks
- **BUGFIX** updated dom.js to reflect HTML5 spec changes; format with u and i tags is now available; updated default button config
- **ENHANCEMENT** config options per editable for plugin common/horizontalruler and extra/toc
- **ENHANCEMENT** configure the sidebar handle position via Aloha.settings.sidebar.handle.top
- **ENHANCEMENT** table plugin: disable split / merge cell buttons when not possible to use
- **ENHANCEMENT** dom-to-xhtml plugin: non-specified attributes are excluded from serialization, making attribute serialization more consistent on IE7 and IE8.
- **FEATURE** API docs: added first version of new API docs
- **FEATURE** HotKey feature added for link, format and wai-lang plugin
- **ENHANCEMENT** load plugins via config option
- **BUGFIX** added missing endprologue. and regenerated guides; jslint for image plugin
- **ENHANCEMENT** Added very simple example for loading Aloha Editor. Simplyfied "Using Aloha Editor" guides page.
- **ENHANCEMENT** adding documentation about Aloha Editor events

## 0.20.7 - 2012/03/07

- **BUGFIX** link: fixed a bug in the link list static repository plugin that would cause aloha to fail when no settings for the linklist repository were specified.
- **BUGFIX** formatlesspaste plugin: fixed IE syntax error caused by a comma at the end of a list.

## 0.20.6 - 2012/03/01

- **BUGFIX** link: fixed a bug in the link list static repository plugin that caused Internet Explorer to fail handling repository links.
- **BUGFIX** dom-to-xhtml plugin: fixed attribute names are not lowercased
- **BUGFIX** floatingmenu: fixed floating menu's reading of configuration values
          so that they are parsed into numbers.
- **BUGFIX** floatingmenu: fixed floating menu positioning when view port is
          scrolled so that it takes into account the aligntopOffset setting.

- **ENHANCEMENT** Added jslint setup to guides and fixed error output in build script.
- **ENHANCEMENT** The new plugin dom-to-xhtml attempts to create a valid XHTML serialization of the document when getContents() is called.
- **BUGFIX** Paste plugin: paste into an editable in an editable is now working
- **BUGFIX** Selection of content in an contenteditable=false which is not a child of an Aloha Editor instance now works like expected
- **ENHANCEMENT** Repositories: It is now possible to configure the timeout for querying repositories.
- **ENHANCEMENT** Floating menu: It is now possible to configure the floating menu to be 'append' to an other element. It is needed to set an extra option 'element' with the ID of the HTML DOM element where the fm should be attach to. The floating menu is attached to the same position as the 'element'.
- **ENHANCEMENT** Floating menu: If the floating menu is set to be not draggable, the drag&drop bar + pin will not be shown
- **BUGFIX** engine.js: insert paragraph was sometimes broken in IE7 (copy of empty/all p-element attributes)
- **ENHANCEMENT** updated plugin: table of contents (toc) to work with the current Aloha Editor version
- **BUGFIX** characterpicker plugin: fixed cursor position after inserting a character
- **ENHANCEMENT** Browser plugin: loading of required jQuery plugins is now changed so all can be loaded via CDN


## 0.20.5 - 2012/02/09

- **ENHANCEMENT** word contenthandler: cleanup for pasted word documents with table of contents
- **BUGFIX** paste plugin: removed trim of pasted contents -- test[ text] + 2x c&p results now in test text text instead of testtexttext
- **BUGFIX** format/table plugin: added a workaround in the format plugin to enable formating of selected cells
- **ENHANCEMENT** cite plugin: config option if sidebar should auto open or not (Aloha.settings.plugins.cite.sidebar.open: true|false)
- **BUGFIX** The link plugin won't use a scope but will now hide/show it's buttons directly.
- **BUGFIX** Fixed the way the table plugin unwrapped it's cell contents when deactivating a table - all dom object references where lost before. Now the objects are truly unwrapped, and just moved up one step within the dom structure.

## 0.20.4 - 2012/01/27

- **BUGFIX** core: fixed IE7 browser crash caused by dereferencing element attributes.
- **BUGFIX** floatingmenu: Fixed positioning of floating menu when it extends
          beyond the width of the viewport


## 0.20.3 - 2012/01/24

- **BUGFIX** floatingmenu: Fixed float position of floatingmenu when it moves
          between editables.
- **BUGFIX** core: Removes ExtJS' IE6 style fixes which break layout in IE9.
- **BUGFIX** image-plugin: The image plugin will now only display the crop buttons
          when the cropping area selection was finished. This avoids a bug in
		  Internet Explorer 7 where the crop area could not be resized once the
		  user entered those crop buttons.
- **BUGFIX** core: Fixed floating menu pinning with topalign behaviour
          (topalignOffset, horizontalOffset)


## 0.20.2 - 2012/01/19

- **BUGFIX** image-plugin: Replaced unicode characters in the crop buttons with
          images to fix display issues within Internet Explorer 7.
- **BUGFIX** core: Fixed problem where Internet Explorer 7 and jquery.store will
          not work with frames since it will fallback to window.name storage.
		  We'll now use a void storage for IE7. This means that IE7 will not be
		  able to store floating menu postion and other settings.
- **BUGFIX** core: Fixed problem of Internet Explorer 7 crashing when invoking
          jQuery's `removeAttr`.
- **BUGFIX** html5shims: Function `getRootParent` in ecma5schims.js no longer
          throws an error when `null` or `undefined` is passed to it.
- **BUGFIX** core: fixed incorrect dependency on jquery.json-2.2 where util/json2
          is needed instead and made it globally available
- **ENHANCEMENT** core: Removed unneeded JSON empty function definition that
                  surpressed errors in IE.
- **ENHANCEMENT** guides: Updated guides. They now include a directory
                  structure explanation and a detailed release guide.
- **ENHANCEMENT** word contenthandler: html cleanup for empty tags, removal of
                  spans and the paragraph numbering from TOC feature.


## 0.20.1 2012/01/13

- **ENHANCEMENT** table-plugin: fixed incorrect repairing of tables (cells were
                  appended to rows containing th elements).


## 0.20.0 2011/12/27

- **ENHANCEMENT** doc/api: added first version of new API docs. Please note
                  that the API docs are currently work in progress.
- **BUGFIX** floatingmenu: fixed a bug with topalign behaviour where scrolling
          would attach the floatingmenu to the left side of the screen.


## 0.20.0-RC9 - 2011/12/07

- **BUGFIX** image-plugin: The saved aspect ratio will now be correcly
          recalculated when a cropping action is sucessfully ended. Previously
		  the aspect ratio was not recalculated and therefore resizing of
		  images resulted in unexpected image sizes.
- **FEATURE** formatlesspaste plugin: The elements stripped by the
              formatlesspaste plugin can now be configured like this

```javascript
	"formatlesspaste" :{
				formatlessPasteOption : true,
				strippedElements : [
				"strong",
				"i",
				"b",
				"u"]
			}
```

- **FEATURE** wai-lang plugin: The styling of the language input field, and
              dropdown suggestion box has been improved.
- **ENHANCEMENT** listenforcer-plugin: The enforce method is now a private
                  function.
- **FEATURE** listenforcer-plugin: List enforcer plugin configuration should
              change

```javascript
	// ... from this:

	"listenforcer" : {
		"editables" : {
			".myselector" : [ "true" ]
		},
		"config" : "false"
	}

	//... to this:

	"listenforcer" : {
		"editables" : [ ".myselector" ]
	}
```

- **FEATURE** listenforcer-plugin: The listenforcer plugin removes any non-list
              top-level elements to ensure that an editable in which lists are
			  enforced will contain exactly one list as the only immediate
			  child of the editable.
- **ENHANCEMENT** some changes in the Browser Plugin (browser.js) to allow
                  multiple, distinguishable instances of browsers on the same
				  page
- **BUGFIX** customizable numerated-header plugin: when header content is deleted,
          the numeration tag will be deleted, too


## 0.20.0-RC8 - 2011/11/22

- **ENHANCEMENT** listenforcer-plugin: The listenforcer plugin was refactored.
                  Method names were changed and the way the plugin works with
				  lists was also changed. It will now no longer replace list
				  dom elments. Instead it will move sibling lists into the
				  first list element within the editable. Previously the whole
				  element was replaced and thus the selection was lost. This
				  caused problems with the floating menu. The user had to click
				  two times into a list to make the floating menu appear since
				  the selection was lost due to dom replacements. This is now
				  fixed.
- **BUGFIX** core: The aloha-editable-activated will now no longer invoked twice.
- **BUGFIX** image-plugin: Fixed handling of width and height when the user
          entered the cropping mode. You can resize the crop area by entering
		  values in the width and height field. 
- **BUGFIX** list-plugin/link-plugin: The list plugin interfered with the link
          plugin behaviour. Previously it was not possible to create links
		  within a list due to a bug within the list plugin. The list plugin
		  will now no longer use the Aloha.List scope.
- **BUGFIX** link-plugin: Fixed problem with auto-suggestion mechanism for the
          link input field causing the the wrong href value to be taken.


## 0.20.0-RC7 - 2011/11

- **BUGFIX** link-plugin: Fixed javascript error that occured when linking items
          using the repository browser in Internet Explorer 8.
- **BUGFIX** boilerplate demo: Fixed javascript error that occured in Internet
          Explorer 8.
- **ENHANCEMENT** flag-icons plugin: It is now necessary to add the flag-icons
                  plugin in the aloha plugin load order before any plugins that
				  need to use the shared flag icons.
- **ENHANCEMENT** metaview-plugin: Fixed metaview plugin to use shared flags
                  icon from flag-icons plugin, for consistancy between plugins.
- **ENHANCEMENT** wai-lang-plugin: Improved wai-lang language selection ui.
                  Organized flags to be in a plugin their own plugin so that
				  the icons can be shared between other components.
- **BUGFIX** link-plugin: The autocomplete list is now closed properly when esc
          was pressed.

## 0.20.0-RC6 - 2011/11

- **BUGFIX** link-plugin/linkbrowser-plugin: Previously the highlight css for a
          link was not removed after an item was selected by the linkbrowser.
		  Now highlight css will be correctly removed and the cursor will be
		  placed back into the content. Previously the selection was lost.
- **BUGFIX** table-plugin: Fixed a bug that deactivated tables after 5 seconds.
          This issue was caused by a failure within the table registry. Instead
		  of loading the cloned object the original table was loaded and
		  deactivated.


## 0.20.0-RC5 - 2011/11

- **BUGFIX** link-plugin: The link plugin will no longer remove repository data
          attributes from the link when the user clicks a link and leaves it
		  imediately. Previously those repository data attributes where removed
		  when the repository lookup was not finished on time (before the user
		  left the link). For the user the repository link was transformed to a
		  normal link. This is now fixed.


## 0.20.0-RC4 - 2011/11

- **BUGFIX** FloatingMenu: The FloatingMenu will now check the
          Aloha.settings.floatingmenu.topalignOffset parameter to be not
		  undefined, as checking for 'number' was too strict


## 0.20.0-RC3 - 2011/11

- **FEATURE** link-plugin: The default behaviour for the link plugin has
              changed. Links with empty hrefs will not be removed automatically
			  any longer - removing the current href has to be confirmed by
			  pressing enter to delete the link itself. Use the unlink button
			  to remove the link directly.


## 0.20.0-RC2 - 2011/11

- **BUGFIX** link-plugin: Fixed bug in link-plugin, which prevented correct
          selection of items from the repository browser when creating a link
		  on a fresh page
- **BUGFIX** browser-plugin: Fixed a bug that prevented the browser plugin to load
          its dependencies correctly.


## 0.20.0-RC1 - 2011/11

- **BUGFIX** link-plugin: Fixed a bug that prevented correct selection of items
          from the repository browser when a new link was created on a fresh
		  loaded page.


## 0.20.0 - 2011/11
- core: Add option for "cls" property to be added to ui-attributefields. cls will be an optional extra CSS class that will be added to this component's Element. This can be useful for adding customized styles to the component or any of its children using standard CSS rules. (http://docs.sencha.com/ext-js/4-0/#!/api/Ext.AbstractComponent-cfg-cls)
- ribbon-plugin: The ribbon will no longer be visible by default. Instead you can use the show function to make it appear.
- image-plugin: The plugin will now use a different method to calculate the width/height when using a fixed aspect ratio.
- core: Fixed floatingmenu to stay visible, if pinned and window is resized.
- core: Added new Method to FloatingMenu: activateTabOfButton(name) will activate the tab containing the button with given name (if tab is visible)
- core: Fixed all plugins to not use FloatingMenu.userActivatedTab, but FloatingMenu.activateTabOfButton instead. This will ensure that switching Tabs will also work, if floatingmenu is configured individually.
	- fixed link-plugin to bind events to links when editables are created. Also bind events to new created links. This ensures that Hotkey CTRL+L to create a new link works, and links can be followed by clicking on them while holding CTRL
	- enforced correct highlighting of selection within the input field
	- fixed handling of external links. Previously it was not possible to change a repository link to an external link.
	- initially clicking on an existing link before the link tab has been rendered would leave you with an empty href field. This is actually an ExtJS issue, which has been workarounded.
	- fixed: autosuggest sometimes left fragments on the screen when closing the autosuggest field early.
- listenforcer-plugin: fixed a bug which would cause an error when activating or deactivating an editable
- listenforcer-plugins: Fixed a possible jquery error within the listforcer plugin. Previously this plugin was not requiring aloha using require.js. This was now corrected. 
- format-plugin: tags removed by the "remove format" button may now be configured by setting Aloha.settings.plugins.format.removeFormats = ['b', 'strong', 'whatever']; The default set of formats to be removed is: 'strong', 'em', 'b', 'i', 'cite', 'q', 'code', 'abbr', 'del', 'sub', 'sup'
- browser-plugin
	- The browser now supports i18n and has better paging support, if the repositories provides meta information (numItems, hasMoreItems)
	- fixed a bug with the paging algorithm when jumping to the last page
- sidebar: The sidebar can now be disabled using the Aloha.settings.sidebar.disabled flag.
- core: added +Aloha.ready( function() {} )+ 
- core: Aloha base url is now auto-detected
- core: Aloha plugins are now loaded in through `data-plugins="format,table"` on the aloha `script` element
	- See demos for more usage information
- core: moved to requireJS
	- Structure overhaul
		- `WebContent` is now `src`
		- `build/out` is now `out`
		- Plugins are now nicely named, and have dropped their ExtJS prefixes. Eg. the format plugin was renamed from 'com.gentics.aloha.plugins.Format' to 'format'. Have a look at the plugin folder for a complete overview of new plugin names.
	- refactored respecting commonJS package structure
	- AMD loading	- Convert Plugins to RequireJS structure	- improved plugin lodaing (lib, css, doc, i18n)	- Major Source Code Structure Refinements	- build		- CSS Bundling & Compression		- JavaScript Bundling & Compression		- The GENTICS namespace has been completely removed from all objects in Aloha Editor's core	- Building overhaul		- Building has moved from Java + Ant to Node.js + Buildr		- Building now runs in seconds instead of minutes, with greater compression ratios		- Building will run strict JSHint code quality tests		- Output is now more consistent with source, demos can remain untouched between using the src and out versions		- JavaScript and CSS files are now bundled into `aloha.js` and `aloha.css`- core: documentation
	- guides for using Aloha Editor
	- JSdoc	
- core: tests
	- added testbox for developer
	- commandAPI test suite
	- improve core tests
	- added plugin API tests
	- added repository API tests
- core: ranslations as JSON files
- core: Support for Opera (>11)
- core: update jQuery to 1.7
- contenthandler-plugin: (for copy/paste)
	- sanitize (configureable HTML elements and attributes)
	- word
	- generic (for html and text)
- core: implemented Aloha.execCommand stack
	- Bold
	- Delete
	- ForwardDelete
	- InsertParagraph
	- InsertLineBreak
	- InsertHTML
	- InsertOrderedList
	- InsertUnorderedList
	- Indent
	- Outdent
- table-plugin
	- merging and splitting
	- repair tables if they are broken
- list-plugin
	- fixed issues in IE with empty list nodes 
- sidebar-plugin: new 
- image: new
- horizontalruler-plugin: new 
- characterpicker-plugin: new
- undo-plugin: new
- new extra plugins
	- cite
	- headerids
	- metaview
	- wai-lang
	- speak
	- googletranslate
	- Introduced a new plugin that numerates all headers. (e.g. 1. Header1 1.1 Header2 2 Header1 ....)
	- Introduced a new plugin that lets you paste from word without formating. It will strip formatings like bold, italic, ...

- Fixed: the genericcontenthandler caused problems when an editable was initialized

  The genericcontenthandler was enabled by default for the initialization of editables. The genericcontenthandler is too brutal and does more cleanups and conversions than one would normally want. The fix was to remove the genericcontenthandler from the default setting.

  In particular, the conversion from strong tags to b tags (and other tag conversions) is unwanted.

  An issue was created for a replacement of the genericcontenthandler for the initialization of editables:
  https://github.com/alohaeditor/Aloha-Editor/issues/348
  
- FloatingMenu
	The FloatingMenu now accepts the Aloha.settings.floatingmenu.topalignOffset setting, which will define the vertical offset to the editable when the "topalign" behavior is used. The default value is 90px, so if you activate the FloatingMenu's topalign behaviour the FloatingMenu will hover 90px above the currently active editable. Switch it to any meaningful integer offset you prefer.

## 0.10.-0.19.0
The reason for not releasing this builds was the ongoing refactoring of the core engine to implement all functionallities based on execCommand.
Non of these releases reached a production ready state. We still increased the release number due to the fact that we also tested the new release process with maven and archivia and it would brake dependencies if we wouldn't have increased the version number.

## 0.9.3 - October 2010
	- Link/Href handling
	- Repository browser
		- As well as sample Delicious and LinkList Repositories
	- Textarea and $('#myTextarea').aloha() support
	- Table plugin
	- Paste from Microsoft Word
	- Plugins are now submodules
	- Abbreviation plugin
	- LinkChecker plugin<|MERGE_RESOLUTION|>--- conflicted
+++ resolved
@@ -12,17 +12,6 @@
                    functional change to any feature.
 - **BUGFIX**: The change fixes a bug.
 
-<<<<<<< HEAD
-## 0.23.17 - 2013/08/14
-
-- **BUGFIX**:	   table plugin: Merging cell is now fixed to work correctly, after a
-	           previous fix introduced a bug through circular dependency.
-
-## 0.23.16 - 2013/08/14
-
-- **FEATURE**:     autoparagraph-plugin: The Autoparagraph Plugin checks the contents of editables
-                   and wraps content that is not contained in block level elements into paragraphs.
-=======
 ## 0.23.19 - 2013/08/30
 
 - **BUGFIX**: table plugin: Pressing the tab key when the selection is in the
@@ -44,7 +33,6 @@
 
 ## 0.23.16 - 2013/08/14
 
->>>>>>> d6e85eb7
 - **BUGFIX**:      table-plugin: The table plugin will now not lose the drag handles any more, when getContents()
                    is called for the editable (which is done on smart content change)
 - **BUGFIX**:      cite-plugin: Several issues with the citation plugin have been fixed: Pressing backspace in a 

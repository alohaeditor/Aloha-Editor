# Aloha Editor Changelog

This document is to serve as a "what has been done" in terms of the [Roadmap]
(http://aloha-editor.org/wiki/Roadmap).

All changes are categorized into one of the following keywords:

- **BUG**: The change fixes a bug.
- **ENHANCEMENT**: The change improves the software, but otherwise makes no
                   functional change to any feature.
- **FEATURE**: The change introduces a new feature, or modifies the function,
               usage, or intent of an existing one.

## 0.20.6 - SNAPSHOT

- **ENHANCEMENT** Added jslint setup to guides and fixed error output in build script.
- **ENHANCEMENT** The new plugin dom-to-xhtml attempts to create a valid XHTML serialization of the document when getContents() is called.
<<<<<<< HEAD
- **BUG** Paste plugin: paste into an editable in an editable is now working
- **BUG** Selection of content in an contenteditable=false which is not a child of an Aloha Editor instance now works like expected
=======
- **ENHANCEMENT** Repositories: It is now possible to configure the timeout for querying repositories.
>>>>>>> 2f7a0b8b

## 0.20.5 - 2012/02/09

- **ENHANCEMENT** word contenthandler: cleanup for pasted word documents with table of contents
- **BUG** paste plugin: removed trim of pasted contents -- test[ text] + 2x c&p results now in test text text instead of testtexttext
- **BUG** format/table plugin: added a workaround in the format plugin to enable formating of selected cells
- **ENHANCEMENT** cite plugin: config option if sidebar should auto open or not (Aloha.settings.plugins.cite.sidebar.open: true|false)
- **BUG** The link plugin won't use a scope but will now hide/show it's buttons directly.
- **BUG** Fixed the way the table plugin unwrapped it's cell contents when deactivating a table - all dom object references where lost before. Now the objects are truly unwrapped, and just moved up one step within the dom structure.


## 0.20.4 - 2012/01/27

- **BUG** core: fixed IE7 browser crash caused by dereferencing element attributes.
- **BUG** floatingmenu: Fixed positioning of floating menu when it extends
          beyond the width of the viewport


## 0.20.3 - 2012/01/24

- **BUG** floatingmenu: Fixed float position of floatingmenu when it moves
          between editables.
- **BUG** core: Removes ExtJS' IE6 style fixes which break layout in IE9.
- **BUG** image-plugin: The image plugin will now only display the crop buttons
          when the cropping area selection was finished. This avoids a bug in
		  Internet Explorer 7 where the crop area could not be resized once the
		  user entered those crop buttons.
- **BUG** core: Fixed floating menu pinning with topalign behaviour
          (topalignOffset, horizontalOffset)


## 0.20.2 - 2012/01/19

- **BUG** image-plugin: Replaced unicode characters in the crop buttons with
          images to fix display issues within Internet Explorer 7.
- **BUG** core: Fixed problem where Internet Explorer 7 and jquery.store will
          not work with frames since it will fallback to window.name storage.
		  We'll now use a void storage for IE7. This means that IE7 will not be
		  able to store floating menu postion and other settings.
- **BUG** core: Fixed problem of Internet Explorer 7 crashing when invoking
          jQuery's `removeAttr`.
- **BUG** html5shims: Function `getRootParent` in ecma5schims.js no longer
          throws an error when `null` or `undefined` is passed to it.
- **BUG** core: fixed incorrect dependency on jquery.json-2.2 where util/json2
          is needed instead and made it globally available
- **ENHANCEMENT** core: Removed unneeded JSON empty function definition that
                  surpressed errors in IE.
- **ENHANCEMENT** guides: Updated guides. They now include a directory
                  structure explanation and a detailed release guide.
- **ENHANCEMENT** word contenthandler: html cleanup for empty tags, removal of
                  spans and the paragraph numbering from TOC feature.


## 0.20.1 2012/01/13

- **ENHANCEMENT** table-plugin: fixed incorrect repairing of tables (cells were
                  appended to rows containing th elements).


## 0.20.0 2011/12/27

- **ENHANCEMENT** doc/api: added first version of new API docs. Please note
                  that the API docs are currently work in progress.
- **BUG** floatingmenu: fixed a bug with topalign behaviour where scrolling
          would attach the floatingmenu to the left side of the screen.


## 0.20.0-RC9 - 2011/12/07

- **BUG** image-plugin: The saved aspect ratio will now be correcly
          recalculated when a cropping action is sucessfully ended. Previously
		  the aspect ratio was not recalculated and therefore resizing of
		  images resulted in unexpected image sizes.
- **FEATURE** formatlesspaste plugin: The elements stripped by the
              formatlesspaste plugin can now be configured like this

```javascript
	"formatlesspaste" :{
				formatlessPasteOption : true,
				strippedElements : [
				"strong",
				"i",
				"b",
				"u"]
			}
```

- **FEATURE** wai-lang plugin: The styling of the language input field, and
              dropdown suggestion box has been improved.
- **ENHANCEMENT** listenforcer-plugin: The enforce method is now a private
                  function.
- **FEATURE** listenforcer-plugin: List enforcer plugin configuration should
              change

```javascript
	// ... from this:

	"listenforcer" : {
		"editables" : {
			".myselector" : [ "true" ]
		},
		"config" : "false"
	}

	//... to this:

	"listenforcer" : {
		"editables" : [ ".myselector" ]
	}
```

- **FEATURE** listenforcer-plugin: The listenforcer plugin removes any non-list
              top-level elements to ensure that an editable in which lists are
			  enforced will contain exactly one list as the only immediate
			  child of the editable.
- **ENHANCEMENT** some changes in the Browser Plugin (browser.js) to allow
                  multiple, distinguishable instances of browsers on the same
				  page
- **BUG** customizable numerated-header plugin: when header content is deleted,
          the numeration tag will be deleted, too


## 0.20.0-RC8 - 2011/11/22

- **ENHANCEMENT** listenforcer-plugin: The listenforcer plugin was refactored.
                  Method names were changed and the way the plugin works with
				  lists was also changed. It will now no longer replace list
				  dom elments. Instead it will move sibling lists into the
				  first list element within the editable. Previously the whole
				  element was replaced and thus the selection was lost. This
				  caused problems with the floating menu. The user had to click
				  two times into a list to make the floating menu appear since
				  the selection was lost due to dom replacements. This is now
				  fixed.
- **BUG** core: The aloha-editable-activated will now no longer invoked twice.
- **BUG** image-plugin: Fixed handling of width and height when the user
          entered the cropping mode. You can resize the crop area by entering
		  values in the width and height field. 
- **BUG** list-plugin/link-plugin: The list plugin interfered with the link
          plugin behaviour. Previously it was not possible to create links
		  within a list due to a bug within the list plugin. The list plugin
		  will now no longer use the Aloha.List scope.
- **BUG** link-plugin: Fixed problem with auto-suggestion mechanism for the
          link input field causing the the wrong href value to be taken.


## 0.20.0-RC7 - 2011/11

- **BUG** link-plugin: Fixed javascript error that occured when linking items
          using the repository browser in Internet Explorer 8.
- **BUG** boilerplate demo: Fixed javascript error that occured in Internet
          Explorer 8.
- **ENHANCEMENT** flag-icons plugin: It is now necessary to add the flag-icons
                  plugin in the aloha plugin load order before any plugins that
				  need to use the shared flag icons.
- **ENHANCEMENT** metaview-plugin: Fixed metaview plugin to use shared flags
                  icon from flag-icons plugin, for consistancy between plugins.
- **ENHANCEMENT** wai-lang-plugin: Improved wai-lang language selection ui.
                  Organized flags to be in a plugin their own plugin so that
				  the icons can be shared between other components.
- **BUG** link-plugin: The autocomplete list is now closed properly when esc
          was pressed.

## 0.20.0-RC6 - 2011/11

- **BUG** link-plugin/linkbrowser-plugin: Previously the highlight css for a
          link was not removed after an item was selected by the linkbrowser.
		  Now highlight css will be correctly removed and the cursor will be
		  placed back into the content. Previously the selection was lost.
- **BUG** table-plugin: Fixed a bug that deactivated tables after 5 seconds.
          This issue was caused by a failure within the table registry. Instead
		  of loading the cloned object the original table was loaded and
		  deactivated.


## 0.20.0-RC5 - 2011/11

- **BUG** link-plugin: The link plugin will no longer remove repository data
          attributes from the link when the user clicks a link and leaves it
		  imediately. Previously those repository data attributes where removed
		  when the repository lookup was not finished on time (before the user
		  left the link). For the user the repository link was transformed to a
		  normal link. This is now fixed.


## 0.20.0-RC4 - 2011/11

- **BUG** FloatingMenu: The FloatingMenu will now check the
          Aloha.settings.floatingmenu.topalignOffset parameter to be not
		  undefined, as checking for 'number' was too strict


## 0.20.0-RC3 - 2011/11

- **FEATURE** link-plugin: The default behaviour for the link plugin has
              changed. Links with empty hrefs will not be removed automatically
			  any longer - removing the current href has to be confirmed by
			  pressing enter to delete the link itself. Use the unlink button
			  to remove the link directly.


## 0.20.0-RC2 - 2011/11

- **BUG** link-plugin: Fixed bug in link-plugin, which prevented correct
          selection of items from the repository browser when creating a link
		  on a fresh page
- **BUG** browser-plugin: Fixed a bug that prevented the browser plugin to load
          its dependencies correctly.


## 0.20.0-RC1 - 2011/11

- **BUG** link-plugin: Fixed a bug that prevented correct selection of items
          from the repository browser when a new link was created on a fresh
		  loaded page.


## 0.20-BETA - 2011/11

- core: Add option for "cls" property to be added to ui-attributefields. cls will be an optional extra CSS class that will be added to this component's Element. This can be useful for adding customized styles to the component or any of its children using standard CSS rules. (http://docs.sencha.com/ext-js/4-0/#!/api/Ext.AbstractComponent-cfg-cls)
- ribbon-plugin: The ribbon will no longer be visible by default. Instead you can use the show function to make it appear.
- image-plugin: The plugin will now use a different method to calculate the width/height when using a fixed aspect ratio.
- core: Fixed floatingmenu to stay visible, if pinned and window is resized.
- core: Added new Method to FloatingMenu: activateTabOfButton(name) will activate the tab containing the button with given name (if tab is visible)
- core: Fixed all plugins to not use FloatingMenu.userActivatedTab, but FloatingMenu.activateTabOfButton instead. This will ensure that switching Tabs will also work, if floatingmenu is configured individually.
- link-plugin
	- fixed link-plugin to bind events to links when editables are created. Also bind events to new created links. This ensures that Hotkey CTRL+L to create a new link works, and links can be followed by clicking on them while holding CTRL
	- enforced correct highlighting of selection within the input field
	- fixed handling of external links. Previously it was not possible to change a repository link to an external link.
	- initially clicking on an existing link before the link tab has been rendered would leave you with an empty href field. This is actually an ExtJS issue, which has been workarounded.
	- fixed: autosuggest sometimes left fragments on the screen when closing the autosuggest field early.
- listenforcer-plugin: fixed a bug which would cause an error when activating or deactivating an editable
- listenforcer-plugins: Fixed a possible jquery error within the listforcer plugin. Previously this plugin was not requiring aloha using require.js. This was now corrected. 
- format-plugin: tags removed by the "remove format" button may now be configured by setting Aloha.settings.plugins.format.removeFormats = ['b', 'strong', 'whatever']; The default set of formats to be removed is: 'strong', 'em', 'b', 'i', 'cite', 'q', 'code', 'abbr', 'del', 'sub', 'sup'
- browser-plugin
	- The browser now supports i18n and has better paging support, if the repositories provides meta information (numItems, hasMoreItems)
	- fixed a bug with the paging algorithm when jumping to the last page
- sidebar: The sidebar can now be disabled using the Aloha.settings.sidebar.disabled flag.
- core: added +Aloha.ready( function() {} )+ 
- core: Aloha base url is now auto-detected
- core: Aloha plugins are now loaded in through `data-plugins="format,table"` on the aloha `script` element
	- See demos for more usage information
- core: moved to requireJS
	- Structure overhaul
		- `WebContent` is now `src`
		- `build/out` is now `out`
		- Plugins are now nicely named, and have dropped their ExtJS prefixes. Eg. the format plugin was renamed from 'com.gentics.aloha.plugins.Format' to 'format'. Have a look at the plugin folder for a complete overview of new plugin names.
	- refactored respecting commonJS package structure
	- AMD loading	- Convert Plugins to RequireJS structure	- improved plugin lodaing (lib, css, doc, i18n)	- Major Source Code Structure Refinements	- build		- CSS Bundling & Compression		- JavaScript Bundling & Compression		- The GENTICS namespace has been completely removed from all objects in Aloha Editor's core	- Building overhaul		- Building has moved from Java + Ant to Node.js + Buildr		- Building now runs in seconds instead of minutes, with greater compression ratios		- Building will run strict JSHint code quality tests		- Output is now more consistent with source, demos can remain untouched between using the src and out versions		- JavaScript and CSS files are now bundled into `aloha.js` and `aloha.css`- core: documentation
	- guides for using Aloha Editor
	- JSdoc	
- core: tests
	- added testbox for developer
	- commandAPI test suite
	- improve core tests
	- added plugin API tests
	- added repository API tests
- core: ranslations as JSON files
- core: Support for Opera (>11)
- core: update jQuery to 1.7
- contenthandler-plugin: (for copy/paste)
	- sanitize (configureable HTML elements and attributes)
	- word
	- generic (for html and text)
- core: implemented Aloha.execCommand stack
	- Bold
	- Delete
	- ForwardDelete
	- InsertParagraph
	- InsertLineBreak
	- InsertHTML
	- InsertOrderedList
	- InsertUnorderedList
	- Indent
	- Outdent
- table-plugin
	- merging and splitting
	- repair tables if they are broken
- list-plugin
	- fixed issues in IE with empty list nodes 
- sidebar-plugin: new 
- image: new
- horizontalruler-plugin: new 
- characterpicker-plugin: new
- undo-plugin: new
- new extra plugins
	- cite
	- headerids
	- metaview
	- wai-lang
	- speak
	- googletranslate
	- Introduced a new plugin that numerates all headers. (e.g. 1. Header1 1.1 Header2 2 Header1 ....)
	- Introduced a new plugin that lets you paste from word without formating. It will strip formatings like bold, italic, ...

- Fixed: the genericcontenthandler caused problems when an editable was initialized

  The genericcontenthandler was enabled by default for the initialization of editables. The genericcontenthandler is too brutal and does more cleanups and conversions than one would normally want. The fix was to remove the genericcontenthandler from the default setting.

  In particular, the conversion from strong tags to b tags (and other tag conversions) is unwanted.

  An issue was created for a replacement of the genericcontenthandler for the initialization of editables:
  https://github.com/alohaeditor/Aloha-Editor/issues/348
  
- FloatingMenu
	The FloatingMenu now accepts the Aloha.settings.floatingmenu.topalignOffset setting, which will define the vertical offset to the editable when the "topalign" behavior is used. The default value is 90px, so if you activate the FloatingMenu's topalign behaviour the FloatingMenu will hover 90px above the currently active editable. Switch it to any meaningful integer offset you prefer.

## 0.10.-0.19.0
The reason for not releasing this builds was the ongoing refactoring of the core engine to implement all functionallities based on execCommand.
Non of these releases reached a production ready state. We still increased the release number due to the fact that we also tested the new release process with maven and archivia and it would brake dependencies if we wouldn't have increased the version number.

## 0.9.3 - October 2010
	- Link/Href handling
	- Repository browser
		- As well as sample Delicious and LinkList Repositories
	- Textarea and $('#myTextarea').aloha() support
	- Table plugin
	- Paste from Microsoft Word
	- Plugins are now submodules
	- Abbreviation plugin
	- LinkChecker plugin<|MERGE_RESOLUTION|>--- conflicted
+++ resolved
@@ -15,12 +15,10 @@
 
 - **ENHANCEMENT** Added jslint setup to guides and fixed error output in build script.
 - **ENHANCEMENT** The new plugin dom-to-xhtml attempts to create a valid XHTML serialization of the document when getContents() is called.
-<<<<<<< HEAD
 - **BUG** Paste plugin: paste into an editable in an editable is now working
 - **BUG** Selection of content in an contenteditable=false which is not a child of an Aloha Editor instance now works like expected
-=======
 - **ENHANCEMENT** Repositories: It is now possible to configure the timeout for querying repositories.
->>>>>>> 2f7a0b8b
+
 
 ## 0.20.5 - 2012/02/09
 

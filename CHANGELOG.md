# Aloha Editor Changelog

This document is to serve as a "what has been done" in terms of the [Roadmap](https://github.com/alohaeditor/Aloha-Editor/wiki/Roadmap)


All changes are categorized into one of the following keywords:

- **BUG**: The change fixes a bug.
- **ENHANCEMENT**: The change improves the software, but otherwise makes no
                   functional change to any feature.
- **FEATURE**: The change introduces a new feature, or modifies the function,
               usage, or intent of an existing one.

## 0.20.6 - 2012/

- **ENHANCEMENT** Browser plugin: loading of required jQuery plugins is now changed so all can be loaded via CDN

<<<<<<< HEAD
- block plugin: Aloha Block Plugin has now been greatly cleaned up and improved. Besides greatly cleaned up API and documentation, the new features include Drag/Drop, Deletion and Copy/Paste support. Now fully cross-browser (IE7, IE8, IE9, Chrome, Firefox).
- commands.delete: fixed a bug with the delete command when contents are preceded by ignorable whitespace. also added a delete test for that.
- **ENHANCEMENT**: image plugin: splitting main fat file (1500 lines) for easying maintenance and evolutions
                          - new file : image-floatingMenu.js
- **ENHANCEMENT**: image plugin: abstracting ui calls and removing FloatingMenu dependency from main plugin file
- **BUG**: image plugin: building a selection from scratch when an image is clicked isn't safe as conflictual browser behaviours
- **ENHANCEMENT**: image plugin: new method getImgFocus used in place of findImgMarkup which is pointless now
- **BUG**: image plugin: containing editable not selectable after image plugin activation.
- **BUG**: image plugin: when plugin activated on an image, clicking a second image don't disable resize on first one.
- **BUG**: image plugin: fixing naturalSize button
- **BUG**: image plugin: fixing focus and value of srcField when image is clicked (previously handled by selectionChange)
=======
>>>>>>> 7ce71245

## 0.20.5 - 2012/02/09

- **ENHANCEMENT** word contenthandler: cleanup for pasted word documents with table of contents
- **BUG** paste plugin: removed trim of pasted contents -- test[ text] + 2x c&p results now in test text text instead of testtexttext
- **BUG** format/table plugin: added a workaround in the format plugin to enable formating of selected cells
- **ENHANCEMENT** cite plugin: config option if sidebar should auto open or not (Aloha.settings.plugins.cite.sidebar.open: true|false)
- **BUG** The link plugin won't use a scope but will now hide/show it's buttons directly.
- **BUG** Fixed the way the table plugin unwrapped it's cell contents when deactivating a table - all dom object references where lost before. Now the objects are truly unwrapped, and just moved up one step within the dom structure.


## 0.20.4 - 2012/01/27

- **BUG** core: fixed IE7 browser crash caused by dereferencing element attributes.
- **BUG** floatingmenu: Fixed positioning of floating menu when it extends
          beyond the width of the viewport


## 0.20.3 - 2012/01/24

- **BUG** floatingmenu: Fixed float position of floatingmenu when it moves
          between editables.
- **BUG** core: Removes ExtJS' IE6 style fixes which break layout in IE9.
- **BUG** image-plugin: The image plugin will now only display the crop buttons
          when the cropping area selection was finished. This avoids a bug in
		  Internet Explorer 7 where the crop area could not be resized once the
		  user entered those crop buttons.
- **BUG** core: Fixed floating menu pinning with topalign behaviour
          (topalignOffset, horizontalOffset)


## 0.20.2 - 2012/01/19

- **BUG** image-plugin: Replaced unicode characters in the crop buttons with
          images to fix display issues within Internet Explorer 7.
- **BUG** core: Fixed problem where Internet Explorer 7 and jquery.store will
          not work with frames since it will fallback to window.name storage.
		  We'll now use a void storage for IE7. This means that IE7 will not be
		  able to store floating menu postion and other settings.
- **BUG** core: Fixed problem of Internet Explorer 7 crashing when invoking
          jQuery's `removeAttr`.
- **BUG** html5shims: Function `getRootParent` in ecma5schims.js no longer
          throws an error when `null` or `undefined` is passed to it.
- **BUG** core: fixed incorrect dependency on jquery.json-2.2 where util/json2
          is needed instead and made it globally available
- **ENHANCEMENT** core: Removed unneeded JSON empty function definition that
                  surpressed errors in IE.
- **ENHANCEMENT** guides: Updated guides. They now include a directory
                  structure explanation and a detailed release guide.
- **ENHANCEMENT** word contenthandler: html cleanup for empty tags, removal of
                  spans and the paragraph numbering from TOC feature.


## 0.20.1 2012/01/13

- **ENHANCEMENT** table-plugin: fixed incorrect repairing of tables (cells were
                  appended to rows containing th elements).


## 0.20.0 2011/12/27

- **ENHANCEMENT** doc/api: added first version of new API docs. Please note
                  that the API docs are currently work in progress.
- **BUG** floatingmenu: fixed a bug with topalign behaviour where scrolling
          would attach the floatingmenu to the left side of the screen.


## 0.20.0-RC9 - 2011/12/07

- **BUG** image-plugin: The saved aspect ratio will now be correcly
          recalculated when a cropping action is sucessfully ended. Previously
		  the aspect ratio was not recalculated and therefore resizing of
		  images resulted in unexpected image sizes.
- **FEATURE** formatlesspaste plugin: The elements stripped by the
              formatlesspaste plugin can now be configured like this

```javascript
	"formatlesspaste" :{
				formatlessPasteOption : true,
				strippedElements : [
				"strong",
				"i",
				"b",
				"u"]
			}
```

- **FEATURE** wai-lang plugin: The styling of the language input field, and
              dropdown suggestion box has been improved.
- **ENHANCEMENT** listenforcer-plugin: The enforce method is now a private
                  function.
- **FEATURE** listenforcer-plugin: List enforcer plugin configuration should
              change

```javascript
	// ... from this:

	"listenforcer" : {
		"editables" : {
			".myselector" : [ "true" ]
		},
		"config" : "false"
	}

	//... to this:

	"listenforcer" : {
		"editables" : [ ".myselector" ]
	}
```

- **FEATURE** listenforcer-plugin: The listenforcer plugin removes any non-list
              top-level elements to ensure that an editable in which lists are
			  enforced will contain exactly one list as the only immediate
			  child of the editable.
- **ENHANCEMENT** some changes in the Browser Plugin (browser.js) to allow
                  multiple, distinguishable instances of browsers on the same
				  page
- **BUG** customizable numerated-header plugin: when header content is deleted,
          the numeration tag will be deleted, too


## 0.20.0-RC8 - 2011/11/22

- **ENHANCEMENT** listenforcer-plugin: The listenforcer plugin was refactored.
                  Method names were changed and the way the plugin works with
				  lists was also changed. It will now no longer replace list
				  dom elments. Instead it will move sibling lists into the
				  first list element within the editable. Previously the whole
				  element was replaced and thus the selection was lost. This
				  caused problems with the floating menu. The user had to click
				  two times into a list to make the floating menu appear since
				  the selection was lost due to dom replacements. This is now
				  fixed.
- **BUG** core: The aloha-editable-activated will now no longer invoked twice.
- **BUG** image-plugin: Fixed handling of width and height when the user
          entered the cropping mode. You can resize the crop area by entering
		  values in the width and height field. 
- **BUG** list-plugin/link-plugin: The list plugin interfered with the link
          plugin behaviour. Previously it was not possible to create links
		  within a list due to a bug within the list plugin. The list plugin
		  will now no longer use the Aloha.List scope.
- **BUG** link-plugin: Fixed problem with auto-suggestion mechanism for the
          link input field causing the the wrong href value to be taken.


## 0.20.0-RC7 - 2011/11

- **BUG** link-plugin: Fixed javascript error that occured when linking items
          using the repository browser in Internet Explorer 8.
- **BUG** boilerplate demo: Fixed javascript error that occured in Internet
          Explorer 8.
- **ENHANCEMENT** flag-icons plugin: It is now necessary to add the flag-icons
                  plugin in the aloha plugin load order before any plugins that
				  need to use the shared flag icons.
- **ENHANCEMENT** metaview-plugin: Fixed metaview plugin to use shared flags
                  icon from flag-icons plugin, for consistancy between plugins.
- **ENHANCEMENT** wai-lang-plugin: Improved wai-lang language selection ui.
                  Organized flags to be in a plugin their own plugin so that
				  the icons can be shared between other components.
- **BUG** link-plugin: The autocomplete list is now closed properly when esc
          was pressed.

## 0.20.0-RC6 - 2011/11

- **BUG** link-plugin/linkbrowser-plugin: Previously the highlight css for a
          link was not removed after an item was selected by the linkbrowser.
		  Now highlight css will be correctly removed and the cursor will be
		  placed back into the content. Previously the selection was lost.
- **BUG** table-plugin: Fixed a bug that deactivated tables after 5 seconds.
          This issue was caused by a failure within the table registry. Instead
		  of loading the cloned object the original table was loaded and
		  deactivated.


## 0.20.0-RC5 - 2011/11

- **BUG** link-plugin: The link plugin will no longer remove repository data
          attributes from the link when the user clicks a link and leaves it
		  imediately. Previously those repository data attributes where removed
		  when the repository lookup was not finished on time (before the user
		  left the link). For the user the repository link was transformed to a
		  normal link. This is now fixed.


## 0.20.0-RC4 - 2011/11

- **BUG** FloatingMenu: The FloatingMenu will now check the
          Aloha.settings.floatingmenu.topalignOffset parameter to be not
		  undefined, as checking for 'number' was too strict


## 0.20.0-RC3 - 2011/11

- **FEATURE** link-plugin: The default behaviour for the link plugin has
              changed. Links with empty hrefs will not be removed automatically
			  any longer - removing the current href has to be confirmed by
			  pressing enter to delete the link itself. Use the unlink button
			  to remove the link directly.


## 0.20.0-RC2 - 2011/11

- **BUG** link-plugin: Fixed bug in link-plugin, which prevented correct
          selection of items from the repository browser when creating a link
		  on a fresh page
- **BUG** browser-plugin: Fixed a bug that prevented the browser plugin to load
          its dependencies correctly.


## 0.20.0-RC1 - 2011/11

- **BUG** link-plugin: Fixed a bug that prevented correct selection of items
          from the repository browser when a new link was created on a fresh
		  loaded page.


## 0.20.0 - 2011/11
- core: Adds option for "cls" property to be added to ui-attributefields.
       cls will be an optional extra CSS class that will be added to this component's Element. This can be useful for adding customized styles to the component or any of its children using standard CSS rules. (http://docs.sencha.com/ext-js/4-0/#!/api/Ext.AbstractComponent-cfg-cls)
	- ribbon-plugin: The ribbon will no longer be visible by default. Instead you can use the show function to make it appear.
	- image-plugin: The plugin will now use a different method to calculate the width/height when using a fixed aspect ratio.
	- core: Fixed floatingmenu to stay visible, if pinned and window is resized.
	- core: Added new Method to FloatingMenu: activateTabOfButton(name) will activate the tab containing the button with given name (if tab is visible)
       Fixed all plugins to not use FloatingMenu.userActivatedTab, but FloatingMenu.activateTabOfButton instead. This will ensure that switching Tabs will also work, if floatingmenu is configured individually.
- link-plugin: Fixed link-plugin to bind events to links when editables are created. Also bind events to new created links. This ensures that Hotkey CTRL+L to create a new link works, and links can be followed by clicking on them while holding CTRL
    - link-plugin: Fixed handling of external links. Previously it was not possible to change a repository link to an external link.
- listenforcer-plugin: fixed a bug which would cause an error when activating or deactivating an editable
- format-plugin: tags removed by the "remove format" button may now be configured by setting Aloha.settings.plugins.format.removeFormats = ['b', 'strong', 'whatever']; The default set of formats to be removed is: 'strong', 'em', 'b', 'i', 'cite', 'q', 'code', 'abbr', 'del', 'sub', 'sup'
- browser-plugin: The browser now supports i18n and has better paging support, if the repositories provides meta information (numItems, hasMoreItems)

## 0.20.0 - 2011/11

- moved to requireJS
	- refactored respecting commonJS package structure
	- AMD loading
	- Convert Plugins to RequireJS structure
	- improved plugin lodaing (lib, css, doc, i18n)
	- Major Source Code Structure Refinements
	- CSS Bundling & Compression
	- JavaScript Bundling & Compression
- Documentation
	- guides for using Aloha Editor
	- JSdoc	
- tests
	- added testbox for developer
	- commandAPI test suite
	- improve core tests
	- added plugin API tests
	- added repository API tests
- Translations as JSON files
- Support for Opera (>11)
- update jQuery to 1.7
- contenthandler (for copy/paste)
	- sanitize (configureable HTML elements and attributes)
	- word
	- generic (for html and text)
- Implement Aloha.execCommand stack
	- Bold
	- Delete
	- ForwardDelete
	- InsertParagraph
	- InsertLineBreak
	- InsertHTML
	- InsertOrderedList
	- InsertUnorderedList
	- Indent
	- Outdent
- updated plugins
	- tables
		- merging and splitting
		- repair tables if they are broken
	- lists
		- fixed issues in IE with empty list nodes 
- new common plugins
	- sidebar
	- image
	- horizontal ruler
	- character picker
	- undo
- new extra plugins
	- cite
	- headerids
	- metaview
	- wai-lang
	- speak
	- googletranslate


## 0.10.-0.19.0

The reason for not releasing this builds was the ongoing refactoring of the core engine to implement all functionallities based on execCommand.
Non of these releases reached a production ready state. We still increased the release number due to the fact that we also tested the new release process with maven and archivia and it would brake dependencies if we wouldn't have increased the version number.

## 0.9.3 - 2010/10

- Link/Href Handling
- Repositories
	- Delicious repository 
	- LinkList repository
- Textarea and `$('#myTextarea').aloha()` Support
- Plugins are now SubModules
- new plugins
- MS Word pastehandler
	- Table
	- Abbreviation
	- LinkChecker Plugin<|MERGE_RESOLUTION|>--- conflicted
+++ resolved
@@ -11,13 +11,10 @@
 - **FEATURE**: The change introduces a new feature, or modifies the function,
                usage, or intent of an existing one.
 
-## 0.20.6 - 2012/
-
-- **ENHANCEMENT** Browser plugin: loading of required jQuery plugins is now changed so all can be loaded via CDN
-
-<<<<<<< HEAD
-- block plugin: Aloha Block Plugin has now been greatly cleaned up and improved. Besides greatly cleaned up API and documentation, the new features include Drag/Drop, Deletion and Copy/Paste support. Now fully cross-browser (IE7, IE8, IE9, Chrome, Firefox).
-- commands.delete: fixed a bug with the delete command when contents are preceded by ignorable whitespace. also added a delete test for that.
+## SNATSHOT
+
+- **ENHANCEMENT**: block plugin: Aloha Block Plugin has now been greatly cleaned up and improved. Besides greatly cleaned up API and documentation, the new features include Drag/Drop, Deletion and Copy/Paste support. Now fully cross-browser (IE7, IE8, IE9, Chrome, Firefox).
+- **ENHANCEMENT**: commands.delete: fixed a bug with the delete command when contents are preceded by ignorable whitespace. also added a delete test for that.
 - **ENHANCEMENT**: image plugin: splitting main fat file (1500 lines) for easying maintenance and evolutions
                           - new file : image-floatingMenu.js
 - **ENHANCEMENT**: image plugin: abstracting ui calls and removing FloatingMenu dependency from main plugin file
@@ -27,8 +24,15 @@
 - **BUG**: image plugin: when plugin activated on an image, clicking a second image don't disable resize on first one.
 - **BUG**: image plugin: fixing naturalSize button
 - **BUG**: image plugin: fixing focus and value of srcField when image is clicked (previously handled by selectionChange)
-=======
->>>>>>> 7ce71245
+- **ENHANCEMENT**: core: #448 Aloha Editor possibility to be loaded as requireJS module
+- **FEATURE**: added hotkey functionality
+- **FEATURE**: added Aloha.settings.plugins.load to load plugins also via config
+- **BUG**: fixes #424 -- SmartContentChanged is nott triggered when hitting
+ 
+## 0.20.6 - 2012/
+
+- **ENHANCEMENT** Browser plugin: loading of required jQuery plugins is now changed so all can be loaded via CDN
+
 
 ## 0.20.5 - 2012/02/09
 

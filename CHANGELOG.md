--- conflicted
+++ resolved
@@ -6,19 +6,12 @@
 ### 0.20
 
 - 0.20.1
-<<<<<<< HEAD
-	- ribbon-plugin: The ribbon will no longer be visible by default. Instead you can use the show function to make it appear.
-	- image-plugin: The plugin will now use a different method to calculate the width/height when using a fixed aspect ratio.
-	- core: Fixed floatingmenu to stay visible, if pinned and window is resized.
-	- core: Added new Method to FloatingMenu: activateTabOfButton(name) will activate the tab containing the button with given name (if tab is visible)
-=======
        - core: Adds option for "cls" property to be added to ui-attributefields.
 	       cls will be an optional extra CSS class that will be added to this component's Element. This can be useful for adding customized styles to the component or any of its children using standard CSS rules. (http://docs.sencha.com/ext-js/4-0/#!/api/Ext.AbstractComponent-cfg-cls)
        - ribbon-plugin: The ribbon will no longer be visible by default. Instead you can use the show function to make it appear.
        - image-plugin: The plugin will now use a different method to calculate the width/height when using a fixed aspect ratio.
        - core: Fixed floatingmenu to stay visible, if pinned and window is resized.
        - core: Added new Method to FloatingMenu: activateTabOfButton(name) will activate the tab containing the button with given name (if tab is visible)
->>>>>>> 00fcdfcb
  	       Fixed all plugins to not use FloatingMenu.userActivatedTab, but FloatingMenu.activateTabOfButton instead. This will ensure that switching Tabs will also work, if floatingmenu is configured individually.
 	- link-plugin: Fixed link-plugin to bind events to links when editables are created. Also bind events to new created links. This ensures that Hotkey CTRL+L to create a new link works, and links can be followed by clicking on them while holding CTRL
         - link-plugin: Fixed handling of external links. Previously it was not possible to change a repository link to an external link.

--- conflicted
+++ resolved
@@ -1,460 +1,447 @@
-/*!
-* Aloha Editor
-* Author & Copyright (c) 2010 Gentics Software GmbH
-* aloha-sales@gentics.com
-* Licensed unter the terms of http://www.aloha-editor.com/license.html
-*/
-/**
- * register the plugin with unique name
- */
-GENTICS.Aloha.Link = new GENTICS.Aloha.Plugin('com.gentics.aloha.plugins.Link');
-
-/**
- * Configure the available languages
- */
-GENTICS.Aloha.Link.languages = ['en', 'de', 'fr', 'ru', 'pl'];
-
-/**
- * Default configuration allows links everywhere
- */
-GENTICS.Aloha.Link.config = ['a'];
-
-// TODO register those parameters for Link plug-in. 
-// Update code then where settings.
-
-/**
- * all links that match the targetregex will get set the target
- * e.g. ^(?!.*aloha-editor.com).* matches all href except aloha-editor.com
- */
-GENTICS.Aloha.Link.targetregex = '';
-
-/**
-  * this target is set when either targetregex matches or not set
-  * e.g. _blank opens all links in new window
-  */
-GENTICS.Aloha.Link.target = '';
-
-/**
- * all links that match the cssclassregex will get set the css class
- * e.g. ^(?!.*aloha-editor.com).* matches all href except aloha-editor.com
- */
-GENTICS.Aloha.Link.cssclassregex = '';
-
-/**
-  * this target is set when either cssclassregex matches or not set
-  */
-GENTICS.Aloha.Link.cssclass = '';
-
-/**
- * the defined object types to be used for this instance
- */
-GENTICS.Aloha.Link.objectTypeFilter = [];
-
-/**
- * a method which may be used to modify a link tag.
- */
-GENTICS.Aloha.Link.onHrefChange = null;
-
-/**
- * Initialize the plugin
- */
-GENTICS.Aloha.Link.init = function () {
-    if (GENTICS.Aloha.Link.settings.targetregex != undefined)
-        GENTICS.Aloha.Link.targetregex = GENTICS.Aloha.Link.settings.targetregex;
-    if (GENTICS.Aloha.Link.settings.target != undefined)
-        GENTICS.Aloha.Link.target = GENTICS.Aloha.Link.settings.target;
-    if (GENTICS.Aloha.Link.settings.cssclassregex != undefined)
-        GENTICS.Aloha.Link.cssclassregex = GENTICS.Aloha.Link.settings.cssclassregex;
-    if (GENTICS.Aloha.Link.settings.cssclass != undefined)
-        GENTICS.Aloha.Link.cssclass = GENTICS.Aloha.Link.settings.cssclass;
-    if (GENTICS.Aloha.Link.settings.objectTypeFilter != undefined)
-        GENTICS.Aloha.Link.objectTypeFilter = GENTICS.Aloha.Link.settings.objectTypeFilter;
-    if (GENTICS.Aloha.Link.settings.onHrefChange != undefined)
-        GENTICS.Aloha.Link.onHrefChange = GENTICS.Aloha.Link.settings.onHrefChange;
-        
-    this.createButtons();
-    this.subscribeEvents();
-    this.bindInteractions();
-
-};
-
-/**
- * Initialize the buttons
- */
-GENTICS.Aloha.Link.createButtons = function () {
-    var that = this;
-
-    // format Link Button 
-    // this button behaves like a formatting button like (bold, italics, etc)
-    this.formatLinkButton = new GENTICS.Aloha.ui.Button({
-        'iconClass' : 'GENTICS_button GENTICS_button_a',
-        'size' : 'small',
-        'onclick' : function () { that.formatLink(); },
-        'tooltip' : this.i18n('button.addlink.tooltip'),
-        'toggle' : true
-    });
-    GENTICS.Aloha.FloatingMenu.addButton(
-        'GENTICS.Aloha.continuoustext',
-        this.formatLinkButton,
-        GENTICS.Aloha.i18n(GENTICS.Aloha, 'floatingmenu.tab.format'),
-        1
-    );
-
-    // insert Link
-    // always inserts a new link
-    this.insertLinkButton = new GENTICS.Aloha.ui.Button({
-        'iconClass' : 'GENTICS_button GENTICS_button_a',
-        'size' : 'small',
-        'onclick' : function () { that.insertLink( false ); },
-        'tooltip' : this.i18n('button.addlink.tooltip'),
-        'toggle' : false
-    });
-    GENTICS.Aloha.FloatingMenu.addButton(
-        'GENTICS.Aloha.continuoustext',
-        this.insertLinkButton,
-        GENTICS.Aloha.i18n(GENTICS.Aloha, 'floatingmenu.tab.insert'),
-        1
-    );
-
-    // add the new scope for links
-    GENTICS.Aloha.FloatingMenu.createScope(this.getUID('link'), 'GENTICS.Aloha.continuoustext');
-
-    this.hrefField = new GENTICS.Aloha.ui.AttributeField();
-    this.hrefField.setObjectTypeFilter(GENTICS.Aloha.Link.objectTypeFilter);
-    this.hrefField.onSelect = function( resourceItem ) {
-    	that.srcChange();
-    };
-    // add the input field for links
-    GENTICS.Aloha.FloatingMenu.addButton(
-        this.getUID('link'),
-        this.hrefField,
-        this.i18n('floatingmenu.tab.link'),
-        1
-    );
-
-    this.formatLinkButton = new GENTICS.Aloha.ui.Button({
-        // TODO use another icon here
-        'iconClass' : 'GENTICS_button GENTICS_button_a_remove',
-        'size' : 'small',
-        'onclick' : function () { that.removeLink(); },
-        'tooltip' : this.i18n('button.removelink.tooltip')
-    });
-    // add a button for removing the currently set link
-    GENTICS.Aloha.FloatingMenu.addButton(
-        this.getUID('link'),
-        this.formatLinkButton,
-        this.i18n('floatingmenu.tab.link'),
-        1
-    );
-
-    this.browser = new GENTICS.Aloha.ui.Browser();
-    this.browser.setObjectTypeFilter(GENTICS.Aloha.Link.objectTypeFilter);
-<<<<<<< HEAD
-=======
-    this.browser.onSelect = function( resourceItem ) {
-    	that.hrefField.setItem( resourceItem );
-    	that.srcChange();
-    };
->>>>>>> 8693089b
-    this.repositoryButton = new GENTICS.Aloha.ui.Button({
-        'iconClass' : 'GENTICS_button GENTICS_button_a',
-        'size' : 'small',
-        'onclick' : function () {
-			that.browser.show();
-		},
-        'tooltip' : this.i18n('button.addlink.tooltip'),
-        'toggle' : false
-    });
-    
-<<<<<<< HEAD
-//    // COMMENT IN AND TEST THE BROWSER
-//    GENTICS.Aloha.FloatingMenu.addButton(
-//        this.getUID('link'),
-//        this.repositoryButton,
-//        this.i18n('floatingmenu.tab.link'),
-//        1
-//    );
-=======
-    // COMMENT IN AND TEST THE BROWSER
-    GENTICS.Aloha.FloatingMenu.addButton(
-        this.getUID('link'),
-        this.repositoryButton,
-        this.i18n('floatingmenu.tab.link'),
-        1
-    );
->>>>>>> 8693089b
-};
-
-/**
- * Parse a all editables for links and bind an onclick event
- * Add the link short cut to all edtiables 
- */
-GENTICS.Aloha.Link.bindInteractions = function () {
-    var that = this;
-
-    // update link object when href changes
-    this.hrefField.addListener('keyup', function(obj, event) {
-	    if ( this.lastQueryValue != that.hrefField.getQueryValue() && event.keyCode != 13 ) {
-		    // unset item!
-	    	that.hrefField.setItem();
-	    	that.srcChange();
-	    }
-    	this.lastQueryValue = that.hrefField.getQueryValue();
-    });
-
-    // on blur check if href is empty. If so remove the a tag
-    this.hrefField.addListener('blur', function(obj, event) {
-        if ( this.getValue() == '' ) {
-            that.removeLink();
-        }
-    });
-    
-    // add to all editables the Link shortcut
-    for (var i = 0; i < GENTICS.Aloha.editables.length; i++) {
-
-        // CTRL+L
-        GENTICS.Aloha.editables[i].obj.keydown(function (e) {
-    		if ( (e.metaKey || e.ctrlKey) && e.which == 76 ) {
-		        if ( that.findLinkMarkup() ) {
-		            GENTICS.Aloha.FloatingMenu.userActivatedTab = that.i18n('floatingmenu.tab.link');
-		
-		            // TODO this should not be necessary here!
-		            GENTICS.Aloha.FloatingMenu.doLayout();
-		
-		            that.hrefField.focus();
-		
-		        } else {
-		            that.insertLink();
-		        }
-	            // prevent from further handling
-	            // on a MAC Safari cursor would jump to location bar. Use ESC then META+L
-	            return false; 
-    		}
-        });
-    	
-        GENTICS.Aloha.editables[i].obj.find('a').each( function( i ) {
-            
-            // show pointer on mouse over
-            jQuery(this).mouseenter( function(e) {
-    			GENTICS.Aloha.Log.debug(GENTICS.Aloha.Link, 'mouse over link.');
-    			that.mouseOverLink = this;
-           	 	that.updateMousePointer();
-            });
-            
-            // in any case on leave show text cursor
-            jQuery(this).mouseleave( function(e) {
-    			GENTICS.Aloha.Log.debug(GENTICS.Aloha.Link, 'mouse left link.');
-           	 	that.mouseOverLink = null;
-           	 	that.updateMousePointer();
-            });
-
-            
-            // follow link on ctrl or meta + click
-            jQuery(this).click( function(e) { 
-                if (e.metaKey) {
-                	
-                	// blur current editable. user is wating for the link to load
-                	GENTICS.Aloha.activeEditable.blur();
-                	
-                	// hack to guarantee a browser history entry
-                	setTimeout( function() {
-                	      location.href = e.target;
-                	},0);
-                	
-                	// stop propagation
-       				e.stopPropagation();
-                    return false;
-                }
-            });
-
-        }); 
-    }
-     
-    jQuery(document).keydown(function (e) {
-		GENTICS.Aloha.Log.debug(GENTICS.Aloha.Link, 'Meta key down.');
-    	that.metaKey = e.metaKey;
-   	 	that.updateMousePointer();
-    });
-
-    jQuery(document).keyup(function (e) {
-		GENTICS.Aloha.Log.debug(GENTICS.Aloha.Link, 'Meta key up.');
-    	that.metaKey = e.metaKey;
-   	 	that.updateMousePointer();
-    });
-
-}
-
-/**
- * Updates the mouse pointer
- */
-GENTICS.Aloha.Link.updateMousePointer = function () {
-
-    if ( this.metaKey && this.mouseOverLink ) {
-		GENTICS.Aloha.Log.debug(GENTICS.Aloha.Link, 'set pointer');
-		jQuery(this.mouseOverLink).removeClass('GENTICS_link_text');
-		jQuery(this.mouseOverLink).addClass('GENTICS_link_pointer');
-    } else {
-		jQuery(this.mouseOverLink).removeClass('GENTICS_link_pointer');
-		jQuery(this.mouseOverLink).addClass('GENTICS_link_text');
-    }
-}
-
-/**
- * Subscribe for events
- */
-GENTICS.Aloha.Link.subscribeEvents = function () {
-
-	var that = this;
-	
-    // add the event handler for selection change
-    GENTICS.Aloha.EventRegistry.subscribe(GENTICS.Aloha, 'selectionChanged', function(event, rangeObject) {
-        
-        // show/hide the button according to the configuration
-    	if (GENTICS.Aloha.activeEditable) {
-    		var config = that.getEditableConfig(GENTICS.Aloha.activeEditable.obj);
-    		if ( jQuery.inArray('a', config) != -1) {
-    			that.formatLinkButton.show();
-    			that.insertLinkButton.show();
-    		} else {
-    			that.formatLinkButton.hide();
-    			that.insertLinkButton.hide();
-    			// leave if a is not allowed
-    			return;
-    		}
-    		
-    		var foundMarkup = that.findLinkMarkup( rangeObject )
-    		if ( foundMarkup ) {
-    			// link found
-    			that.insertLinkButton.hide();
-    			that.formatLinkButton.setPressed(true);
-    			GENTICS.Aloha.FloatingMenu.setScope(that.getUID('link'));
-    			that.hrefField.setTargetObject(foundMarkup, 'href');
-    		} else {
-    			// no link found
-    			that.formatLinkButton.setPressed(false);
-    			that.hrefField.setTargetObject(null);
-    		}
-    		
-    		// TODO this should not be necessary here!
-    		GENTICS.Aloha.FloatingMenu.doLayout();
-    	}
-
-    });
-    
-};
-
-/**
- * Check whether inside a link tag 
- * @param {GENTICS.Utils.RangeObject} range range where to insert the object (at start or end)
- * @return markup
- * @hide
- */
-GENTICS.Aloha.Link.findLinkMarkup = function ( range ) {
-    
-	if ( typeof range == 'undefined' ) {
-        var range = GENTICS.Aloha.Selection.getRangeObject();   
-    }
-    return range.findMarkup(function() {
-        return this.nodeName.toLowerCase() == 'a';
-    }, GENTICS.Aloha.activeEditable.obj);
-};
-
-/**
- * Format the current selection or if collapsed the current word as link.
- * If inside a link tag the link is removed.
- */
-GENTICS.Aloha.Link.formatLink = function () {
-	
-	var range = GENTICS.Aloha.Selection.getRangeObject();
-    
-    if (GENTICS.Aloha.activeEditable) {
-        if ( this.findLinkMarkup( range ) ) {
-            this.removeLink();
-        } else {
-            this.insertLink();
-        }
-    }
-};
-
-/**
- * Insert a new link at the current selection. When the selection is collapsed,
- * the link will have a default link text, otherwise the selected text will be
- * the link text.
- */
-GENTICS.Aloha.Link.insertLink = function ( extendToWord ) {
-    
-    // do not insert a link in a link
-    if ( this.findLinkMarkup( range ) ) {
-        return;
-    }
-    
-    // activate floating menu tab
-    GENTICS.Aloha.FloatingMenu.userActivatedTab = this.i18n('floatingmenu.tab.link');
-
-    // current selection or cursor position
-    var range = GENTICS.Aloha.Selection.getRangeObject();
-
-    // if selection is collapsed then extend to the word.
-    if (range.isCollapsed() && extendToWord != false) {
-        GENTICS.Utils.Dom.extendToWord(range);
-    }
-    if ( range.isCollapsed() ) {
-        // insert a link with text here
-        var linkText = this.i18n('newlink.defaulttext');
-        var newLink = jQuery('<a href="">' + linkText + '</a>');
-        GENTICS.Utils.Dom.insertIntoDOM(newLink, range, jQuery(GENTICS.Aloha.activeEditable.obj));
-        range.startContainer = range.endContainer = newLink.contents().get(0);
-        range.startOffset = 0;
-        range.endOffset = linkText.length;
-    } else {
-        var newLink = jQuery('<a href=""></a>');
-        GENTICS.Utils.Dom.addMarkup(range, newLink, false);
-    }
-    range.select();
-    this.hrefField.focus();
-	that.hrefField.setItem();
-	this.srcChange();
-};
-
-/**
- * Remove an a tag.
- */
-GENTICS.Aloha.Link.removeLink = function () {
-
-    var range = GENTICS.Aloha.Selection.getRangeObject();
-    var foundMarkup = this.findLinkMarkup(); 
-    if ( foundMarkup ) {
-        // remove the link
-        GENTICS.Utils.Dom.removeFromDOM(foundMarkup, range, true);
-        // set focus back to editable
-        GENTICS.Aloha.activeEditable.obj[0].focus();
-        // select the (possibly modified) range
-        range.select();
-    }
-};
-
-/**
- * Updates the link object depending on the src field
- */
-GENTICS.Aloha.Link.srcChange = function () {
-	// For now hard coded attribute handling with regex.
-	this.hrefField.setAttribute('target', this.target, this.targetregex, this.hrefField.getQueryValue());
-	this.hrefField.setAttribute('class', this.cssclass, this.cssclassregex, this.hrefField.getQueryValue());
-	if ( typeof this.onHrefChange == 'function' ) {
-		this.onHrefChange.call(this, this.hrefField.getTargetObject(), this.hrefField.getQueryValue(), this.hrefField.getItem());
-	}
-}
-
-/**
- * Make the given jQuery object (representing an editable) clean for saving
- * Find all links and remove editing objects
- * @param obj jQuery object to make clean
- * @return void
- */
-GENTICS.Aloha.Link.makeClean = function (obj) {
-	// find all link tags
-	obj.find('a').each(function() {
-		jQuery(this).removeClass('GENTICS_link_pointer');
-		jQuery(this).removeClass('GENTICS_link_text');
-	});
+/*!
+* Aloha Editor
+* Author & Copyright (c) 2010 Gentics Software GmbH
+* aloha-sales@gentics.com
+* Licensed unter the terms of http://www.aloha-editor.com/license.html
+*/
+/**
+ * register the plugin with unique name
+ */
+GENTICS.Aloha.Link = new GENTICS.Aloha.Plugin('com.gentics.aloha.plugins.Link');
+
+/**
+ * Configure the available languages
+ */
+GENTICS.Aloha.Link.languages = ['en', 'de', 'fr', 'ru', 'pl'];
+
+/**
+ * Default configuration allows links everywhere
+ */
+GENTICS.Aloha.Link.config = ['a'];
+
+// TODO register those parameters for Link plug-in. 
+// Update code then where settings.
+
+/**
+ * all links that match the targetregex will get set the target
+ * e.g. ^(?!.*aloha-editor.com).* matches all href except aloha-editor.com
+ */
+GENTICS.Aloha.Link.targetregex = '';
+
+/**
+  * this target is set when either targetregex matches or not set
+  * e.g. _blank opens all links in new window
+  */
+GENTICS.Aloha.Link.target = '';
+
+/**
+ * all links that match the cssclassregex will get set the css class
+ * e.g. ^(?!.*aloha-editor.com).* matches all href except aloha-editor.com
+ */
+GENTICS.Aloha.Link.cssclassregex = '';
+
+/**
+  * this target is set when either cssclassregex matches or not set
+  */
+GENTICS.Aloha.Link.cssclass = '';
+
+/**
+ * the defined object types to be used for this instance
+ */
+GENTICS.Aloha.Link.objectTypeFilter = [];
+
+/**
+ * a method which may be used to modify a link tag.
+ */
+GENTICS.Aloha.Link.onHrefChange = null;
+
+/**
+ * Initialize the plugin
+ */
+GENTICS.Aloha.Link.init = function () {
+    if (GENTICS.Aloha.Link.settings.targetregex != undefined)
+        GENTICS.Aloha.Link.targetregex = GENTICS.Aloha.Link.settings.targetregex;
+    if (GENTICS.Aloha.Link.settings.target != undefined)
+        GENTICS.Aloha.Link.target = GENTICS.Aloha.Link.settings.target;
+    if (GENTICS.Aloha.Link.settings.cssclassregex != undefined)
+        GENTICS.Aloha.Link.cssclassregex = GENTICS.Aloha.Link.settings.cssclassregex;
+    if (GENTICS.Aloha.Link.settings.cssclass != undefined)
+        GENTICS.Aloha.Link.cssclass = GENTICS.Aloha.Link.settings.cssclass;
+    if (GENTICS.Aloha.Link.settings.objectTypeFilter != undefined)
+        GENTICS.Aloha.Link.objectTypeFilter = GENTICS.Aloha.Link.settings.objectTypeFilter;
+    if (GENTICS.Aloha.Link.settings.onHrefChange != undefined)
+        GENTICS.Aloha.Link.onHrefChange = GENTICS.Aloha.Link.settings.onHrefChange;
+        
+    this.createButtons();
+    this.subscribeEvents();
+    this.bindInteractions();
+
+};
+
+/**
+ * Initialize the buttons
+ */
+GENTICS.Aloha.Link.createButtons = function () {
+    var that = this;
+
+    // format Link Button 
+    // this button behaves like a formatting button like (bold, italics, etc)
+    this.formatLinkButton = new GENTICS.Aloha.ui.Button({
+        'iconClass' : 'GENTICS_button GENTICS_button_a',
+        'size' : 'small',
+        'onclick' : function () { that.formatLink(); },
+        'tooltip' : this.i18n('button.addlink.tooltip'),
+        'toggle' : true
+    });
+    GENTICS.Aloha.FloatingMenu.addButton(
+        'GENTICS.Aloha.continuoustext',
+        this.formatLinkButton,
+        GENTICS.Aloha.i18n(GENTICS.Aloha, 'floatingmenu.tab.format'),
+        1
+    );
+
+    // insert Link
+    // always inserts a new link
+    this.insertLinkButton = new GENTICS.Aloha.ui.Button({
+        'iconClass' : 'GENTICS_button GENTICS_button_a',
+        'size' : 'small',
+        'onclick' : function () { that.insertLink( false ); },
+        'tooltip' : this.i18n('button.addlink.tooltip'),
+        'toggle' : false
+    });
+    GENTICS.Aloha.FloatingMenu.addButton(
+        'GENTICS.Aloha.continuoustext',
+        this.insertLinkButton,
+        GENTICS.Aloha.i18n(GENTICS.Aloha, 'floatingmenu.tab.insert'),
+        1
+    );
+
+    // add the new scope for links
+    GENTICS.Aloha.FloatingMenu.createScope(this.getUID('link'), 'GENTICS.Aloha.continuoustext');
+
+    this.hrefField = new GENTICS.Aloha.ui.AttributeField();
+    this.hrefField.setObjectTypeFilter(GENTICS.Aloha.Link.objectTypeFilter);
+    this.hrefField.onSelect = function( resourceItem ) {
+    	that.srcChange();
+    };
+    // add the input field for links
+    GENTICS.Aloha.FloatingMenu.addButton(
+        this.getUID('link'),
+        this.hrefField,
+        this.i18n('floatingmenu.tab.link'),
+        1
+    );
+
+    this.formatLinkButton = new GENTICS.Aloha.ui.Button({
+        // TODO use another icon here
+        'iconClass' : 'GENTICS_button GENTICS_button_a_remove',
+        'size' : 'small',
+        'onclick' : function () { that.removeLink(); },
+        'tooltip' : this.i18n('button.removelink.tooltip')
+    });
+    // add a button for removing the currently set link
+    GENTICS.Aloha.FloatingMenu.addButton(
+        this.getUID('link'),
+        this.formatLinkButton,
+        this.i18n('floatingmenu.tab.link'),
+        1
+    );
+
+    this.browser = new GENTICS.Aloha.ui.Browser();
+    this.browser.setObjectTypeFilter(GENTICS.Aloha.Link.objectTypeFilter);
+    this.browser.onSelect = function( resourceItem ) {
+    	that.hrefField.setItem( resourceItem );
+    	that.srcChange();
+    };
+    this.repositoryButton = new GENTICS.Aloha.ui.Button({
+        'iconClass' : 'GENTICS_button GENTICS_button_a',
+        'size' : 'small',
+        'onclick' : function () {
+			that.browser.show();
+		},
+        'tooltip' : this.i18n('button.addlink.tooltip'),
+        'toggle' : false
+    });
+    
+    // COMMENT IN AND TEST THE BROWSER
+    GENTICS.Aloha.FloatingMenu.addButton(
+        this.getUID('link'),
+        this.repositoryButton,
+        this.i18n('floatingmenu.tab.link'),
+        1
+    );
+};
+
+/**
+ * Parse a all editables for links and bind an onclick event
+ * Add the link short cut to all edtiables 
+ */
+GENTICS.Aloha.Link.bindInteractions = function () {
+    var that = this;
+
+    // update link object when href changes
+    this.hrefField.addListener('keyup', function(obj, event) {
+	    if ( this.lastQueryValue != that.hrefField.getQueryValue() && event.keyCode != 13 ) {
+		    // unset item!
+	    	that.hrefField.setItem();
+	    	that.srcChange();
+	    }
+    	this.lastQueryValue = that.hrefField.getQueryValue();
+    });
+
+    // on blur check if href is empty. If so remove the a tag
+    this.hrefField.addListener('blur', function(obj, event) {
+        if ( this.getValue() == '' ) {
+            that.removeLink();
+        }
+    });
+    
+    // add to all editables the Link shortcut
+    for (var i = 0; i < GENTICS.Aloha.editables.length; i++) {
+
+        // CTRL+L
+        GENTICS.Aloha.editables[i].obj.keydown(function (e) {
+    		if ( (e.metaKey || e.ctrlKey) && e.which == 76 ) {
+		        if ( that.findLinkMarkup() ) {
+		            GENTICS.Aloha.FloatingMenu.userActivatedTab = that.i18n('floatingmenu.tab.link');
+		
+		            // TODO this should not be necessary here!
+		            GENTICS.Aloha.FloatingMenu.doLayout();
+		
+		            that.hrefField.focus();
+		
+		        } else {
+		            that.insertLink();
+		        }
+	            // prevent from further handling
+	            // on a MAC Safari cursor would jump to location bar. Use ESC then META+L
+	            return false; 
+    		}
+        });
+    	
+        GENTICS.Aloha.editables[i].obj.find('a').each( function( i ) {
+            
+            // show pointer on mouse over
+            jQuery(this).mouseenter( function(e) {
+    			GENTICS.Aloha.Log.debug(GENTICS.Aloha.Link, 'mouse over link.');
+    			that.mouseOverLink = this;
+           	 	that.updateMousePointer();
+            });
+            
+            // in any case on leave show text cursor
+            jQuery(this).mouseleave( function(e) {
+    			GENTICS.Aloha.Log.debug(GENTICS.Aloha.Link, 'mouse left link.');
+           	 	that.mouseOverLink = null;
+           	 	that.updateMousePointer();
+            });
+
+            
+            // follow link on ctrl or meta + click
+            jQuery(this).click( function(e) { 
+                if (e.metaKey) {
+                	
+                	// blur current editable. user is wating for the link to load
+                	GENTICS.Aloha.activeEditable.blur();
+                	
+                	// hack to guarantee a browser history entry
+                	setTimeout( function() {
+                	      location.href = e.target;
+                	},0);
+                	
+                	// stop propagation
+       				e.stopPropagation();
+                    return false;
+                }
+            });
+
+        }); 
+    }
+     
+    jQuery(document).keydown(function (e) {
+		GENTICS.Aloha.Log.debug(GENTICS.Aloha.Link, 'Meta key down.');
+    	that.metaKey = e.metaKey;
+   	 	that.updateMousePointer();
+    });
+
+    jQuery(document).keyup(function (e) {
+		GENTICS.Aloha.Log.debug(GENTICS.Aloha.Link, 'Meta key up.');
+    	that.metaKey = e.metaKey;
+   	 	that.updateMousePointer();
+    });
+
+}
+
+/**
+ * Updates the mouse pointer
+ */
+GENTICS.Aloha.Link.updateMousePointer = function () {
+
+    if ( this.metaKey && this.mouseOverLink ) {
+		GENTICS.Aloha.Log.debug(GENTICS.Aloha.Link, 'set pointer');
+		jQuery(this.mouseOverLink).removeClass('GENTICS_link_text');
+		jQuery(this.mouseOverLink).addClass('GENTICS_link_pointer');
+    } else {
+		jQuery(this.mouseOverLink).removeClass('GENTICS_link_pointer');
+		jQuery(this.mouseOverLink).addClass('GENTICS_link_text');
+    }
+}
+
+/**
+ * Subscribe for events
+ */
+GENTICS.Aloha.Link.subscribeEvents = function () {
+
+	var that = this;
+	
+    // add the event handler for selection change
+    GENTICS.Aloha.EventRegistry.subscribe(GENTICS.Aloha, 'selectionChanged', function(event, rangeObject) {
+        
+        // show/hide the button according to the configuration
+    	if (GENTICS.Aloha.activeEditable) {
+    		var config = that.getEditableConfig(GENTICS.Aloha.activeEditable.obj);
+    		if ( jQuery.inArray('a', config) != -1) {
+    			that.formatLinkButton.show();
+    			that.insertLinkButton.show();
+    		} else {
+    			that.formatLinkButton.hide();
+    			that.insertLinkButton.hide();
+    			// leave if a is not allowed
+    			return;
+    		}
+    		
+    		var foundMarkup = that.findLinkMarkup( rangeObject )
+    		if ( foundMarkup ) {
+    			// link found
+    			that.insertLinkButton.hide();
+    			that.formatLinkButton.setPressed(true);
+    			GENTICS.Aloha.FloatingMenu.setScope(that.getUID('link'));
+    			that.hrefField.setTargetObject(foundMarkup, 'href');
+    		} else {
+    			// no link found
+    			that.formatLinkButton.setPressed(false);
+    			that.hrefField.setTargetObject(null);
+    		}
+    		
+    		// TODO this should not be necessary here!
+    		GENTICS.Aloha.FloatingMenu.doLayout();
+    	}
+
+    });
+    
+};
+
+/**
+ * Check whether inside a link tag 
+ * @param {GENTICS.Utils.RangeObject} range range where to insert the object (at start or end)
+ * @return markup
+ * @hide
+ */
+GENTICS.Aloha.Link.findLinkMarkup = function ( range ) {
+    
+	if ( typeof range == 'undefined' ) {
+        var range = GENTICS.Aloha.Selection.getRangeObject();   
+    }
+    return range.findMarkup(function() {
+        return this.nodeName.toLowerCase() == 'a';
+    }, GENTICS.Aloha.activeEditable.obj);
+};
+
+/**
+ * Format the current selection or if collapsed the current word as link.
+ * If inside a link tag the link is removed.
+ */
+GENTICS.Aloha.Link.formatLink = function () {
+	
+	var range = GENTICS.Aloha.Selection.getRangeObject();
+    
+    if (GENTICS.Aloha.activeEditable) {
+        if ( this.findLinkMarkup( range ) ) {
+            this.removeLink();
+        } else {
+            this.insertLink();
+        }
+    }
+};
+
+/**
+ * Insert a new link at the current selection. When the selection is collapsed,
+ * the link will have a default link text, otherwise the selected text will be
+ * the link text.
+ */
+GENTICS.Aloha.Link.insertLink = function ( extendToWord ) {
+    
+    // do not insert a link in a link
+    if ( this.findLinkMarkup( range ) ) {
+        return;
+    }
+    
+    // activate floating menu tab
+    GENTICS.Aloha.FloatingMenu.userActivatedTab = this.i18n('floatingmenu.tab.link');
+
+    // current selection or cursor position
+    var range = GENTICS.Aloha.Selection.getRangeObject();
+
+    // if selection is collapsed then extend to the word.
+    if (range.isCollapsed() && extendToWord != false) {
+        GENTICS.Utils.Dom.extendToWord(range);
+    }
+    if ( range.isCollapsed() ) {
+        // insert a link with text here
+        var linkText = this.i18n('newlink.defaulttext');
+        var newLink = jQuery('<a href="">' + linkText + '</a>');
+        GENTICS.Utils.Dom.insertIntoDOM(newLink, range, jQuery(GENTICS.Aloha.activeEditable.obj));
+        range.startContainer = range.endContainer = newLink.contents().get(0);
+        range.startOffset = 0;
+        range.endOffset = linkText.length;
+    } else {
+        var newLink = jQuery('<a href=""></a>');
+        GENTICS.Utils.Dom.addMarkup(range, newLink, false);
+    }
+    range.select();
+    this.hrefField.focus();
+	that.hrefField.setItem();
+	this.srcChange();
+};
+
+/**
+ * Remove an a tag.
+ */
+GENTICS.Aloha.Link.removeLink = function () {
+
+    var range = GENTICS.Aloha.Selection.getRangeObject();
+    var foundMarkup = this.findLinkMarkup(); 
+    if ( foundMarkup ) {
+        // remove the link
+        GENTICS.Utils.Dom.removeFromDOM(foundMarkup, range, true);
+        // set focus back to editable
+        GENTICS.Aloha.activeEditable.obj[0].focus();
+        // select the (possibly modified) range
+        range.select();
+    }
+};
+
+/**
+ * Updates the link object depending on the src field
+ */
+GENTICS.Aloha.Link.srcChange = function () {
+	// For now hard coded attribute handling with regex.
+	this.hrefField.setAttribute('target', this.target, this.targetregex, this.hrefField.getQueryValue());
+	this.hrefField.setAttribute('class', this.cssclass, this.cssclassregex, this.hrefField.getQueryValue());
+	if ( typeof this.onHrefChange == 'function' ) {
+		this.onHrefChange.call(this, this.hrefField.getTargetObject(), this.hrefField.getQueryValue(), this.hrefField.getItem());
+	}
+}
+
+/**
+ * Make the given jQuery object (representing an editable) clean for saving
+ * Find all links and remove editing objects
+ * @param obj jQuery object to make clean
+ * @return void
+ */
+GENTICS.Aloha.Link.makeClean = function (obj) {
+	// find all link tags
+	obj.find('a').each(function() {
+		jQuery(this).removeClass('GENTICS_link_pointer');
+		jQuery(this).removeClass('GENTICS_link_text');
+	});
 };
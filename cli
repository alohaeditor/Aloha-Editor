--- conflicted
+++ resolved
@@ -78,11 +78,7 @@
 		end
 
     # Windows
-<<<<<<< HEAD
-    if WINDOWS_CLI 
-=======
     if WINDOWS_CLI
->>>>>>> bd159355
       command_e = command.gsub('"','\\"')
       result = `bash -c "#{command_e}"`
     else
@@ -93,11 +89,7 @@
 		if output
 			puts result
 		end
-<<<<<<< HEAD
-		
-=======
-
->>>>>>> bd159355
+
 		# Done
 		return result
 	end
@@ -106,26 +98,6 @@
   def bin_exists? (bin)
   	exists = !run("which #{bin}",false).strip.empty?
   	return exists
-  end
-
-  # Fail if the binary doesn't exist
-  def check_req (req)
-    # Recurse
-  	if req.kind_of?(Array)
-  		req.each do |r|
-  			check_req(r)
-  		end
-  		return true
-  	end
-
-    # Check
-  	req_exists = bin_exists?(req)
-  	unless req_exists
-  		abort("CLI requires the following binary which is not installed: #{req}")
-  	end
-    
-    # Done
-  	return true
   end
 
   # Check if a binary exists

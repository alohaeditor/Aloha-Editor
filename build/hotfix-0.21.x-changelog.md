All changes are categorized into one of the following keywords:

- **BUG**: The change fixes a bug.
- **ENHANCEMENT**: The change improves the software, but otherwise makes no
                   functional change to any feature.
- **FEATURE**: The change introduces a new feature, or modifies the function,
               usage, or intent of an existing one.

----

- **BUG**: Editable.getContents(true) doesn't make defensive copies.
		   Invoking Editable.getContents(true) multiple times in a row would
		   return the same object, causing unexpected behaviour when client
		   code modified that object.

- **ENHANCEMENT**: Addition to the API
                   Aloha.Editable.setContentSerializer() was added to the API.
                   Aloha.Editable.getContentSerializer() was implemented and
				   added to the API.

- **BUG**: image-plugin: The reset image button function was fixed.  Previously
           a javascript error occured when the button was pressed.

- **BUG**: wai-lang-plugin: Language annotations were not enhanced.
		   The short name ('de') of language annotations was displayed instead
		   of of the full name from the repository ('German').

- **BUG**: block-plugin: Selection was lost when using the cursor keys to move
           across inline blocks.

- **BUG**: block-plugin: Fixes problem in how droppable containers were being
		   determined while drapping blocks.  The algorithm was miss-identifing
		   any container that had a <br> tags with the "aloha-end-br" class as
		   an "empty" container, even if it contained other content along with
		   the propping <br>.  We now use a stricter check to remove this false
		   positive.

- **ENHANCEMENT**: pubsub/repository-browser: Upgrades the PubSub, and
                   RepositoryBrowser dependencies.
<<<<<<< HEAD
                   
- **BUG**: table-plugin: Fixes a bug that occurred when marking a row or column
		   as a header which contained cells that were already headers (th). If
		   the selected row or column contains any cells that are not headers, 
		   all selected cells will now be marked as headers. If all cells in the
		   selection are already headers, they will all be marked as normal
		   cells (td).
=======

- **BUG**: Fixed block formatting (p, h1, ...)

    To reproduce the error

    * insert two paragraphs into an editable

    "
    Paragraph1
    Paragraph2
    "

    * select both paragraphs and format them as h2
    * click into the second paragraph and format as h3

    The result before this fix would have been that in the last step both
    paragraphs were formatted as h3.
>>>>>>> 3e4ca684
<|MERGE_RESOLUTION|>--- conflicted
+++ resolved
@@ -37,7 +37,6 @@
 
 - **ENHANCEMENT**: pubsub/repository-browser: Upgrades the PubSub, and
                    RepositoryBrowser dependencies.
-<<<<<<< HEAD
                    
 - **BUG**: table-plugin: Fixes a bug that occurred when marking a row or column
 		   as a header which contained cells that were already headers (th). If
@@ -45,7 +44,6 @@
 		   all selected cells will now be marked as headers. If all cells in the
 		   selection are already headers, they will all be marked as normal
 		   cells (td).
-=======
 
 - **BUG**: Fixed block formatting (p, h1, ...)
 
@@ -62,5 +60,4 @@
     * click into the second paragraph and format as h3
 
     The result before this fix would have been that in the last step both
-    paragraphs were formatted as h3.
->>>>>>> 3e4ca684
+    paragraphs were formatted as h3.
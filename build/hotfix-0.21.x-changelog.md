All changes are categorized into one of the following keywords:

- **BUG**: The change fixes a bug.
- **ENHANCEMENT**: The change improves the software, but otherwise makes no
                   functional change to any feature.
- **FEATURE**: The change introduces a new feature, or modifies the function,
               usage, or intent of an existing one.

<<<<<<< HEAD
----

- **BUG**: Editable.getContents(true) doesn't make defensive copies.
		   Invoking Editable.getContents(true) multiple times in a row would
		   return the same object, causing unexpected behaviour when client
		   code modified that object.

- **ENHANCEMENT**: Addition to the API
                   Aloha.Editable.setContentSerializer() was added to the API.
                   Aloha.Editable.getContentSerializer() was implemented and
				   added to the API.

- **BUG**: image-plugin: The reset image button function was fixed.  Previously
           a javascript error occured when the button was pressed.

- **BUG**: wai-lang-plugin: Language annotations were not enhanced.
		   The short name ('de') of language annotations was displayed instead
		   of of the full name from the repository ('German').

- **BUG**: block-plugin: Selection was lost when using the cursor keys to move
           across inline blocks.

- **BUG**: block-plugin: Fixes problem in how droppable containers were being
		   determined while drapping blocks.  The algorithm was miss-identifing
		   any container that had a <br> tags with the "aloha-end-br" class as
		   an "empty" container, even if it contained other content along with
		   the propping <br>.  We now use a stricter check to remove this false
		   positive.

- **ENHANCEMENT**: pubsub/repository-browser: Upgrades the PubSub, and
                   RepositoryBrowser dependencies.

- **BUG**: table-plugin: Fixes a bug that occurred when marking a row or column
		   as a header which contained cells that were already headers (th). If
		   the selected row or column contains any cells that are not headers,
		   all selected cells will now be marked as headers. If all cells in the
		   selection are already headers, they will all be marked as normal
		   cells (td).

- **BUG**: Fixed block formatting (p, h1, ...)

    To reproduce the error

    * insert two paragraphs into an editable

    "
    Paragraph1
    Paragraph2
    "

    * select both paragraphs and format them as h2
    * click into the second paragraph and format as h3

    The result before this fix would have been that in the last step both
    paragraphs were formatted as h3.

- **BUG**: Updated requirejs and r.js to 2.0.5 to fix loading error in Safari
=======
----
>>>>>>> e45a7c6b
<|MERGE_RESOLUTION|>--- conflicted
+++ resolved
@@ -6,64 +6,4 @@
 - **FEATURE**: The change introduces a new feature, or modifies the function,
                usage, or intent of an existing one.
 
-<<<<<<< HEAD
-----
-
-- **BUG**: Editable.getContents(true) doesn't make defensive copies.
-		   Invoking Editable.getContents(true) multiple times in a row would
-		   return the same object, causing unexpected behaviour when client
-		   code modified that object.
-
-- **ENHANCEMENT**: Addition to the API
-                   Aloha.Editable.setContentSerializer() was added to the API.
-                   Aloha.Editable.getContentSerializer() was implemented and
-				   added to the API.
-
-- **BUG**: image-plugin: The reset image button function was fixed.  Previously
-           a javascript error occured when the button was pressed.
-
-- **BUG**: wai-lang-plugin: Language annotations were not enhanced.
-		   The short name ('de') of language annotations was displayed instead
-		   of of the full name from the repository ('German').
-
-- **BUG**: block-plugin: Selection was lost when using the cursor keys to move
-           across inline blocks.
-
-- **BUG**: block-plugin: Fixes problem in how droppable containers were being
-		   determined while drapping blocks.  The algorithm was miss-identifing
-		   any container that had a <br> tags with the "aloha-end-br" class as
-		   an "empty" container, even if it contained other content along with
-		   the propping <br>.  We now use a stricter check to remove this false
-		   positive.
-
-- **ENHANCEMENT**: pubsub/repository-browser: Upgrades the PubSub, and
-                   RepositoryBrowser dependencies.
-
-- **BUG**: table-plugin: Fixes a bug that occurred when marking a row or column
-		   as a header which contained cells that were already headers (th). If
-		   the selected row or column contains any cells that are not headers,
-		   all selected cells will now be marked as headers. If all cells in the
-		   selection are already headers, they will all be marked as normal
-		   cells (td).
-
-- **BUG**: Fixed block formatting (p, h1, ...)
-
-    To reproduce the error
-
-    * insert two paragraphs into an editable
-
-    "
-    Paragraph1
-    Paragraph2
-    "
-
-    * select both paragraphs and format them as h2
-    * click into the second paragraph and format as h3
-
-    The result before this fix would have been that in the last step both
-    paragraphs were formatted as h3.
-
-- **BUG**: Updated requirejs and r.js to 2.0.5 to fix loading error in Safari
-=======
-----
->>>>>>> e45a7c6b
+----
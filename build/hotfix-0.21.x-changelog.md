All changes are categorized into one of the following keywords:

- **BUG**: The change fixes a bug.
- **ENHANCEMENT**: The change improves the software, but otherwise makes no
                   functional change to any feature.
- **FEATURE**: The change introduces a new feature, or modifies the function,
               usage, or intent of an existing one.

----

- **BUG**: the sidebar didn't always update the height of panels correctly.

- **ENHANCEMENT**: error was turned into a warning

	The error message "encountered range object without start or end
	container" was incorrectly logged as an error instead of a
	warning.

<<<<<<< HEAD
- **BUG**: Fixed JS error in Aloha.unbind()

- **ENHANCEMENT**: Added jQuery method mahaloBlock() to "unblock" the elements from a jQuery collection. Added method .unblock() for Blocks to "unblock" a block instance (in both cases without removing the DOM element from the DOM).

- **BUG**: Fixed adding of unwanted <span>'S before tables every time an editable was deactivated when the table plugin and block plugin was used.
=======
- **ENHANCEMENT**: Added a new block implementation of Aloha Editor blocks, which 
				   doesn't render any tag fill icons or borders. This is useful for 
				   tags that should be editable with Aloha Editor.

				   To use this block type, just wrap your tag content in a <div> 
				   with the following attribute: 

				   data-aloha-block-type="EmptyBlock"
>>>>>>> dbac5502
<|MERGE_RESOLUTION|>--- conflicted
+++ resolved
@@ -16,13 +16,6 @@
 	container" was incorrectly logged as an error instead of a
 	warning.
 
-<<<<<<< HEAD
-- **BUG**: Fixed JS error in Aloha.unbind()
-
-- **ENHANCEMENT**: Added jQuery method mahaloBlock() to "unblock" the elements from a jQuery collection. Added method .unblock() for Blocks to "unblock" a block instance (in both cases without removing the DOM element from the DOM).
-
-- **BUG**: Fixed adding of unwanted <span>'S before tables every time an editable was deactivated when the table plugin and block plugin was used.
-=======
 - **ENHANCEMENT**: Added a new block implementation of Aloha Editor blocks, which 
 				   doesn't render any tag fill icons or borders. This is useful for 
 				   tags that should be editable with Aloha Editor.
@@ -31,4 +24,9 @@
 				   with the following attribute: 
 
 				   data-aloha-block-type="EmptyBlock"
->>>>>>> dbac5502
+
+- **BUG**: Fixed JS error in Aloha.unbind()
+
+- **ENHANCEMENT**: Added jQuery method mahaloBlock() to "unblock" the elements from a jQuery collection. Added method .unblock() for Blocks to "unblock" a block instance (in both cases without removing the DOM element from the DOM).
+
+- **BUG**: Fixed adding of unwanted <span>'S before tables every time an editable was deactivated when the table plugin and block plugin was used.
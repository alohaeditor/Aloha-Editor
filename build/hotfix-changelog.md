All changes are categorized into one of the following keywords:

- **BUGFIX**: The change fixes a bug.
- **ENHANCEMENT**: The change improves the software, but otherwise makes no
                   functional change to any feature.
- **FEATURE**: The change introduces a new feature, or modifies the function,
               usage, or intent of an existing one.

----
<<<<<<< HEAD
=======

- **BUGFIX**: clicking on Aloha UI deactivates the editable
	clicking on the ribbon, or on a dialog, or when selecting
	something from a attribute field (link plugin, wai-lang plugin),
	the editable was deactivated and the toolbar disappeared.
- **BUGFIX**: highlight background color was sometimes not removed
	when selecting something from the attribute field (link plugin,
	wai-lang plugin), the highlight background color was sometimes not
	removed.
- **BUGFIX**: fixed handling of closing angle brackets in the DOM to
	XHTML plugin, which caused problems when these were includes in
	attributes.
>>>>>>> efc57568
<|MERGE_RESOLUTION|>--- conflicted
+++ resolved
@@ -7,18 +7,7 @@
                usage, or intent of an existing one.
 
 ----
-<<<<<<< HEAD
-=======
 
-- **BUGFIX**: clicking on Aloha UI deactivates the editable
-	clicking on the ribbon, or on a dialog, or when selecting
-	something from a attribute field (link plugin, wai-lang plugin),
-	the editable was deactivated and the toolbar disappeared.
-- **BUGFIX**: highlight background color was sometimes not removed
-	when selecting something from the attribute field (link plugin,
-	wai-lang plugin), the highlight background color was sometimes not
-	removed.
-- **BUGFIX**: fixed handling of closing angle brackets in the DOM to
-	XHTML plugin, which caused problems when these were includes in
-	attributes.
->>>>>>> efc57568
+- **BUGFIX**: fixed handling of closing angle brackets in the DOM-to-XHTML
+              plugin, which caused problems when these were includes in
+              attributes.
All changes are categorized into one of the following keywords:

- **BUG**: The change fixes a bug.
- **ENHANCEMENT**: The change improves the software, but otherwise makes no
                   functional change to any feature.
- **FEATURE**: The change introduces a new feature, or modifies the function,
               usage, or intent of an existing one.

----

- **ENHANCEMENT**: Removed unwanted behaviour from the block plugin's sidebarattributeedtior, which will clear out the whole sidebar when loaded
- **ENHANCEMENT**: added / updated guides for plugins
- **ENHANCEMENT**: enabled linklist.js so it's possible to use the settings for your own list (removed the default entries)
- **ENHANCEMENT**: table plugin: enabled format tab when a whole row/column is selected via click on the row/column header
- **ENHANCEMENT**: sanitize contenthandler: allow attribute target for the a element in the relaxed config
- **ENHANCEMENT**: plugin highlighteditables: configurable per editable; CSS can be adapted;
- **ENHANCEMENT**: added a new helper function jQuery.isEmpty() to check if a mixed var is empty or not
- **BUG**: core: Fixed the fix for IE7 crashes
- **BUG**: core: Fixed Javascript errors that occurred in IE7 when pressing Enter at the end of paragraphs (multiple times).
- **BUG**: core: Fixed possible Javascript error when cleanup operation is done (e.g. after pasting text into an editable).
<<<<<<< HEAD
- **BUG**: commands: Fixed possible browser hang (due to an infinite loop) that occurred, when using the command 'inserthtml' to insert content into an editable span, that is not allowed inside a span (e.g. a h1). This browser hang could occur when using the paste plugin to paste content, since that uses the command 'inserthtml'.
=======
- **BUG**: commands: Fixed possible browser hang (due to an infinite loop) that occurred, when using the command 'inserthtml' to insert content into an editable span, that is not allowed inside a span (e.g. a h1). This browser hang could occur when using the paste plugin to paste content, since that uses the command 'inserthtml'.
- **BUG**: generic contenthandler: Changed to always remove div, span and font tags, regardless of the setting of the contentEditable attribute. This fixes problems, when e.g. having an editable span and then pressing [CTRL-A] [CTRL-C] [CTRL-V].
- **BUG**: commands: Fixed unwrapping of tags in fixDisallowedAncestors, which possibly removed the editing host when pasting into spans, h1, ...
- **BUG**: sanitize contenthandler: disabled for IE7, because it does not work well in IE7 (sanitize tries to set attributes via setAttributeNode() to DOM Elements, and this does not work for the "style" attribute in IE7)
- **BUG**: commands: fixed weird behaviour when using the backspace key to delete text (cursor was jumping).
>>>>>>> ddd2ba34
<|MERGE_RESOLUTION|>--- conflicted
+++ resolved
@@ -18,12 +18,8 @@
 - **BUG**: core: Fixed the fix for IE7 crashes
 - **BUG**: core: Fixed Javascript errors that occurred in IE7 when pressing Enter at the end of paragraphs (multiple times).
 - **BUG**: core: Fixed possible Javascript error when cleanup operation is done (e.g. after pasting text into an editable).
-<<<<<<< HEAD
-- **BUG**: commands: Fixed possible browser hang (due to an infinite loop) that occurred, when using the command 'inserthtml' to insert content into an editable span, that is not allowed inside a span (e.g. a h1). This browser hang could occur when using the paste plugin to paste content, since that uses the command 'inserthtml'.
-=======
 - **BUG**: commands: Fixed possible browser hang (due to an infinite loop) that occurred, when using the command 'inserthtml' to insert content into an editable span, that is not allowed inside a span (e.g. a h1). This browser hang could occur when using the paste plugin to paste content, since that uses the command 'inserthtml'.
 - **BUG**: generic contenthandler: Changed to always remove div, span and font tags, regardless of the setting of the contentEditable attribute. This fixes problems, when e.g. having an editable span and then pressing [CTRL-A] [CTRL-C] [CTRL-V].
 - **BUG**: commands: Fixed unwrapping of tags in fixDisallowedAncestors, which possibly removed the editing host when pasting into spans, h1, ...
 - **BUG**: sanitize contenthandler: disabled for IE7, because it does not work well in IE7 (sanitize tries to set attributes via setAttributeNode() to DOM Elements, and this does not work for the "style" attribute in IE7)
-- **BUG**: commands: fixed weird behaviour when using the backspace key to delete text (cursor was jumping).
->>>>>>> ddd2ba34
+- **BUG**: commands: fixed weird behaviour when using the backspace key to delete text (cursor was jumping).
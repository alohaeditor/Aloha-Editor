--- conflicted
+++ resolved
@@ -8,7 +8,6 @@
 
 ----
 
-<<<<<<< HEAD
 - **BUGFIX**: Empty tabs will no longer show on the toolbar
 
 - **BUGFIX**: Merging table cells which contains &nbsp; will no longer result
@@ -23,7 +22,7 @@
 
 - **BUGFIX**: Textcolor button on toolbar not longer have style superposition
               when have styles applied to td or you have jquery-ui styles
-=======
+
 - **BUGFIX**: The extra plugin headerids not longer result in duplicated id when 
               have duplicated headers title
 
@@ -37,4 +36,3 @@
 
 - **ENHANCEMENT**: The editable Class now publish the message 
                    aloha.editable.deactivated via PubSub
->>>>>>> fc6f2b7f

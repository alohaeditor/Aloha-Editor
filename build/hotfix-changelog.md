--- conflicted
+++ resolved
@@ -6,13 +6,8 @@
 - **FEATURE**: The change introduces a new feature, or modifies the function,
                usage, or intent of an existing one.
 
-<<<<<<< HEAD
 
 - **BUG** image plugin: fixes distorted images when in portrait format
 - **BUG** table plugin: fixes bug in IE7 that second click on table cell was not activating the table
 - **ENHANCEMENT** link plugin: removed linklist (and slowlinklist) which where loaded by default (we should not force everyone to have them active by default)
-=======
-----
-
-- **BUG**: browser-plugin: In some cases a javascript error would be thrown when using the browser plugin with Internet Explorer. IE does not support 'new Image' calls within popups. 
->>>>>>> d18a4544
+- **BUG**: browser-plugin: In some cases a javascript error would be thrown when using the browser plugin with Internet Explorer. IE does not support 'new Image' calls within popups.
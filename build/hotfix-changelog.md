
 !! PLEASE NO LONGER ADD ENTRIES TO THIS FILE !!
http://www.alohaeditor.org/guides/develop_aloha.html#changelog

<<<<<<< HEAD
----
  
 !! PLEASE NO LONGER ADD ENTRIES TO THIS FILE !!
http://www.alohaeditor.org/guides/develop_aloha.html#changelog
=======
>>>>>>> 00484d01
<|MERGE_RESOLUTION|>--- conflicted
+++ resolved
@@ -1,11 +1,3 @@
 
  !! PLEASE NO LONGER ADD ENTRIES TO THIS FILE !!
 http://www.alohaeditor.org/guides/develop_aloha.html#changelog
-
-<<<<<<< HEAD
-----
-  
- !! PLEASE NO LONGER ADD ENTRIES TO THIS FILE !!
-http://www.alohaeditor.org/guides/develop_aloha.html#changelog
-=======
->>>>>>> 00484d01

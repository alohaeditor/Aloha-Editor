All changes are categorized into one of the following keywords:

- **BUGFIX**: core: The change fixes a bug.
- **ENHANCEMENT**: ui: The change improves the software, but otherwise makes no
                   functional change to any feature.
- **FEATURE**: xyz-plugin: The change introduces a new feature, or modifies the
               function, usage, or intent of an existing one.

----
<<<<<<< HEAD
=======

- **BUGFIX**: core: Performances fixes introduced a regression which resulted
              in pressing ENTER to break paragraphs incorrectly.  This has been
              fix so that pressing enter in an empty editable will result in a
              new paragraph being inserted after rather than before. RT#57660

- **BUGFIX**: align plugin: Setting alignment to content inside of a table cell
              will no longer result in all of the content in the cell being
              aligned, but only the content that is selected (up to the nearest
              block-level element).

- **BUGFIX**: drag-n-drop: Dragging a block element into an non-editable region
              resulted in a JavaScript error. This error caused HTML artifacts
              to be left in the region. Fixing the  JavaScript error corrects
              this behavior. RT#57629

- **BUGFIX**: copy-pate: Copy and paste text content from MS-Word to Aloha content
              in IE9 Browser, added line break between paragraphs. When
              copying from MS-Word unrendered whitespaces are added between
              paragraphs and are rendered as lines break for Aloha Editor.
              Removing these unrendered whitespaces solves the line break problem.
              RT#57725

- **BUGFIX**: button tooltip: 'Insert Table' button tooltip did not disappear when selecting
              the rows and the columns of the table. This has been fixed so the tooltip does
              disappear. RT#57677

>>>>>>> a5280178
<|MERGE_RESOLUTION|>--- conflicted
+++ resolved
@@ -7,8 +7,6 @@
                function, usage, or intent of an existing one.
 
 ----
-<<<<<<< HEAD
-=======
 
 - **BUGFIX**: core: Performances fixes introduced a regression which resulted
               in pressing ENTER to break paragraphs incorrectly.  This has been
@@ -36,4 +34,3 @@
               the rows and the columns of the table. This has been fixed so the tooltip does
               disappear. RT#57677
 
->>>>>>> a5280178

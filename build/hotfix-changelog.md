All changes are categorized into one of the following keywords:

- **BUGFIX**:      core: The change fixes a bug.
- **ENHANCEMENT**: ui: The change improves the software, but otherwise makes no
                   functional change to any feature.
- **FEATURE**: xyz-plugin: The change introduces a new feature, or modifies the
               function, usage, or intent of an existing one.

----
<<<<<<< HEAD

- **BUGFIX**: formatlesspaste plugin: The strippedElements config parameter was
              previously ignored and is now respected again. If no configuration
              is specified for it, a default list of text level semantic elements
              is used. RT#57733

- **BUGFIX**: highlighteditables plugin: When using nested editables, isModfied()
              would sometimes detect a change although the content is untouched.
              This was due to highlighteditables plugin, which previously didn't
              register the aloha-editable-highlight css class as ephemeral.
              RT#52589
=======
>>>>>>> 396bdf61
<|MERGE_RESOLUTION|>--- conflicted
+++ resolved
@@ -7,17 +7,12 @@
                function, usage, or intent of an existing one.
 
 ----
-<<<<<<< HEAD
-
-- **BUGFIX**: formatlesspaste plugin: The strippedElements config parameter was
-              previously ignored and is now respected again. If no configuration
-              is specified for it, a default list of text level semantic elements
-              is used. RT#57733
+  
+ !! PLEASE NO LONGER ADD ENTRIES TO THIS FILE !!
+http://www.alohaeditor.org/guides/develop_aloha.html#changelog
 
 - **BUGFIX**: highlighteditables plugin: When using nested editables, isModfied()
               would sometimes detect a change although the content is untouched.
               This was due to highlighteditables plugin, which previously didn't
               register the aloha-editable-highlight css class as ephemeral.
-              RT#52589
-=======
->>>>>>> 396bdf61
+              RT#52589
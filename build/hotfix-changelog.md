All changes are categorized into one of the following keywords:

- **BUGFIX**:      core: The change fixes a bug.
- **ENHANCEMENT**: ui: The change improves the software, but otherwise makes no
                   functional change to any feature.
- **FEATURE**:     xyz-plugin: The change introduces a new feature, or modifies the function,
                   usage, or intent of an existing one.

----

<<<<<<< HEAD
- **BUGFIX**: table plugin: The selection of table cells has been made more
              coherent.  A browser selection will be set on the entire content
              of the anchor cell of the virtual cell selection.
=======
- **BUGFIX**:      core: Fixed selection bug in FF where it was possible to move the selection
                   into a HR (by clicking on it)
- **BUGFIX**:      textcolor: The button for changing the textcolor can no longer be accidentally
overwritten by custom background images.
- **BUGFIX**:      table: The table plugin will now handle pressing down in the last cell as well
				   as pressing up in the first cell by positioning the cursor directly before or after the table.
- **FEATURE**:     autoparagraph-plugin: The Autoparagraph Plugin checks the contents of editables
                   and wraps content that is not contained in block level elements into paragraphs.
- **BUGFIX**:      table-plugin: The table plugin will now not lose the drag handles any more, when getContents()
                   is called for the editable (which is done on smart content change)
- **BUGFIX**:      cite-plugin: Several issues with the citation plugin have been fixed: Pressing backspace in a 
                   blockquote will no longer wrap the blockquote into div's (which would break the behaviour).
                   The behaviour of pressing enter at the end of a blockquote multiple times has been changed to land
                   in a new empty paragraph after the blockquote (similar to lists).
                   When blockquote and quotes are nested, the controls of blockquote and quote will both show the
                   correct status now.
- **BUGFIX**:      repositorybrowser: Fix i18n of repository browser to use the language configured in Aloha.settings.locale
>>>>>>> b889d2a4
<|MERGE_RESOLUTION|>--- conflicted
+++ resolved
@@ -8,11 +8,6 @@
 
 ----
 
-<<<<<<< HEAD
-- **BUGFIX**: table plugin: The selection of table cells has been made more
-              coherent.  A browser selection will be set on the entire content
-              of the anchor cell of the virtual cell selection.
-=======
 - **BUGFIX**:      core: Fixed selection bug in FF where it was possible to move the selection
                    into a HR (by clicking on it)
 - **BUGFIX**:      textcolor: The button for changing the textcolor can no longer be accidentally
@@ -30,4 +25,6 @@
                    When blockquote and quotes are nested, the controls of blockquote and quote will both show the
                    correct status now.
 - **BUGFIX**:      repositorybrowser: Fix i18n of repository browser to use the language configured in Aloha.settings.locale
->>>>>>> b889d2a4
+- **BUGFIX**: table plugin: The selection of table cells has been made more
+              coherent.  A browser selection will be set on the entire content
+              of the anchor cell of the virtual cell selection.
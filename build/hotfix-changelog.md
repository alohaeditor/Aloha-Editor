--- conflicted
+++ resolved
@@ -1,6 +1,2 @@
-<<<<<<< HEAD
-
-=======
->>>>>>> a5669261
  !! PLEASE NO LONGER ADD ENTRIES TO THIS FILE !!
 http://www.alohaeditor.org/guides/develop_aloha.html#changelog

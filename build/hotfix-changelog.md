All changes are categorized into one of the following keywords:

- **BUG**: The change fixes a bug.
- **ENHANCEMENT**: The change improves the software, but otherwise makes no
                   functional change to any feature.
- **FEATURE**: The change introduces a new feature, or modifies the function,
               usage, or intent of an existing one.

----


<<<<<<< HEAD
- **BUG**: Fixed a bug in the headerids plugin that the ids were not generated when the getContents was called.
=======
- **BUG**: headerids-plugin: Fixed a bug in the headerids plugin that the ids were not generated when the getContents was called.
- **BUG**: numerated-headers-plugin: Fixed a bug in the numerated-headers plugin, that the selection was not properly updated when the annotations were removed.
- **ENHANCEMENT**: numerated-headers-plugin: Added a &nbsp to the annotation, to seperate it from the heading's text.
- **BUG**: core: Fixed that sanitizing was not executed for IE7 because of an error with modifying style attributes in IE7. We now execute sanitizing, but ignore style attributes.
>>>>>>> dcaaf147
<|MERGE_RESOLUTION|>--- conflicted
+++ resolved
@@ -9,11 +9,7 @@
 ----
 
 
-<<<<<<< HEAD
-- **BUG**: Fixed a bug in the headerids plugin that the ids were not generated when the getContents was called.
-=======
 - **BUG**: headerids-plugin: Fixed a bug in the headerids plugin that the ids were not generated when the getContents was called.
 - **BUG**: numerated-headers-plugin: Fixed a bug in the numerated-headers plugin, that the selection was not properly updated when the annotations were removed.
 - **ENHANCEMENT**: numerated-headers-plugin: Added a &nbsp to the annotation, to seperate it from the heading's text.
-- **BUG**: core: Fixed that sanitizing was not executed for IE7 because of an error with modifying style attributes in IE7. We now execute sanitizing, but ignore style attributes.
->>>>>>> dcaaf147
+- **BUG**: core: Fixed that sanitizing was not executed for IE7 because of an error with modifying style attributes in IE7. We now execute sanitizing, but ignore style attributes.
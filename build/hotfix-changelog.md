--- conflicted
+++ resolved
@@ -8,10 +8,7 @@
 
 ----
 
-<<<<<<< HEAD
 - **BUGFIX**:      core: Fixed selection bug in FF where it was possible to move the selection
                    into a HR (by clicking on it)
-=======
 - **BUGFIX**: (textcolor) The button for changing the textcolor can no longer be accidentally
-overwritten by custom background images.
->>>>>>> 14517a6b
+overwritten by custom background images.
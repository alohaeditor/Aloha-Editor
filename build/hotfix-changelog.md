All changes are categorized into one of the following keywords:

- **BUG**: The change fixes a bug.
- **ENHANCEMENT**: The change improves the software, but otherwise makes no
                   functional change to any feature.
- **FEATURE**: The change introduces a new feature, or modifies the function,
               usage, or intent of an existing one.

----
<<<<<<< HEAD
=======
- **BUG**: all repositories have been queried even if a target repository 
	
	has been spezified. Now only the spezified repository is queried.
>>>>>>> 81089947

- **BUG**: added the del format button to the possible format plugin buttons

	The del button is not enabled by default. To enable it, it has to
	be configured. For example

	Aloha.settings.plugins.format.config = ['del', ...];

	See http://aloha-editor.org/guides/plugin_format.html<|MERGE_RESOLUTION|>--- conflicted
+++ resolved
@@ -7,12 +7,9 @@
                usage, or intent of an existing one.
 
 ----
-<<<<<<< HEAD
-=======
 - **BUG**: all repositories have been queried even if a target repository 
 	
 	has been spezified. Now only the spezified repository is queried.
->>>>>>> 81089947
 
 - **BUG**: added the del format button to the possible format plugin buttons
 

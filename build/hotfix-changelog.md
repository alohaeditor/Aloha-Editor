All changes are categorized into one of the following keywords:

- **BUGFIX**: The change fixes a bug.
- **ENHANCEMENT**: The change improves the software, but otherwise makes no
                   functional change to any feature.
- **FEATURE**: The change introduces a new feature, or modifies the function,
               usage, or intent of an existing one.

----

- **BUGFIX**: paste-plugin: Browsers no longer scroll to the top of an editable
              after content was pasted.

<<<<<<< HEAD
- **BUGFIX**: paste-plugin: There no more discrepancies between browsers when 
              you paste plain text, you can check the functionality, paste some 
              paragraphs generated with http://www.loremipsum.de/
=======
- **BUGFIX**: Adding blocks and tables will no longer results in empty paragraphs
              being littered before the inserted element.
>>>>>>> 562506fb
<|MERGE_RESOLUTION|>--- conflicted
+++ resolved
@@ -11,11 +11,8 @@
 - **BUGFIX**: paste-plugin: Browsers no longer scroll to the top of an editable
               after content was pasted.
 
-<<<<<<< HEAD
-- **BUGFIX**: paste-plugin: There no more discrepancies between browsers when 
-              you paste plain text, you can check the functionality, paste some 
-              paragraphs generated with http://www.loremipsum.de/
-=======
+- **BUGFIX**: paste-plugin: There are no more discrepancies between browsers
+			  when pasting plain text.
+
 - **BUGFIX**: Adding blocks and tables will no longer results in empty paragraphs
-              being littered before the inserted element.
->>>>>>> 562506fb
+              being littered before the inserted element.
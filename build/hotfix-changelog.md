--- conflicted
+++ resolved
@@ -14,13 +14,9 @@
 - **BUG**: table-plugin: Ensures that the range is maintained when clicking
 		   inside table cells.
 - **BUG**: the underline button didn't show up in the toolbar
-<<<<<<< HEAD
-           after adding the 'u' in the format-plugin configuration.
-=======
            after adding the 'u' in the format-plugin configuration.
 - **BUG**: characterpicker: popup now follows the floating menu while scrolling
 
 - **BUG**: dom utils: fixes potential bug that may cause attributes with the
 	   slash '/' character in the name to appear in the result of
-	   getContents().
->>>>>>> ae42ce41
+	   getContents().
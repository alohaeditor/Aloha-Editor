--- conflicted
+++ resolved
@@ -8,16 +8,12 @@
 
 ----
 
-<<<<<<< HEAD
 - **BUGFIX**: WAI input text is mistaken by the Caption Table
               Putting the image of WAI inside the input text we make clear that this
               input text is for WAI text and not for Table Caption. RT#56649
-=======
 - **BUGFIX**: Creation of several links or abbreviation is not fill with the same value.
               When create several links in different paragraphs or item list
               the value is not set the same for all the links but only for the first
               in the range selection.
-
               Changes were made so several links or abbreviation in the same selection
-              have the same value. RT#55298
->>>>>>> 773a621a
+              have the same value. RT#55298
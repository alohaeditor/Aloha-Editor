--- conflicted
+++ resolved
@@ -7,24 +7,8 @@
                function, usage, or intent of an existing one.
 
 ----
-<<<<<<< HEAD
-=======
-
-
-- **BUGFIX**: core: (Internet Explorer) When using the cursor keys to move the
-              cursor up and down across blocks (non editable areas) it was possible
-              to actually place the cursor inside the block. The cursor would be
-              trapped in this state and using the cursor up/down keys would scroll
-              the page up and down (with some strange rendering of the cursor).
-              This has been fixed now to prevent entering non editable areas with
-              the cursor. #RT57706
-              
-- **BUGFIX**: link plugin: When typing the URL for a link and then pressing Enter,
-              it creates the link but you must click tow times to open the link
-              properties. The fix allows the user to click just once. RT#57711
 
 - **BUGFIX**: formatlesspaste plugin: The strippedElements config parameter was
               previously ignored and is now respected again. If no configuration
               is specified for it, a default list of text level semantic elements
-              is used.
->>>>>>> 3843e494
+              is used.
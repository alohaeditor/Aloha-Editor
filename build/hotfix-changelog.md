--- conflicted
+++ resolved
@@ -6,13 +6,11 @@
 - **FEATURE**: The change introduces a new feature, or modifies the function,
                usage, or intent of an existing one.
 
-<<<<<<< HEAD
 ----
 
 **ENHANCEMENT**: Removed unwanted behaviour from the block plugin's sidebarattributeedtior, which will clear out the whole sidebar when loaded
-=======
+
 - **ENHANCEMENT**: added / updated guides for plugins
 - **ENHANCEMENT**: enabled linklist.js so it's possible to use the settings for your own list (removed the default entries)
 - **ENHANCEMENT**: table plugin: enabled format tab when a whole row/column is selected via click on the row/column header
-- **ENHANCEMENT**: sanitize contenthandler: allow attribute target for the a element in the relaxed config
->>>>>>> 0cb362ac
+- **ENHANCEMENT**: sanitize contenthandler: allow attribute target for the a element in the relaxed config
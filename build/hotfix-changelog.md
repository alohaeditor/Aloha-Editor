--- conflicted
+++ resolved
@@ -1,6 +1,6 @@
 All changes are categorized into one of the following keywords:
 
-- **BUGFIX**: core: The change fixes a bug.
+- **BUGFIX**:      core: The change fixes a bug.
 - **ENHANCEMENT**: ui: The change improves the software, but otherwise makes no
                    functional change to any feature.
 - **FEATURE**: xyz-plugin: The change introduces a new feature, or modifies the
@@ -8,25 +8,7 @@
 
 ----
 
-<<<<<<< HEAD
-
-- **BUGFIX**:      Change table cell size by drag & drop
-                   The line which is shown when you drag & drop the size of cell,
-                   is not showed for the last row or last column. RT#55437
-
-- **BUGFIX**:      Tooltip covers color palette
-                   The colors tooltip does not disappear when the color palette is shown.
-                   RT#57078
-
-- **BUGFIX**: Formatless Copy/Paste not working.
-              When paste action was made the formatlesshandler was never called.
-              We manually call this handler before pasting the content into the DOM element.
-              RT#56692
-- **BUGFIX**:      repositorybrowser: Fix i18n of repository browser again to use the language configured in Aloha.settings.locale
-                   This fix should now also work in the built version of alohaeditor
-=======
 - **BUGFIX**: table-plugin: (Firefox) Pressing tab in the last cell of last
               row creates a row, but the cursor was placed outside the
               table. With this fix the cursor is placed in the first cell of
               the created row. #RT57686
->>>>>>> 8feb9b23

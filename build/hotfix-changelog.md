All changes are categorized into one of the following keywords:

- **BUGFIX**: core: The change fixes a bug.
- **ENHANCEMENT**: ui: The change improves the software, but otherwise makes no
                   functional change to any feature.
- **FEATURE**: xyz-plugin: The change introduces a new feature, or modifies the
               function, usage, or intent of an existing one.

<<<<<<< HEAD
----

- **BUGFIX**: core: An IE bug that caused editables to not be activated
              correctly upon the first mouseclick was resolved.  Previously the
              cursor position inside the editable was not set. The user had to
              click twice to place the cursor correctly. RT#57224

- **BUGFIX**: core: Performances fixes introduced a regression which resulted
              in pressing ENTER to break paragraphs incorrectly.  This has been
              fix so that pressing enter in an empty editable will result in a
              new paragraph being inserted after rather than before. RT#57660
=======
----
>>>>>>> d87dd404
<|MERGE_RESOLUTION|>--- conflicted
+++ resolved
@@ -6,18 +6,9 @@
 - **FEATURE**: xyz-plugin: The change introduces a new feature, or modifies the
                function, usage, or intent of an existing one.
 
-<<<<<<< HEAD
 ----
-
-- **BUGFIX**: core: An IE bug that caused editables to not be activated
-              correctly upon the first mouseclick was resolved.  Previously the
-              cursor position inside the editable was not set. The user had to
-              click twice to place the cursor correctly. RT#57224
 
 - **BUGFIX**: core: Performances fixes introduced a regression which resulted
               in pressing ENTER to break paragraphs incorrectly.  This has been
               fix so that pressing enter in an empty editable will result in a
               new paragraph being inserted after rather than before. RT#57660
-=======
-----
->>>>>>> d87dd404

({
    //The top level directory that contains your app. If this option is used
    //then it assumed your scripts are in a subdirectory under this path.
    //This option is not required. If it is not specified, then baseUrl
    //below is the anchor point for finding things. If this option is specified,
    //then all the files from the app directory will be copied to the dir:
    //output area, and baseUrl will assume to be a relative path under
    //this directory.
    appDir: "../../src/",

    //By default, all modules are located relative to this path. If baseUrl
    //is not explicitly set, then all modules are loaded relative to
    //the directory that holds the build file. If appDir is set, then
    //baseUrl should be specified as relative to the appDir.
    baseUrl: "lib/",

    //By default all the configuration for optimization happens from the command
    //line or by properties in the a config file, and configuration that was
    //passed to requirejs as part of the app's runtime "main" JS file is *not*
    //considered. However, if you prefer for the that "main" JS file configuration
    //to be read for the build so that you do not have to duplicate the values
    //in a separate configuration, set this property to the location of that
    //main JS file. The first requirejs({}), require({}), requirejs.config({}),
    //or require.config({}) call found in that file will be used.
    //mainConfigFile: '../some/path/to/main.js',

    //Set paths for modules. If relative paths, set relative to baseUrl above.
    //If a special value of "empty:" is used for the path value, then that
    //acts like mapping the path to an empty file. It allows the optimizer to
    //resolve the dependency to path, but then does not include it in the output.
    //Useful to map module names that are to resources on a CDN or other
    //http: URL when running in the browser and during an optimization that
    //file should be skipped because it has no dependencies.
    paths: {
<<<<<<< HEAD
		// These paths are the same setup as in aloha.js.
		// r.js doesn't process dynamic configuration and calls to
		// require() that don't list modules literally, so we need to
		// maintain this duplicate list

		// We don't include Aloha's patched jquery by default, the user
		// should do it himself.
		"jquery": "empty:",
    	//"jquery": 'vendor/jquery-1.7.2',

		// We do include Aloha's patched jquery-ui by default, but the
		// user can override it if he is adventurous.
		"jqueryui": 'vendor/jquery-ui-1.9m6',

		// For the repository browser
		'PubSub': 'vendor/pubsub/js/pubsub-unminified',
		'Class': 'vendor/class',
		'RepositoryBrowser': 'vendor/repository-browser/js/repository-browser-unminified',
		'jstree': 'vendor/jquery.jstree',              // Mutates jquery
		'jqgrid': 'vendor/jquery.jqgrid',              // Mutates jquery
		'jquery-layout': 'vendor/jquery.layout',     // Mutates jquery
		'jqgrid-locale-en': 'vendor/grid.locale.en', // Mutates jqgrid
		'jqgrid-locale-de': 'vendor/grid.locale.de', // Mutates jqgrid
		'repository-browser-i18n-de': 'vendor/repository-browser/js/repository-browser-unminified',
		'repository-browser-i18n-en': 'vendor/repository-browser/js/repository-browser-unminified',

		// Shortcuts for all common plugins
		"ui": "../plugins/common/ui/lib",
		"ui/vendor": "../plugins/common/ui/vendor",
		"ui/css": "../plugins/common/ui/css",
		"ui/nls": "../plugins/common/ui/nls",
		"ui/res": "../plugins/common/ui/res",
		"link": "../plugins/common/link/lib",
		"link/vendor": "../plugins/common/link/vendor",
		"link/css": "../plugins/common/link/css",
		"link/nls": "../plugins/common/link/nls",
		"link/res": "../plugins/common/link/res",
		"table": "../plugins/common/table/lib",
		"table/vendor": "../plugins/common/table/vendor",
		"table/css": "../plugins/common/table/css",
		"table/nls": "../plugins/common/table/nls",
		"table/res": "../plugins/common/table/res",
		"list": "../plugins/common/list/lib",
		"list/vendor": "../plugins/common/list/vendor",
		"list/css": "../plugins/common/list/css",
		"list/nls": "../plugins/common/list/nls",
		"list/res": "../plugins/common/list/res",
		"image": "../plugins/common/image/lib",
		"image/vendor": "../plugins/common/image/vendor",
		"image/css": "../plugins/common/image/css",
		"image/nls": "../plugins/common/image/nls",
		"image/res": "../plugins/common/image/res",
		"highlighteditables": "../plugins/common/highlighteditables/lib",
		"highlighteditables/vendor": "../plugins/common/highlighteditables/vendor",
		"highlighteditables/css": "../plugins/common/highlighteditables/css",
		"highlighteditables/nls": "../plugins/common/highlighteditables/nls",
		"highlighteditables/res": "../plugins/common/highlighteditables/res",
		"format": "../plugins/common/format/lib",
		"format/vendor": "../plugins/common/format/vendor",
		"format/css": "../plugins/common/format/css",
		"format/nls": "../plugins/common/format/nls",
		"format/res": "../plugins/common/format/res",
		"dom-to-xhtml": "../plugins/common/dom-to-xhtml/lib",
		"dom-to-xhtml/vendor": "../plugins/common/dom-to-xhtml/vendor",
		"dom-to-xhtml/css": "../plugins/common/dom-to-xhtml/css",
		"dom-to-xhtml/nls": "../plugins/common/dom-to-xhtml/nls",
		"dom-to-xhtml/res": "../plugins/common/dom-to-xhtml/res",
		"contenthandler": "../plugins/common/contenthandler/lib",
		"contenthandler/vendor": "../plugins/common/contenthandler/vendor",
		"contenthandler/css": "../plugins/common/contenthandler/css",
		"contenthandler/nls": "../plugins/common/contenthandler/nls",
		"contenthandler/res": "../plugins/common/contenthandler/res",
		"characterpicker": "../plugins/common/characterpicker/lib",
		"characterpicker/vendor": "../plugins/common/characterpicker/vendor",
		"characterpicker/css": "../plugins/common/characterpicker/css",
		"characterpicker/nls": "../plugins/common/characterpicker/nls",
		"characterpicker/res": "../plugins/common/characterpicker/res",
		"commands": "../plugins/common/commands/lib",
		"commands/vendor": "../plugins/common/commands/vendor",
		"commands/css": "../plugins/common/commands/css",
		"commands/nls": "../plugins/common/commands/nls",
		"commands/res": "../plugins/common/commands/res",
		"align": "../plugins/common/align/lib",
		"align/vendor": "../plugins/common/align/vendor",
		"align/css": "../plugins/common/align/css",
		"align/nls": "../plugins/common/align/nls",
		"align/res": "../plugins/common/align/res",
		"abbr": "../plugins/common/abbr/lib",
		"abbr/vendor": "../plugins/common/abbr/vendor",
		"abbr/css": "../plugins/common/abbr/css",
		"abbr/nls": "../plugins/common/abbr/nls",
		"abbr/res": "../plugins/common/abbr/res",
		"block": "../plugins/common/block/lib",
		"block/vendor": "../plugins/common/block/vendor",
		"block/css": "../plugins/common/block/css",
		"block/nls": "../plugins/common/block/nls",
		"block/res": "../plugins/common/block/res",
		"horizontalruler": "../plugins/common/horizontalruler/lib",
		"horizontalruler/vendor": "../plugins/common/horizontalruler/vendor",
		"horizontalruler/css": "../plugins/common/horizontalruler/css",
		"horizontalruler/nls": "../plugins/common/horizontalruler/nls",
		"horizontalruler/res": "../plugins/common/horizontalruler/res",
		"undo": "../plugins/common/undo/lib",
		"undo/vendor": "../plugins/common/undo/vendor",
		"undo/css": "../plugins/common/undo/css",
		"undo/nls": "../plugins/common/undo/nls",
		"undo/res": "../plugins/common/undo/res",
		"paste": "../plugins/common/paste/lib",
		"paste/vendor": "../plugins/common/paste/vendor",
		"paste/css": "../plugins/common/paste/css",
		"paste/nls": "../plugins/common/paste/nls",
		"paste/res": "../plugins/common/paste/res",

		// Shortcuts for some often used extra plugins (not all)
		"cite": "../plugins/extra/cite/lib",
		"cite/vendor": "../plugins/extra/cite/vendor",
		"cite/css": "../plugins/extra/cite/css",
		"cite/nls": "../plugins/extra/cite/nls",
		"cite/res": "../plugins/extra/cite/res",
		"flag-icons": "../plugins/extra/flag-icons/lib",
		"flag-icons/vendor": "../plugins/extra/flag-icons/vendor",
		"flag-icons/css": "../plugins/extra/flag-icons/css",
		"flag-icons/nls": "../plugins/extra/flag-icons/nls",
		"flag-icons/res": "../plugins/extra/flag-icons/res",
		"numerated-headers": "../plugins/extra/numerated-headers/lib",
		"numerated-headers/vendor": "../plugins/extra/numerated-headers/vendor",
		"numerated-headers/css": "../plugins/extra/numerated-headers/css",
		"numerated-headers/nls": "../plugins/extra/numerated-headers/nls",
		"numerated-headers/res": "../plugins/extra/numerated-headers/res",
		"formatlesspaste": "../plugins/extra/formatlesspaste/lib",
		"formatlesspaste/vendor": "../plugins/extra/formatlesspaste/vendor",
		"formatlesspaste/css": "../plugins/extra/formatlesspaste/css",
		"formatlesspaste/nls": "../plugins/extra/formatlesspaste/nls",
		"formatlesspaste/res": "../plugins/extra/formatlesspaste/res",
		"linkbrowser": "../plugins/extra/linkbrowser/lib",
		"linkbrowser/vendor": "../plugins/extra/linkbrowser/vendor",
		"linkbrowser/css": "../plugins/extra/linkbrowser/css",
		"linkbrowser/nls": "../plugins/extra/linkbrowser/nls",
		"linkbrowser/res": "../plugins/extra/linkbrowser/res",
		"imagebrowser": "../plugins/extra/imagebrowser/lib",
		"imagebrowser/vendor": "../plugins/extra/imagebrowser/vendor",
		"imagebrowser/css": "../plugins/extra/imagebrowser/css",
		"imagebrowser/nls": "../plugins/extra/imagebrowser/nls",
		"imagebrowser/res": "../plugins/extra/imagebrowser/res",
		"ribbon": "../plugins/extra/ribbon/lib",
		"ribbon/vendor": "../plugins/extra/ribbon/vendor",
		"ribbon/css": "../plugins/extra/ribbon/css",
		"ribbon/nls": "../plugins/extra/ribbon/nls",
		"ribbon/res": "../plugins/extra/ribbon/res",
		"toc": "../plugins/extra/toc/lib",
		"toc/vendor": "../plugins/extra/toc/vendor",
		"toc/css": "../plugins/extra/toc/css",
		"toc/nls": "../plugins/extra/toc/nls",
		"toc/res": "../plugins/extra/toc/res",
		"wai-lang": "../plugins/extra/wai-lang/lib",
		"wai-lang/vendor": "../plugins/extra/wai-lang/vendor",
		"wai-lang/css": "../plugins/extra/wai-lang/css",
		"wai-lang/nls": "../plugins/extra/wai-lang/nls",
		"wai-lang/res": "../plugins/extra/wai-lang/res",
		"headerids": "../plugins/extra/headerids/lib",
		"headerids/vendor": "../plugins/extra/headerids/vendor",
		"headerids/css": "../plugins/extra/headerids/css",
		"headerids/nls": "../plugins/extra/headerids/nls",
		"headerids/res": "../plugins/extra/headerids/res",
		"metaview": "../plugins/extra/metaview/lib",
		"metaview/vendor": "../plugins/extra/metaview/vendor",
		"metaview/css": "../plugins/extra/metaview/css",
		"metaview/nls": "../plugins/extra/metaview/nls",
		"metaview/res": "../plugins/extra/metaview/res",
		"listenforcer": "../plugins/extra/listenforcer/lib",
		"listenforcer/vendor": "../plugins/extra/listenforcer/vendor",
		"listenforcer/css": "../plugins/extra/listenforcer/css",
		"listenforcer/nls": "../plugins/extra/listenforcer/nls",
		"listenforcer/res": "../plugins/extra/listenforcer/res",
=======
         'PubSub': 'vendor/pubsub/js/pubsub'
>>>>>>> d3ae1ba5
    },

    //Configure CommonJS packages. See http://requirejs.org/docs/api.html#packages
    //for more information.
    packagePaths: [],
    packages: [],

    //The directory path to save the output. If not specified, then
    //the path will default to be a directory called "build" as a sibling
    //to the build file. All relative paths are relative to the build file.
    dir: "../../target/tmp/aloha",

    //As of RequireJS 2.0.2, the dir above will be deleted before the
    //build starts again. If you have a big build and are not doing
    //source transforms with onBuildRead/onBuildWrite, then you can
    //set keepBuildDir to true to keep the previous dir. This allows for
    //faster rebuilds, but it could lead to unexpected errors if the
    //built code is transformed in some way.
    keepBuildDir: true,

    //Used to inline i18n resources into the built file. If no locale
    //is specified, i18n resources will not be inlined. Only one locale
    //can be inlined for a build. Root bundles referenced by a build layer
    //will be included in a build layer regardless of locale being set.
    //locale: "en-us",

    //How to optimize all the JS files in the build output directory.
    //Right now only the following values
    //are supported:
    //- "uglify": (default) uses UglifyJS to minify the code.
    //- "closure": uses Google's Closure Compiler in simple optimization
    //mode to minify the code. Only available if running the optimizer using
    //Java.
    //- "closure.keepLines": Same as closure option, but keeps line returns
    //in the minified files.
    //- "none": no minification will be done.
    optimize: "none",

    //If using UglifyJS for script optimization, these config options can be
    //used to pass configuration values to UglifyJS.
    //See https://github.com/mishoo/UglifyJS for the possible values.
    uglify: {
        toplevel: true,
        ascii_only: true,
        beautify: true,
        max_line_length: 1000
    },

    //If using Closure Compiler for script optimization, these config options
    //can be used to configure Closure Compiler. See the documentation for
    //Closure compiler for more information.
    closure: {
        CompilerOptions: {},
        CompilationLevel: 'SIMPLE_OPTIMIZATIONS',
        loggingLevel: 'WARNING'
    },

    //Allow CSS optimizations. Allowed values:
    //- "standard": @import inlining, comment removal and line returns.
    //Removing line returns may have problems in IE, depending on the type
    //of CSS.
    //- "standard.keepLines": like "standard" but keeps line returns.
    //- "none": skip CSS optimizations.
    //- "standard.keepComments": keeps the file comments, but removes line
    //returns.  (r.js 1.0.8+)
    //- "standard.keepComments.keepLines": keeps the file comments and line
    //returns. (r.js 1.0.8+)
    optimizeCss: "none",//"standard.keepLines",

    //If optimizeCss is in use, a list of of files to ignore for the @import
    //inlining. The value of this option should be a comma separated list
    //of CSS file names to ignore. The file names should match whatever
    //strings are used in the @import calls.
    cssImportIgnore: null,

    //cssIn is typically used as a command line option. It can be used
    //along with out to optimize a single CSS file.
    //cssIn: "path/to/main.css",
    //out: "path/to/css-optimized.css",

    //Inlines the text for any text! dependencies, to avoid the separate
    //async XMLHttpRequest calls to load those dependencies.
    inlineText: true,

    //Allow "use strict"; be included in the RequireJS files.
    //Default is false because there are not many browsers that can properly
    //process and give errors on code for ES5 strict mode,
    //and there is a lot of legacy code that will not work in strict mode.
    useStrict: false,

    //Specify build pragmas. If the source files contain comments like so:
    //>>excludeStart("fooExclude", pragmas.fooExclude);
    //>>excludeEnd("fooExclude");
    //Then the comments that start with //>> are the build pragmas.
    //excludeStart/excludeEnd and includeStart/includeEnd work, and the
    //the pragmas value to the includeStart or excludeStart lines
    //is evaluated to see if the code between the Start and End pragma
    //lines should be included or excluded. If you have a choice to use
    //"has" code or pragmas, use "has" code instead. Pragmas are harder
    //to read, but they can be a bit more flexible on code removal vs.
    //has-based code, which must follow JavaScript language rules.
    //Pragmas also remove code in non-minified source, where has branch
    //trimming is only done if the code is minified via UglifyJS or
    //Closure Compiler.
    pragmas: {
		alohaLoadInEndClosure: true
    },

    //Same as "pragmas", but only applied once during the file save phase
    //of an optimization. "pragmas" are applied both during the dependency
    //mapping and file saving phases on an optimization. Some pragmas
    //should not be processed during the dependency mapping phase of an
    //operation, such as the pragma in the CoffeeScript loader plugin,
    //which wants the CoffeeScript compiler during the dependency mapping
    //phase, but once files are saved as plain JavaScript, the CoffeeScript
    //compiler is no longer needed. In that case, pragmasOnSave would be used
    //to exclude the compiler code during the save phase.
    //pragmasOnSave: {
    //    Just an example
    //    excludeCoffeeScript: true
    //},

    //Allows trimming of code branches that use has.js-based feature detection:
    //https://github.com/phiggins42/has.js
    //The code branch trimming only happens if minification with UglifyJS or
    //Closure Compiler is done. For more information, see:
    //http://requirejs.org/docs/optimization.html#hasjs
    //has: {
    //    'function-bind': true,
    //    'string-trim': false
    //},

    //Similar to pragmasOnSave, but for has tests -- only applied during the
    //file save phase of optimization, where "has" is applied to both
    //dependency mapping and file save phases.
    //hasOnSave: {
    //    'function-bind': true,
    //    'string-trim': false
    //},

    //Allows namespacing requirejs, require and define calls to a new name.
    //This allows stronger assurances of getting a module space that will
    //not interfere with others using a define/require AMD-based module
    //system. The example below will rename define() calls to foo.define().
    //See http://requirejs.org/docs/faq-advanced.html#rename for a more
    //complete example.
    //namespace: 'foo',

    //Skip processing for pragmas.
    skipPragmas: false,

    //If skipModuleInsertion is false, then files that do not use define()
    //to define modules will get a define() placeholder inserted for them.
    //Also, require.pause/resume calls will be inserted.
    //Set it to true to avoid this. This is useful if you are building code that
    //does not use require() in the built project or in the JS files, but you
    //still want to use the optimization tool from RequireJS to concatenate modules
    //together.
    skipModuleInsertion: false,

    //Specify modules to stub out in the optimized file. The optimizer will
    //use the source version of these modules for dependency tracing and for
    //plugin use, but when writing the text into an optimized layer, these
    //modules will get the following text instead:
    //If the module is used as a plugin:
    //    define({load: function(id){throw new Error("Dynamic load not allowed: " + id);}});
    //If just a plain module:
    //    define({});
    //This is useful particularly for plugins that inline all their resources
    //and use the default module resolution behavior (do *not* implement the
    //normalize() method). In those cases, an AMD loader just needs to know
    //that the module has a definition. These small stubs can be used instead of
    //including the full source for a plugin.
    //stubModules: ['text', 'bar'],

    //If it is not a one file optimization, scan through all .js files in the
    //output directory for any plugin resource dependencies, and if the plugin
    //supports optimizing them as separate files, optimize them. Can be a
    //slower optimization. Only use if there are some plugins that use things
    //like XMLHttpRequest that do not work across domains, but the built code
    //will be placed on another domain.
    optimizeAllPluginResources: false,

    //Finds require() dependencies inside a require() or define call. By default
    //this value is false, because those resources should be considered dynamic/runtime
    //calls. However, for some optimization scenarios,
    //Introduced in 1.0.3. Previous versions incorrectly found the nested calls
    //by default.
    findNestedDependencies: false,

    //If set to true, any files that were combined into a build layer will be
    //removed from the output folder.
    removeCombined: false,

    //List the modules that will be optimized. All their immediate and deep
    //dependencies will be included in the module's file when the build is
    //done. If that module or any of its dependencies includes i18n bundles,
    //only the root bundles will be included unless the locale: section is set above.
    modules: [
        //Just specifying a module name means that module will be converted into
        //a built file that contains all of its dependencies. If that module or any
        //of its dependencies includes i18n bundles, they may not be included in the
        //built file unless the locale: section is set above.
        {
            name: "aloha",

			include: [
				// all common plugins
				"ui/ui-plugin",
				"link/link-plugin",
				"table/table-plugin",
				"format/format-plugin",
				"list/list-plugin",
				"image/image-plugin",
				"highlighteditables/highlighteditables-plugin",
				"dom-to-xhtml/dom-to-xhtml-plugin",
				"contenthandler/contenthandler-plugin",
				"characterpicker/characterpicker-plugin",
				"commands/commands-plugin",
				"block/block-plugin",
				"align/align-plugin",
				"abbr/abbr-plugin",
				"horizontalruler/horizontalruler-plugin",
				"undo/undo-plugin",
				"paste/paste-plugin",
			],
        },

        //This module entry combines all the dependencies of foo/bar/bop and foo/bar/bee
        //and any of their dependencies into one file.
        //{
        //    name: "foo/bar/bop",
        //    include: ["foo/bar/bee"]
        //},

        //This module entry combines all the dependencies of foo/bar/bip into one file,
        //but excludes foo/bar/bop and its dependencies from the built file. If you want
        //to exclude a module that is also another module being optimized, it is more
        //efficient if you define that module optimization entry before using it
        //in an exclude array.
        //{
        //    name: "foo/bar/bip",
        //    exclude: [
        //        "foo/bar/bop"
        //    ]
        //},

        //This module entry shows how to specify a specific module be excluded
        //from the built module file. excludeShallow means just exclude that
        //specific module, but if that module has nested dependencies that are
        //part of the built file, keep them in there. This is useful during
        //development when you want to have a fast bundled set of modules, but
        //just develop/debug one or two modules at a time.
        //{
        //    name: "foo/bar/bin",
        //    excludeShallow: [
        //        "foo/bar/bot"
        //    ]
        //},

        //This module entry shows the use insertRequire (first available in 2.0):
        //if the target module only calls define and does not call require()
        //at the top level, and this build output is used with an AMD shim
        //loader like almond, where the data-main script in the HTML page is
        //replaced with just a script to the built file, if there is no
        //top-level require, no modules will execute. specify insertRequire to
        //have a require([]) call placed at the end of the file to trigger the
        //execution of modules. More detail at
        //https://github.com/jrburke/almond
        //Note that insertRequire does not affect or add to the modules
        //that are built into the build layer. It just adds a require([])
        //call to the end of the built file for use during the runtime
        //execution of the built code.
        //{
        //    name: "foo/baz",
        //    insertRequire: ["foo/baz"]
        //}
    ],

    //If you only intend to optimize a module (and its dependencies), with
    //a single file as the output, you can specify the module options inline,
    //instead of using the 'modules' section above. 'exclude',
    //'excludeShallow', 'include' and 'insertRequire' are all allowed as siblings
    //to name. The name of the optimized file is specified by 'out'.
    //name: "foo/bar/bop",
    //include: ["foo/bar/bee"],
    //insertRequire: ['foo/bar/bop'],
    //out: "path/to/optimized-file.js",

    //An alternative to "include". Normally only used in a requirejs.config()
    //call for a module used for mainConfigFile, since requirejs will read
    //"deps" during runtime to do the equivalent of require(deps) to kick
    //off some module loading.
    //deps: ["foo/bar/bee"],

    //In RequireJS 2.0, "out" can be a function. For single JS file
    //optimizations that are generated by calling requirejs.optimize(),
    //using an out function means the optimized contents are not written to
    //a file on disk, but instead pass to the out function:
    //out: function (text) {
    //    //Do what you want with the optimized text here.
    //},

    //Wrap any build layer in a start and end text specified by wrap.
    //Use this to encapsulate the module code so that define/require are
    //not globals. The end text can expose some globals from your file,
    //making it easy to create stand-alone libraries that do not mandate
    //the end user use requirejs.
    //wrap: {
    //    start: "(function() {",
    //    end: "}());"
    //},

    //Another way to use wrap, but uses default wrapping of:
    //(function() { + content + }());
    //wrap: true,

    //Another way to use wrap, but uses file paths. This makes it easier
    //to have the start text contain license information and the end text
    //to contain the global variable exports, like
    //window.myGlobal = requirejs('myModule');
    //File paths are relative to the build file, or if running a commmand
    //line build, the current directory.
    wrap: {
        startFile: "closure-start.frag",
        endFile: "closure-end.frag",
    },

    //When the optimizer copies files from the source location to the
    //destination directory, it will skip directories and files that start
    //with a ".". If you want to copy .directories or certain .files, for
    //instance if you keep some packages in a .packages directory, or copy
    //over .htaccess files, you can set this to null. If you want to change
    //the exclusion rules, change it to a different regexp. If the regexp
    //matches, it means the directory will be excluded. This used to be
    //called dirExclusionRegExp before the 1.0.2 release.
    //As of 1.0.3, this value can also be a string that is converted to a
    //RegExp via new RegExp().
    //fileExclusionRegExp: /^\./,

    //By default, comments that have a license in them are preserved in the
    //output. However, for a larger built files there could be a lot of
    //comment files that may be better served by having a smaller comment
    //at the top of the file that points to the list of all the licenses.
    //This option will turn off the auto-preservation, but you will need
    //work out how best to surface the license information.
    preserveLicenseComments: true,

    //Sets the logging level. It is a number. If you want "silent" running,
    //set logLevel to 4. From the logger.js file:
    //TRACE: 0,
    //INFO: 1,
    //WARN: 2,
    //ERROR: 3,
    //SILENT: 4
    //Default is 0.
    logLevel: 0,

    //A function that if defined will be called for every file read in the
    //build that is done to trace JS dependencies. This allows transforms of
    //the content.
    //onBuildRead: function (moduleName, path, contents) {
        //Always return a value.
        //This is just a contrived example.
        //return contents.replace(/foo/g, 'bar');
    //},

    //A function that will be called for every write to an optimized bundle
    //of modules. This allows transforms of the content before serialization.
    //onBuildWrite: function (moduleName, path, contents) {
        //Always return a value.
        //This is just a contrived example.
        //return contents.replace(/bar/g, 'foo');
    //},

    //Introduced in 2.0.2: if set to true, then the optimizer will add a
    //define(require, exports, module) {}); wrapper around any file that seems
    //to use commonjs/node module syntax (require, exports) without already
    //calling define(). This is useful to reuse modules that came from
    //or are loadable in an AMD loader that can load commonjs style modules
    //in development as well as AMD modules, but need to have a built form
    //that is only AMD. Note that this does *not* enable different module
    //ID-to-file path logic, all the modules still have to be found using the
    //requirejs-style configuration, it does not use node's node_modules nested
    //path lookups.
    //cjsTranslate: true,

    //Introduced in 2.0.2: a bit experimental.
    //Each script in the build layer will be turned into
    //a JavaScript string with a //@ sourceURL comment, and then wrapped in an
    //eval call. This allows some browsers to see each evaled script as a
    //separate script in the script debugger even though they are all combined
    //in the same file. Some important limitations:
    //1) Do not use in IE if conditional comments are turned on, it will cause
    //errors:
    //http://en.wikipedia.org/wiki/Conditional_comment#Conditional_comments_in_JScript
    //2) It is only useful in optimize: 'none' scenarios. The goal is to allow
    //easier built layer debugging, which goes against minification desires.
    //useSourceUrl: true
})<|MERGE_RESOLUTION|>--- conflicted
+++ resolved
@@ -32,7 +32,6 @@
     //http: URL when running in the browser and during an optimization that
     //file should be skipped because it has no dependencies.
     paths: {
-<<<<<<< HEAD
 		// These paths are the same setup as in aloha.js.
 		// r.js doesn't process dynamic configuration and calls to
 		// require() that don't list modules literally, so we need to
@@ -207,9 +206,6 @@
 		"listenforcer/css": "../plugins/extra/listenforcer/css",
 		"listenforcer/nls": "../plugins/extra/listenforcer/nls",
 		"listenforcer/res": "../plugins/extra/listenforcer/res",
-=======
-         'PubSub': 'vendor/pubsub/js/pubsub'
->>>>>>> d3ae1ba5
     },
 
     //Configure CommonJS packages. See http://requirejs.org/docs/api.html#packages
@@ -409,6 +405,7 @@
     //done. If that module or any of its dependencies includes i18n bundles,
     //only the root bundles will be included unless the locale: section is set above.
     modules: [
+
         //Just specifying a module name means that module will be converted into
         //a built file that contains all of its dependencies. If that module or any
         //of its dependencies includes i18n bundles, they may not be included in the

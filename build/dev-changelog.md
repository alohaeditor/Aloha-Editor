--- conflicted
+++ resolved
@@ -6,7 +6,9 @@
 - **FEATURE**: The change introduces a new feature, or modifies the function,
                usage, or intent of an existing one.
 
-<<<<<<< HEAD
+
+----
+
 
 - **BUG**: Fix base tag breaks Aloha Editor UI
 - **ENHANCEMENT**: Trigger the 'aloha-smart-content-changed' event with `triggerType` = `block-change` whenever an attribute of an Aloha Block is changed.
@@ -22,9 +24,6 @@
 - **MANUAL CHANGE**: Updated UI CSS regarding button selector;
 - **MANUAL CHANGE**: Added a demo of placeholders to boilerplate;
 - **BUG**: Fix calling mahalo in a blur event handler
-=======
-----
->>>>>>> f6449aa8
 - **BUG**: Fix support for editable anchor elements
 - **BUG**: images-plugin: global fix and debug interactions with draganddropfiles
 - **BUG**: draganddropfiles-plugin: fix for Firefox in order to send fileName
@@ -39,4 +38,4 @@
 - **BUG**: Fixes image path in css file in repository browser #764
 - **ENHANCEMENT**: used hints from #749 to improve file size of icons
 - **BUG**: link-plugin: Fix anchor class would always be set to cssclass even when cssclassregex was not configured
-- **BUG**: link-plugin: Fix metaKey + click doesn't follow link (still doesn't work on IE7)+- **BUG**: link-plugin: Fix metaKey + click doesn't follow link (still doesn't work on IE7)

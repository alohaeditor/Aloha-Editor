--- conflicted
+++ resolved
@@ -9,8 +9,6 @@
 
 ----
 
-<<<<<<< HEAD
-=======
 
 - **BUG**: Fix base tag breaks Aloha Editor UI
 - **ENHANCEMENT**: Trigger the 'aloha-smart-content-changed' event with `triggerType` = `block-change` whenever an attribute of an Aloha Block is changed.
@@ -24,13 +22,12 @@
 	</code>
 
 - **MANUAL CHANGE**: Updated UI CSS regarding button selector;
-- **MANUAL CHANGE**: Added a demo of placeholders to boilerplate;
+- **ENHANCEMENT**: Added a demo of placeholders to boilerplate;
 - **BUG**: Fix calling mahalo in a blur event handler
->>>>>>> 11116cfa
 - **BUG**: Fix support for editable anchor elements
 - **BUG**: images-plugin: global fix and debug interactions with draganddropfiles
 - **BUG**: draganddropfiles-plugin: fix for Firefox in order to send fileName
-- *ENHANCEMENT**: draganddropfiles-plugin: Send id target element in headers to inform the server where in page the file has been dropped
+- **ENHANCEMENT**: draganddropfiles-plugin: Send id target element in headers to inform the server where in page the file has been dropped
 - **ENHANCEMENT**: The Ephmera API was changed
 	aloha-cleanme class has been renamed to aloha-ephemera.
 	aloha-ui-* classes have been renamed to aloha-ephemera-*.

<<<<<<< HEAD
* improved translation export from gengo.com to Aloha Editor
=======
All changes are categorized into one of the following keywords:

- **BUG**: The change fixes a bug.
- **ENHANCEMENT**: The change improves the software, but otherwise makes no
                   functional change to any feature.
- **FEATURE**: The change introduces a new feature, or modifies the function,
               usage, or intent of an existing one.

----
- **BUG**: Fix base tag breaks Aloha Editor UI
- **ENHANCEMENT**: Trigger the 'aloha-smart-content-changed' event with `triggerType` = `block-change` whenever an attribute of an Aloha Block is changed.
>>>>>>> bf4033b7
<|MERGE_RESOLUTION|>--- conflicted
+++ resolved
@@ -1,6 +1,3 @@
-<<<<<<< HEAD
-* improved translation export from gengo.com to Aloha Editor
-=======
 All changes are categorized into one of the following keywords:
 
 - **BUG**: The change fixes a bug.
@@ -9,7 +6,6 @@
 - **FEATURE**: The change introduces a new feature, or modifies the function,
                usage, or intent of an existing one.
 
-----
 - **BUG**: Fix base tag breaks Aloha Editor UI
 - **ENHANCEMENT**: Trigger the 'aloha-smart-content-changed' event with `triggerType` = `block-change` whenever an attribute of an Aloha Block is changed.
->>>>>>> bf4033b7
+- **FEATURE**: improved translation export from gengo.com to Aloha Editor
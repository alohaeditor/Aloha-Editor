All changes are categorized into one of the following keywords:

- **BUGFIX**: The change fixes a bug.
- **FEATURE**: The change introduces a new feature, or modifies the function,
               usage, or intent of an existing one.
- **ENHANCEMENT**: The change improves the software, but otherwise makes no
                   functional change to any feature.
<<<<<<< HEAD
----


- **BUGFIX**: core: Aloha incorrectly reported that Chrome was not supported.
- **ENHANCEMENT**: state-override: when pressing a formatting
	button and the cursor is not within a word, a state override
	will be set such that any text that is subsequently typed will
	acquire the appropriate formatting.
- **ENHANCEMENT**: state-override: preserve formatting state across line breaks
	For example, when writing a word in bold, pressing enter and
	writing another word on the next line, the second word will also
	be bold. This behaviour more closely matches how popular word
	processors behave.
- **BUGFIX**: paste: paste from word causes unwanted content

	Pasting from word on OSX with Firefox caused the contents
	of style elements to be pasted as text.

	This has been fixed in the default sanitize content handler
	configuration. If you have your own santize configuration, you can
	adapt it by adding the following property

	remove_contents: ['style', 'script']
- **BUGFIX**: backspace: deleting formatted text leaves formatting in place

	For example, with the DOM looking like this <p>a<b>b{}</b>c</p>,
	hitting backspace would not delete the wrapping <b> element.
- **BUGFIX**: state-overide: insertion of non-visible characters

	When a non-text key such as backspace was pressed when a
	state-override was active, it may have been inserted as a
	non-visible character into the HTML text.
- **ENHANCEMENT**: wordcontenthandler: CSS styles are preserved on paste

	When pasting from word, CSS styles such as 'background-color',
	'color', 'font-family' and 'font-size' are now preserved. Before,
	these styles were stripped.

	It is possible to customize this behaviour by setting the
	following property to an array of CSS styles to preserve (or the
	empty array if none should be preserved):
	Aloha.settings.contentHandler.word.preserveStyles

- **BUGFIX**: delete: inconsistent behaviour when deleting content

	When some content was selected and backspace was pressed, Aloha's
	custom delete implementation was used. When some content was
	selected and a non-control key was pressed, the browsers native
	delete implemention was used. The latter case now also uses
	Aloha's custom implementation.

- **BUGFIX**: ephemera: broadcasting the aloha.ephemera event

	This event will not be broadcasted when Ephemera.ephemera() is
	accessed as a getter.
=======

----
>>>>>>> 25f52c1c
<|MERGE_RESOLUTION|>--- conflicted
+++ resolved
@@ -5,9 +5,6 @@
                usage, or intent of an existing one.
 - **ENHANCEMENT**: The change improves the software, but otherwise makes no
                    functional change to any feature.
-<<<<<<< HEAD
-----
-
 
 - **BUGFIX**: core: Aloha incorrectly reported that Chrome was not supported.
 - **ENHANCEMENT**: state-override: when pressing a formatting
@@ -61,7 +58,3 @@
 
 	This event will not be broadcasted when Ephemera.ephemera() is
 	accessed as a getter.
-=======
-
-----
->>>>>>> 25f52c1c

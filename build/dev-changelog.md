All changes are categorized into one of the following keywords:

- **BUG**: The change fixes a bug.
- **ENHANCEMENT**: The change improves the software, but otherwise makes no
                   functional change to any feature.
- **FEATURE**: The change introduces a new feature, or modifies the function,
               usage, or intent of an existing one.

----
- **BUG**: Fix base tag breaks Aloha Editor UI
- **ENHANCEMENT**: Trigger the 'aloha-smart-content-changed' event with `triggerType` = `block-change` whenever an attribute of an Aloha Block is changed.
- **FEATURE**: improved translation export from gengo.com to Aloha Editor
	<code>
	Aloha.settings.plugins: {
		captionedImage: {
			allowLinebreak: [ 'p' ], // ['br', 'p'], true or false (default)
		}
	}
	</code>

- **MANUAL CHANGE**: Updated UI CSS regarding button selector;
- **MANUAL CHANGE**: Added a demo of placeholders to boilerplate;
- **BUG**: Fix calling mahalo in a blur event handler
- **BUG**: Fix support for editable anchor elements
<<<<<<< HEAD
- **BUG**: images-plugin: global fix and debug interactions with draganddropfiles
- **BUG**: draganddropfiles-plugin: fix for Firefox in order to send fileName
- *ENHANCEMENT**: draganddropfiles-plugin: Send id target element in headers to inform the server where in page the file has been dropped
=======
- **ENHANCEMENT**: The Ephmera API was changed
	aloha-cleanme class has been renamed to aloha-ephemera.
	aloha-ui-* classes have been renamed to aloha-ephemera-*.
	Ephemera.ephemera() now doesn't merge the given value any more, but sets it (see function documentation for more information).
	ephemera.attrMap doesn't accept 'ELEMENT.attribute': true entries any more, instead use 'attribute': ['ELEMENT'].
	The mark* functions are now optional (modifications performed by these functions are documented and part of the API).
- **ENHANCEMENT**: jquery-ui and jquery.layout were upgraded
>>>>>>> 125b2b9a
<|MERGE_RESOLUTION|>--- conflicted
+++ resolved
@@ -6,7 +6,7 @@
 - **FEATURE**: The change introduces a new feature, or modifies the function,
                usage, or intent of an existing one.
 
-----
+
 - **BUG**: Fix base tag breaks Aloha Editor UI
 - **ENHANCEMENT**: Trigger the 'aloha-smart-content-changed' event with `triggerType` = `block-change` whenever an attribute of an Aloha Block is changed.
 - **FEATURE**: improved translation export from gengo.com to Aloha Editor
@@ -22,16 +22,13 @@
 - **MANUAL CHANGE**: Added a demo of placeholders to boilerplate;
 - **BUG**: Fix calling mahalo in a blur event handler
 - **BUG**: Fix support for editable anchor elements
-<<<<<<< HEAD
 - **BUG**: images-plugin: global fix and debug interactions with draganddropfiles
 - **BUG**: draganddropfiles-plugin: fix for Firefox in order to send fileName
 - *ENHANCEMENT**: draganddropfiles-plugin: Send id target element in headers to inform the server where in page the file has been dropped
-=======
 - **ENHANCEMENT**: The Ephmera API was changed
 	aloha-cleanme class has been renamed to aloha-ephemera.
 	aloha-ui-* classes have been renamed to aloha-ephemera-*.
 	Ephemera.ephemera() now doesn't merge the given value any more, but sets it (see function documentation for more information).
 	ephemera.attrMap doesn't accept 'ELEMENT.attribute': true entries any more, instead use 'attribute': ['ELEMENT'].
 	The mark* functions are now optional (modifications performed by these functions are documented and part of the API).
-- **ENHANCEMENT**: jquery-ui and jquery.layout were upgraded
->>>>>>> 125b2b9a
+- **ENHANCEMENT**: jquery-ui and jquery.layout were upgraded
- **BUG**: browser-plugin: The browser will now open at a more centered position.
<<<<<<< HEAD
- **BUG**: core: A IE7 crash workaround was reverted because it caused all eventhandlers to be lost when getContents() was invoked. The new workaround will remove the jquery expando attributes in IE7 for some elements.
=======
- **BUG**: core: Fixes bugs in the handeling of delete and forward delete.
				 These bugs were introduced in an attempt to fix issues with
				 deleting behaviour near multiple white spaces.  An alernative
				 should be sought for a better solution for handeling white
				 spaces.
>>>>>>> 5db0ff02
<|MERGE_RESOLUTION|>--- conflicted
+++ resolved
@@ -1,10 +1,7 @@
 - **BUG**: browser-plugin: The browser will now open at a more centered position.
-<<<<<<< HEAD
 - **BUG**: core: A IE7 crash workaround was reverted because it caused all eventhandlers to be lost when getContents() was invoked. The new workaround will remove the jquery expando attributes in IE7 for some elements.
-=======
 - **BUG**: core: Fixes bugs in the handeling of delete and forward delete.
 				 These bugs were introduced in an attempt to fix issues with
 				 deleting behaviour near multiple white spaces.  An alernative
 				 should be sought for a better solution for handeling white
-				 spaces.
->>>>>>> 5db0ff02
+				 spaces.
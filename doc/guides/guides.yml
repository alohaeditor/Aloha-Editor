﻿title: Aloha Editor Guides
description: These guides help you to make your content editable and to develop Aloha Editor.

team_name: The People That Make It Happen
authors:
  Documentation Team:
    - name: Haymo Meran
      nick: haymo
      image: credits/haymo.jpg
      description: "Haymo is one of the founders of the Aloha Editor project."
      
  Contributors:
    - name: Christopher Hlubek
      nick: hlubek
      image: credits/hlubek.jpg
      description: "Christopher Hlubek is a proud contributor of the Aloha Editor project."
    - name: Sebastian Kurfürst
      nick: skurfuerst
      image: credits/skurfuerst.jpg
      description: "Sebastian Kurfürst is a proud contributor of the Aloha Editor project."
    - name: Rene Kapusta
      nick: rene_kapusta
      image: credits/rene_kapusta.jpg
      description: "Rene Kapusta is a proud contributor of the Aloha Editor project."
    - name: Nicolas Karageuzian
      nick: nka
      image: credits/nka.jpg
      description: "Nicolas Karageuzian is a proud contributor of the Aloha Editor project."

index:
  order:
    - "Start Here"
    - "The Core"
    - "Plugins"
    - "Commands"
    - "UI"
    - "Contributing to Aloha Editor"
    
  Start Here:
    - title: "Using Aloha Editor"
      url: using_aloha
<<<<<<< HEAD
      text: "Learn how to embed Aloha Editor and make your content editable."
=======
      text: "Learn how to embed Aloha Editor and make your content editable and how to use and configure Aloha Editor plugins."
    - title: "Functional Description"
      url: functional_description
      text: "Functional description of basic functions of Aloha Editor."
    - title: "Developing and building Aloha Editor"
      url: develop_aloha
      text: "Learn how to develop or make a custom build of Aloha Editor."
>>>>>>> f09c6d00
    - title: "Configuring Aloha Editor"
      url: configure_aloha
      text: "Learn how to configure Aloha Editor."
    - title: "Aloha Editor and jQuery"
      url: aloha_jquery
      text: "Read about Aloha Editor and jQuery"
    - title: "Developing and building Aloha Editor"
      url: develop_aloha
      text: "Learn how to develop or make a custom build of Aloha Editor."
    - title: "Aloha Editor dependency management"
      url: require
      text: "In this guide, we will explain how dependencies are managed with Aloha Editor."
    - title: "Writing Plugins"
      url: writing_plugins
      text: "In this guide, we will explain the plugin structure, the usage of requireJS and the plugin lifecylce in Aloha Editor."
    - title: "Working with repositories"
      url: repository
      text: "In this guide, we will explain how repositories work."
      
  The Core:
    - title: "The Core"
      url: core
      text: "Learn about the core of Aloha Editor and how to utilize it's functions."
      
  Commands:
    - title: "Using commands"
      url: using_commands
      text: "Learn how to use commands."
      
  UI:
    - title: "Aloha Editor UI"
      url: ui
      text: "Learn how the Aloha Editor UI works."
    - title: "Aloha Editor toolbar"
      url: toolbar
      text: "Learn how to configure the toolbar."
    - title: "Aloha Editor sidebar"
      url: sidebar
      text: "Learn how to configure the sidebar."
    - title: "Aloha Editor UI API"
      url: componenttypes
      text: "Learn how to configure and implement components and componentTypes."
      
  Plugins:
    - title: "Aloha Editor plugins"
      url: plugins
      text: "Learn configure Aloha Editor plugins."
    - title: "Block"
      url: plugin_block
      text: "Learn how to use and extend the block plugin for advanced content editing."
    - title: "Image"
      url: plugin_image
      text: "Learn how to use and extend the image plugin for inline image manipulation."
    - title: "Content Handler"
      url: plugin_contenthandler
      text: "Learn how to use and extend the contenthandler plugin for advanced content editing."
    - title: "Browser"
      url: plugin_browser
      text: "Learn how to use and extend the browser plugin for enhanced file browsing."
    - title: "Numerated Headers"
      url: plugin_numeratedheaders
      text: "Learn how to use the Numerated Headers Plugin."
    - title: "Undo"
      url: plugin_undo
      text: "The undo plugin."
    - title: "Table"
      url: plugin_table
      text: "The table plugin."
    - title: "Paste"
      url: plugin_paste
      text: "The paste plugin."
    - title: "Formatless paste"
      url: plugin_formatlesspaste
      text: "The formatlesspaste plugin."
    - title: "DOM to XHTML"
      url: plugin_dom_to_xhtml
      text: "The DOM to XHTML plugin."
    - title: "WAI Language"
      url: plugin_wai-lang
      text: "Add WAI conform language annotations to your content."

  Contributing to Aloha Editor:
    - title: Releasing
      url: releasing
      text: "Our release process and scripts."
    - title: Development Process
      url: development_process
      text: "Everything about the Aloha Editor development process and being a good contributor."
    - title: "Javascript Style Guide"
      url: style_guide
      text: "This guide covers the style of Aloha Editor."
    - title: "Documentation Guidelines"
      url: "documentation_guidelines"
      text: "Writing and generating jsdoc documentation."<|MERGE_RESOLUTION|>--- conflicted
+++ resolved
@@ -39,9 +39,6 @@
   Start Here:
     - title: "Using Aloha Editor"
       url: using_aloha
-<<<<<<< HEAD
-      text: "Learn how to embed Aloha Editor and make your content editable."
-=======
       text: "Learn how to embed Aloha Editor and make your content editable and how to use and configure Aloha Editor plugins."
     - title: "Functional Description"
       url: functional_description
@@ -49,7 +46,6 @@
     - title: "Developing and building Aloha Editor"
       url: develop_aloha
       text: "Learn how to develop or make a custom build of Aloha Editor."
->>>>>>> f09c6d00
     - title: "Configuring Aloha Editor"
       url: configure_aloha
       text: "Learn how to configure Aloha Editor."

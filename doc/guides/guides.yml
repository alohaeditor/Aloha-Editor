title: Aloha Editor Guides
description: These guides help you to make your content editable and to develop Aloha Editor.

index:
  order:
    - "Start Here"
    - "The Core"
    - "UI"
    - "Plugins"
    - "Contributing to Aloha Editor"
    
  Start Here:
    - title: "Use"
      url: using_aloha
      text: "Learn how to embed Aloha Editor and make your content editable and how to use and configure Aloha Editor plugins."
    - title: "Develop"
      url: develop_aloha
      text: "Learn how to develop or make a custom build of Aloha Editor."
    - title: "Dependencies"
      url: dependencies
      text: "In this guide, we will explain how dependencies are managed with Aloha Editor."
      
  The Core:
    - title: "Events"
      url: events
      text: "Describes how to publish and subscribe to events."
    - title: "Commands"
      url: using_commands
      text: "Learn how to use commands."
    - title: "Repositories"
      url: repository
      text: "In this guide, we will explain how repositories work."
    - title: "Functional Description"
      url: functional_description
      text: "Functional description of basic functions of Aloha Editor."
    - title: "Internals"
      url: internals
      text: "Miscellaneous implementation details."

  UI:
    - title: "Aloha Editor UI"
      url: ui
      text: "Learn how the Aloha Editor UI works."
    - title: "Hotkeys"
      url: core_hotkey
      text: "Key combinations available in Aloha Editor"
      
  Plugins:
    - title: "Available Plugins"
      url: plugins
<<<<<<< HEAD
      text: "Learn what Aloha Editor plugins are available and how to enable them."
    - title: "Writing Plugins"
      url: writing_plugins
      text: "In this guide, we will explain the plugin structure, the usage of requireJS and the plugin lifecylce in Aloha Editor."
=======
      text: "Learn configure Aloha Editor plugins."
    - title: "Block"
      url: plugin_block
      text: "Learn how to use and extend the block plugin for advanced content editing."
    - title: "Image"
      url: plugin_image
      text: "Learn how to use and extend the image plugin for inline image manipulation."
    - title: "Content Handler"
      url: plugin_contenthandler
      text: "Learn how to use and extend the contenthandler plugin for advanced content editing."
    - title: "Browser"
      url: plugin_browser
      text: "Learn how to use and extend the browser plugin for enhanced file browsing."
    - title: "Numerated Headers"
      url: plugin_numeratedheaders
      text: "Learn how to use the Numerated Headers Plugin."
    - title: "Undo"
      url: plugin_undo
      text: "The undo plugin."
    - title: "Table"
      url: plugin_table
      text: "The table plugin."
    - title: "Paste"
      url: plugin_paste
      text: "The paste plugin."
    - title: "Formatless paste"
      url: plugin_formatlesspaste
      text: "The formatlesspaste plugin."
    - title: "DOM to XHTML"
      url: plugin_dom_to_xhtml
      text: "The DOM to XHTML plugin."
    - title: "WAI Language"
      url: plugin_wai-lang
      text: "Add WAI conform language annotations to your content."
    - title: "Drag and Drop Files"
      url: plugin_draganddropfiles
      text: "Learn how to handle files dropped from the computer to the page with Aloha."

>>>>>>> decc7ed3

  Contributing to Aloha Editor:
    - title: Releasing
      url: releasing
      text: "Our release process and scripts."
    - title: "Javascript Style Guide"
      url: style_guide
      text: "This guide covers the style of Aloha Editor."
    - title: "Documentation Guidelines"
      url: "documentation_guidelines"
      text: "Writing and generating jsdoc documentation."
    - title: Translations
      url: translations
      text: "Translate Aloha Editor into your language."<|MERGE_RESOLUTION|>--- conflicted
+++ resolved
@@ -48,51 +48,11 @@
   Plugins:
     - title: "Available Plugins"
       url: plugins
-<<<<<<< HEAD
       text: "Learn what Aloha Editor plugins are available and how to enable them."
     - title: "Writing Plugins"
       url: writing_plugins
       text: "In this guide, we will explain the plugin structure, the usage of requireJS and the plugin lifecylce in Aloha Editor."
-=======
-      text: "Learn configure Aloha Editor plugins."
-    - title: "Block"
-      url: plugin_block
-      text: "Learn how to use and extend the block plugin for advanced content editing."
-    - title: "Image"
-      url: plugin_image
-      text: "Learn how to use and extend the image plugin for inline image manipulation."
-    - title: "Content Handler"
-      url: plugin_contenthandler
-      text: "Learn how to use and extend the contenthandler plugin for advanced content editing."
-    - title: "Browser"
-      url: plugin_browser
-      text: "Learn how to use and extend the browser plugin for enhanced file browsing."
-    - title: "Numerated Headers"
-      url: plugin_numeratedheaders
-      text: "Learn how to use the Numerated Headers Plugin."
-    - title: "Undo"
-      url: plugin_undo
-      text: "The undo plugin."
-    - title: "Table"
-      url: plugin_table
-      text: "The table plugin."
-    - title: "Paste"
-      url: plugin_paste
-      text: "The paste plugin."
-    - title: "Formatless paste"
-      url: plugin_formatlesspaste
-      text: "The formatlesspaste plugin."
-    - title: "DOM to XHTML"
-      url: plugin_dom_to_xhtml
-      text: "The DOM to XHTML plugin."
-    - title: "WAI Language"
-      url: plugin_wai-lang
-      text: "Add WAI conform language annotations to your content."
-    - title: "Drag and Drop Files"
-      url: plugin_draganddropfiles
-      text: "Learn how to handle files dropped from the computer to the page with Aloha."
 
->>>>>>> decc7ed3
 
   Contributing to Aloha Editor:
     - title: Releasing

--- conflicted
+++ resolved
@@ -114,15 +114,12 @@
     - title: "Formatless paste"
       url: plugin_formatlesspaste
       text: "The formatlesspaste plugin."
-<<<<<<< HEAD
     - title: "DOM to XHTML"
       url: plugin_dom_to_xhtml
       text: "The DOM to XHTML plugin."
-=======
     - title: "WAI Language"
       url: plugin_wai-lang
       text: "Add WAI conform language annotations to your content."
->>>>>>> 8dc79628
 
   Contributing to Aloha Editor:
     - title: Releasing

<<<<<<< HEAD
h2. The Content Handler Plugin

The Contenthandler Plugin has no user interface and is used for example in conjunction with the paste plugin to be able to handle pasted content from Microsoft Word and the like. Currently it provides three so called "Content Handlers" which will be used to cleanup html content on various occasions like pasting or when initializing an editable.

endprologue.

h3. Available Content Handlers

The available contenthandlers are:

* word
* generic
* sanitize
* oEmbed

Plugins may also provide content handlers:

* Block @common/block@ plugin

h3. Configuration

There are two hooks available:

* insertHtml in @common/commands@ plugin
* initEditable in core/editable.js

<javascript>
	Aloha.settings.contentHandler: {
        // The following content handlers will be called when HTML is inserted into an editable (pasted, for example).
		insertHtml: [ 'word', 'generic', 'oembed', 'sanitize' ],
        // The following content handlers will be called when the editable is initialized (editable.aloha()).
		initEditable: [ 'sanitize' ],
		sanitize: 'relaxed' // relaxed, restricted, basic,
		allows: {
			elements: [
				'strong', 'em', 'i', 'b', 'blockquote', 'br', 'cite', 'code', 'dd', 'div', 'dl', 'dt', 'em',
				'i', 'li', 'ol', 'p', 'pre', 'q', 'small', 'strike', 'sub',
				'sup', 'u', 'ul'],

			attributes: {
				'a'         : ['href'],
				'blockquote': ['cite'],
				'q'         : ['cite']
			 },

			protocols: {
				'a'         : {'href': ['ftp', 'http', 'https', 'mailto', '__relative__']}, // Sanitize.RELATIVE
				'blockquote': {'cite': ['http', 'https', '__relative__']},
				'q'         : {'cite': ['http', 'https', '__relative__']}
			}
		}
	}
</javascript>

h3. Word Content Handler

The Word Content Handler will detect content pasted from Microsoft Word 2003 and newer versions. It transforms and cleans the pasted html code so that deteriorating effects on mental health by staring at bogus and totally fubar html code can be kept to an acceptable minimum. Therefore it will

* remove all "mso-whatever" classes
* remove all divs from the pasted content
* remove font tags
* convert bullet points to real html lists with proper nesting
* transform titles to h1 and subtitles to h2 tags

h3. Generic Content Handler

The Generic Content Handler is a bit less generic than his name might suggest as he will apply the following cleaning actions:

* clean lists by removing any non-ul or li children
* cleaning tables by removing the following attributes
** border
** cellpadding
** cellspacing
** width
** height
** valign
* remove comments
* unwrap font and span tags
* remove styles
* remove namespaced elements
* transform formattings by turning
** @<strong>@ tags into @<b>@ tags
** @<em>@ to @<i>@
** @<s>@ to @<del>@
** and by removing @<u>@ tags (as underline text decoration should solely be used for links)

h3. Sanitize Content Handler

The Sanitize Content Handler will remove all dom elements and attributes not covered by it's configuration. You may specify your own configuration based on these default settings:

<javascript>
Aloha.settings.contentHandler.sanitize = {
	// elements allowed in the content
	elements: [
		'a', 'abbr', 'b', 'blockquote', 'br', 'cite', 'code', 'dd', 'dl', 'dt', 'em',
		'i', 'li', 'ol', 'p', 'pre', 'q', 'small', 'strike', 'strong', 'sub',
		'sup', 'u', 'ul' ],
	// attributes allowed for specific elements
	attributes: {
		'a' : ['href'],
		'blockquote' : ['cite'],
		'q' : ['cite'],
		'abbr': ['title']
	},
	// protocols allowed for certain attributes of elements
	protocols: {
		'a' : {'href': ['ftp', 'http', 'https', 'mailto', '__relative__']},
		'blockquote' : {'cite': ['http', 'https', '__relative__']},
		'q' : {'cite': ['http', 'https', '__relative__']}
	}
}
</javascript>

For the sanitize Content Handler you can use a predefined set of allowed HTML-tags and attributes ("sanitize" option) or your own set defined as "allows" option.
The configuration option for "insertHtml" and "initEditable" defines which Content Handler should be used at that hook points.
"initEditable" uses the "sanitize" Content Handler by default.
"insertHtml" uses all registered Content Handler by default (including the Content Handler from other Plugins)

WARNING: The order how the handlers are loaded and executed is important. If you first load the "sanitize" or "generic" handler the "word" handler will not be able to detect a MS Word document.

h3. APIs and Extension Points

There is the Content Handler Manager in Aloha Core available where Content Handler can register themself.

h3. Writing your own Content Handler

A content handler implements the "handleContent" method which will receive and return the content as HTML text.

<javascript>
	define(
	['aloha', 'aloha/jquery', 'aloha/contenthandlermanager'],
	function(Aloha, jQuery, ContentHandlerManager) {
		"use strict";
	
		var MyContentHandler = ContentHandlerManager.createHandler({
			handleContent: function( content ) {
				
				// do something with the content
				
				return content; // return as HTML text not jQuery/DOM object
			}
		});

		return MyContentHandler;
	});
</javascript>
=======
h2. The Content Handler Plugin

After reading this guide, you will be able to:

* Understand what Content Handler are and how to use them
* Use the Content Handler API to create, modify and
* Extend Content Handler with custom implementations

endprologue.

WARNING: This guide is currently work-in-progress.

h3. What are Content Handler?

*Aloha Content Handler* (Content Handler) are used to sanitize content loaded or pasted in Aloha Editor.

There are some Content Handler available:
* Generic
* Word
* oEmbed
* Sanitize

Plugins also provide Content Handler:
* Block +common/block+ plugin

There are two hocks available:
* insertHtml in +common/commands+ plugin
* initEditable in core/editable.js


h3. Enabling the Content Handler Plugin


h4. Using Configuration

<javascript>
	Aloha.settings.contentHandler: {
		insertHtml: [ 'word', 'generic', 'oembed', 'sanitize' ],
		initEditable: [ 'sanitize' ],
		sanitize: 'relaxed' // relaxed, restricted, basic,
		allows: {
			elements: [
				'strong', 'em', 'i', 'b', 'blockquote', 'br', 'cite', 'code', 'dd', 'div', 'dl', 'dt', 'em',
				'i', 'li', 'ol', 'p', 'pre', 'q', 'small', 'strike', 'sub',
				'sup', 'u', 'ul'],

			attributes: {
				'a'         : ['href'],
				'blockquote': ['cite'],
				'q'         : ['cite']
			 },

			protocols: {
				'a'         : {'href': ['ftp', 'http', 'https', 'mailto', '__relative__']}, // Sanitize.RELATIVE
				'blockquote': {'cite': ['http', 'https', '__relative__']},
				'q'         : {'cite': ['http', 'https', '__relative__']}
			}
		}
	}
</javascript>

For the sanitize Content Handler you can use a predefined set of allowed HTML-tags and attributes ("sanitize" option) or your own set defined as "allows" option.
The configuration option for "insertHtml" and "initEditable" defines which Content Handler should be used at that hook points.
"initEditable" uses the "sanitize" Content Handler by default.
"insertHtml" uses all registered Content Handler by default (including the Content Handler from other Plugins)

WARNING: The order how the handlers are loaded and executed is important. If you first load the "sanitize" or "generic" handler the "word" handler will not be able to detect a MS Word document.


h3. APIs and Extension Points

There is the Content Handler Manager in Aloha Core available where Content Handler can register themself.

h4. Writing your own Content Handler

<javascript>
	define(
	['aloha', 'aloha/jquery', 'aloha/contenthandlermanager'],
	function(Aloha, jQuery, ContentHandlerManager) {
		"use strict";
	
		var MyContentHandler = ContentHandlerManager.createHandler({
			handleContent: function( content ) {
				
				// do something with the content
				
				return content; // return as HTML text not jQuery/DOM object
			}
		});

		return MyContentHandler;
	});
</javascript>

All Content Handler needs to support the "handleContent" method and will receive and return the content as HTML text.

h3. Internals

h3. Future Work

h3. Changelog

* October 06, 2011: Initial version by "Rene Kapusta":credits.html#rene_kapusta


From plugins.texile


h3. Contenthandler Plugin

The Contenthandler Plugin has no user interface and is used in conjunction with the paste plugin to be able to handle pasted content from Microsoft Word and the like. Currently it provides three so called "Content Handlers" which will be used to cleanup html content on various occasions like pasting or when initializing an editable. Those contenthandlers are:

* word
* generic
* sanitize

h4. Word Content Handler

The Word Content Handler will detect content pasted from Microsoft Word 2003 and newer versions. It transforms and cleans the pasted html code so that deteriorating effects on mental health by staring at bogus and totally fubar html code can be kept to an acceptable minimum. Therefore it will

* remove all "mso-whatever" classes
* remove all divs from the pasted content
* remove font tags
* convert bullet points to real html lists with proper nesting
* transform titles to h1 and subtitles to h2 tags

h4. Generic Content Handler

The Generic Content Handler is a bit less generic than his name might suggest as he will apply the following cleaning actions:

* clean lists by removing any non-ul or li children
* cleaning tables by removing the following attributes
** border
** cellpadding
** cellspacing
** width
** height
** valign
* remove comments
* unwrap contents of div, font and span tags
* remove styles
* remove namespaced elements
* transform formattings by turning
** +<strong>+ tags into +<b>+ tags
** +<em>+ to +<i>+
** +<s>+ to +<del>+
** and by removing +<u>+ tags (as underline text decoration should solely be used for links)

h4. Sanitize Content Handler

WARNING: The Sanitize Content Handler does not work reliably on IE7, and will therefore just do nothing, if this browser is detected.

The Sanitize Content Handler will remove all dom elements and attributes not covered by it's configuration. You may specify your own configuration based on these default settings:

<javascript>
Aloha.settings.contentHandler.sanitize = {
	// elements allowed in the content
	elements: [
		'a', 'abbr', 'b', 'blockquote', 'br', 'cite', 'code', 'dd', 'dl', 'dt', 'em',
		'i', 'li', 'ol', 'p', 'pre', 'q', 'small', 'strike', 'strong', 'sub',
		'sup', 'u', 'ul' ],
	// attributes allowed for specific elements
	attributes: {
		'a' : ['href'],
		'blockquote' : ['cite'],
		'q' : ['cite'],
		'abbr': ['title']
	},
	// protocols allowed for certain attributes of elements
	protocols: {
		'a' : {'href': ['ftp', 'http', 'https', 'mailto', '__relative__']},
		'blockquote' : {'cite': ['http', 'https', '__relative__']},
		'q' : {'cite': ['http', 'https', '__relative__']}
	}
}
</javascript>
>>>>>>> f09c6d00
<|MERGE_RESOLUTION|>--- conflicted
+++ resolved
@@ -1,4 +1,3 @@
-<<<<<<< HEAD
 h2. The Content Handler Plugin
 
 The Contenthandler Plugin has no user interface and is used for example in conjunction with the paste plugin to be able to handle pasted content from Microsoft Word and the like. Currently it provides three so called "Content Handlers" which will be used to cleanup html content on various occasions like pasting or when initializing an editable.
@@ -23,303 +22,134 @@
 There are two hooks available:
 
 * insertHtml in @common/commands@ plugin
-* initEditable in core/editable.js
-
-<javascript>
-	Aloha.settings.contentHandler: {
-        // The following content handlers will be called when HTML is inserted into an editable (pasted, for example).
-		insertHtml: [ 'word', 'generic', 'oembed', 'sanitize' ],
-        // The following content handlers will be called when the editable is initialized (editable.aloha()).
-		initEditable: [ 'sanitize' ],
-		sanitize: 'relaxed' // relaxed, restricted, basic,
-		allows: {
-			elements: [
-				'strong', 'em', 'i', 'b', 'blockquote', 'br', 'cite', 'code', 'dd', 'div', 'dl', 'dt', 'em',
-				'i', 'li', 'ol', 'p', 'pre', 'q', 'small', 'strike', 'sub',
-				'sup', 'u', 'ul'],
-
-			attributes: {
-				'a'         : ['href'],
-				'blockquote': ['cite'],
-				'q'         : ['cite']
-			 },
-
-			protocols: {
-				'a'         : {'href': ['ftp', 'http', 'https', 'mailto', '__relative__']}, // Sanitize.RELATIVE
-				'blockquote': {'cite': ['http', 'https', '__relative__']},
-				'q'         : {'cite': ['http', 'https', '__relative__']}
-			}
-		}
-	}
-</javascript>
-
-h3. Word Content Handler
-
-The Word Content Handler will detect content pasted from Microsoft Word 2003 and newer versions. It transforms and cleans the pasted html code so that deteriorating effects on mental health by staring at bogus and totally fubar html code can be kept to an acceptable minimum. Therefore it will
-
-* remove all "mso-whatever" classes
-* remove all divs from the pasted content
-* remove font tags
-* convert bullet points to real html lists with proper nesting
-* transform titles to h1 and subtitles to h2 tags
-
-h3. Generic Content Handler
-
-The Generic Content Handler is a bit less generic than his name might suggest as he will apply the following cleaning actions:
-
-* clean lists by removing any non-ul or li children
-* cleaning tables by removing the following attributes
-** border
-** cellpadding
-** cellspacing
-** width
-** height
-** valign
-* remove comments
-* unwrap font and span tags
-* remove styles
-* remove namespaced elements
-* transform formattings by turning
-** @<strong>@ tags into @<b>@ tags
-** @<em>@ to @<i>@
-** @<s>@ to @<del>@
-** and by removing @<u>@ tags (as underline text decoration should solely be used for links)
-
-h3. Sanitize Content Handler
-
-The Sanitize Content Handler will remove all dom elements and attributes not covered by it's configuration. You may specify your own configuration based on these default settings:
-
-<javascript>
-Aloha.settings.contentHandler.sanitize = {
-	// elements allowed in the content
-	elements: [
-		'a', 'abbr', 'b', 'blockquote', 'br', 'cite', 'code', 'dd', 'dl', 'dt', 'em',
-		'i', 'li', 'ol', 'p', 'pre', 'q', 'small', 'strike', 'strong', 'sub',
-		'sup', 'u', 'ul' ],
-	// attributes allowed for specific elements
-	attributes: {
-		'a' : ['href'],
-		'blockquote' : ['cite'],
-		'q' : ['cite'],
-		'abbr': ['title']
-	},
-	// protocols allowed for certain attributes of elements
-	protocols: {
-		'a' : {'href': ['ftp', 'http', 'https', 'mailto', '__relative__']},
-		'blockquote' : {'cite': ['http', 'https', '__relative__']},
-		'q' : {'cite': ['http', 'https', '__relative__']}
-	}
-}
-</javascript>
-
-For the sanitize Content Handler you can use a predefined set of allowed HTML-tags and attributes ("sanitize" option) or your own set defined as "allows" option.
-The configuration option for "insertHtml" and "initEditable" defines which Content Handler should be used at that hook points.
-"initEditable" uses the "sanitize" Content Handler by default.
-"insertHtml" uses all registered Content Handler by default (including the Content Handler from other Plugins)
-
-WARNING: The order how the handlers are loaded and executed is important. If you first load the "sanitize" or "generic" handler the "word" handler will not be able to detect a MS Word document.
-
-h3. APIs and Extension Points
-
-There is the Content Handler Manager in Aloha Core available where Content Handler can register themself.
-
-h3. Writing your own Content Handler
-
-A content handler implements the "handleContent" method which will receive and return the content as HTML text.
-
-<javascript>
-	define(
-	['aloha', 'aloha/jquery', 'aloha/contenthandlermanager'],
-	function(Aloha, jQuery, ContentHandlerManager) {
-		"use strict";
-	
-		var MyContentHandler = ContentHandlerManager.createHandler({
-			handleContent: function( content ) {
-				
-				// do something with the content
-				
-				return content; // return as HTML text not jQuery/DOM object
-			}
-		});
-
-		return MyContentHandler;
-	});
-</javascript>
-=======
-h2. The Content Handler Plugin
-
-After reading this guide, you will be able to:
-
-* Understand what Content Handler are and how to use them
-* Use the Content Handler API to create, modify and
-* Extend Content Handler with custom implementations
-
-endprologue.
-
-WARNING: This guide is currently work-in-progress.
-
-h3. What are Content Handler?
-
-*Aloha Content Handler* (Content Handler) are used to sanitize content loaded or pasted in Aloha Editor.
-
-There are some Content Handler available:
-* Generic
-* Word
-* oEmbed
-* Sanitize
-
-Plugins also provide Content Handler:
-* Block +common/block+ plugin
-
-There are two hocks available:
-* insertHtml in +common/commands+ plugin
-* initEditable in core/editable.js
-
-
-h3. Enabling the Content Handler Plugin
-
-
-h4. Using Configuration
-
-<javascript>
-	Aloha.settings.contentHandler: {
-		insertHtml: [ 'word', 'generic', 'oembed', 'sanitize' ],
-		initEditable: [ 'sanitize' ],
-		sanitize: 'relaxed' // relaxed, restricted, basic,
-		allows: {
-			elements: [
-				'strong', 'em', 'i', 'b', 'blockquote', 'br', 'cite', 'code', 'dd', 'div', 'dl', 'dt', 'em',
-				'i', 'li', 'ol', 'p', 'pre', 'q', 'small', 'strike', 'sub',
-				'sup', 'u', 'ul'],
-
-			attributes: {
-				'a'         : ['href'],
-				'blockquote': ['cite'],
-				'q'         : ['cite']
-			 },
-
-			protocols: {
-				'a'         : {'href': ['ftp', 'http', 'https', 'mailto', '__relative__']}, // Sanitize.RELATIVE
-				'blockquote': {'cite': ['http', 'https', '__relative__']},
-				'q'         : {'cite': ['http', 'https', '__relative__']}
-			}
-		}
-	}
-</javascript>
-
-For the sanitize Content Handler you can use a predefined set of allowed HTML-tags and attributes ("sanitize" option) or your own set defined as "allows" option.
-The configuration option for "insertHtml" and "initEditable" defines which Content Handler should be used at that hook points.
-"initEditable" uses the "sanitize" Content Handler by default.
-"insertHtml" uses all registered Content Handler by default (including the Content Handler from other Plugins)
-
-WARNING: The order how the handlers are loaded and executed is important. If you first load the "sanitize" or "generic" handler the "word" handler will not be able to detect a MS Word document.
-
-
-h3. APIs and Extension Points
-
-There is the Content Handler Manager in Aloha Core available where Content Handler can register themself.
-
-h4. Writing your own Content Handler
-
-<javascript>
-	define(
-	['aloha', 'aloha/jquery', 'aloha/contenthandlermanager'],
-	function(Aloha, jQuery, ContentHandlerManager) {
-		"use strict";
-	
-		var MyContentHandler = ContentHandlerManager.createHandler({
-			handleContent: function( content ) {
-				
-				// do something with the content
-				
-				return content; // return as HTML text not jQuery/DOM object
-			}
-		});
-
-		return MyContentHandler;
-	});
-</javascript>
-
-All Content Handler needs to support the "handleContent" method and will receive and return the content as HTML text.
-
-h3. Internals
-
-h3. Future Work
-
-h3. Changelog
-
-* October 06, 2011: Initial version by "Rene Kapusta":credits.html#rene_kapusta
-
-
-From plugins.texile
-
-
-h3. Contenthandler Plugin
-
-The Contenthandler Plugin has no user interface and is used in conjunction with the paste plugin to be able to handle pasted content from Microsoft Word and the like. Currently it provides three so called "Content Handlers" which will be used to cleanup html content on various occasions like pasting or when initializing an editable. Those contenthandlers are:
-
-* word
-* generic
-* sanitize
-
-h4. Word Content Handler
-
-The Word Content Handler will detect content pasted from Microsoft Word 2003 and newer versions. It transforms and cleans the pasted html code so that deteriorating effects on mental health by staring at bogus and totally fubar html code can be kept to an acceptable minimum. Therefore it will
-
-* remove all "mso-whatever" classes
-* remove all divs from the pasted content
-* remove font tags
-* convert bullet points to real html lists with proper nesting
-* transform titles to h1 and subtitles to h2 tags
-
-h4. Generic Content Handler
-
-The Generic Content Handler is a bit less generic than his name might suggest as he will apply the following cleaning actions:
-
-* clean lists by removing any non-ul or li children
-* cleaning tables by removing the following attributes
-** border
-** cellpadding
-** cellspacing
-** width
-** height
-** valign
-* remove comments
-* unwrap contents of div, font and span tags
-* remove styles
-* remove namespaced elements
-* transform formattings by turning
-** +<strong>+ tags into +<b>+ tags
-** +<em>+ to +<i>+
-** +<s>+ to +<del>+
-** and by removing +<u>+ tags (as underline text decoration should solely be used for links)
-
-h4. Sanitize Content Handler
-
-WARNING: The Sanitize Content Handler does not work reliably on IE7, and will therefore just do nothing, if this browser is detected.
-
-The Sanitize Content Handler will remove all dom elements and attributes not covered by it's configuration. You may specify your own configuration based on these default settings:
-
-<javascript>
-Aloha.settings.contentHandler.sanitize = {
-	// elements allowed in the content
-	elements: [
-		'a', 'abbr', 'b', 'blockquote', 'br', 'cite', 'code', 'dd', 'dl', 'dt', 'em',
-		'i', 'li', 'ol', 'p', 'pre', 'q', 'small', 'strike', 'strong', 'sub',
-		'sup', 'u', 'ul' ],
-	// attributes allowed for specific elements
-	attributes: {
-		'a' : ['href'],
-		'blockquote' : ['cite'],
-		'q' : ['cite'],
-		'abbr': ['title']
-	},
-	// protocols allowed for certain attributes of elements
-	protocols: {
-		'a' : {'href': ['ftp', 'http', 'https', 'mailto', '__relative__']},
-		'blockquote' : {'cite': ['http', 'https', '__relative__']},
-		'q' : {'cite': ['http', 'https', '__relative__']}
-	}
-}
-</javascript>
->>>>>>> f09c6d00
+* initEditable in core/editable.js
+
+<javascript>
+	Aloha.settings.contentHandler: {
+		insertHtml: [ 'word', 'generic', 'oembed', 'sanitize' ],
+		initEditable: [ 'sanitize' ],
+		sanitize: 'relaxed' // relaxed, restricted, basic,
+		allows: {
+			elements: [
+				'strong', 'em', 'i', 'b', 'blockquote', 'br', 'cite', 'code', 'dd', 'div', 'dl', 'dt', 'em',
+				'i', 'li', 'ol', 'p', 'pre', 'q', 'small', 'strike', 'sub',
+				'sup', 'u', 'ul'],
+
+			attributes: {
+				'a'         : ['href'],
+				'blockquote': ['cite'],
+				'q'         : ['cite']
+			 },
+
+			protocols: {
+				'a'         : {'href': ['ftp', 'http', 'https', 'mailto', '__relative__']}, // Sanitize.RELATIVE
+				'blockquote': {'cite': ['http', 'https', '__relative__']},
+				'q'         : {'cite': ['http', 'https', '__relative__']}
+			}
+		}
+	}
+</javascript>
+
+For the sanitize Content Handler you can use a predefined set of allowed HTML-tags and attributes ("sanitize" option) or your own set defined as "allows" option.
+The configuration option for "insertHtml" and "initEditable" defines which Content Handler should be used at that hook points.
+"initEditable" uses the "sanitize" Content Handler by default.
+"insertHtml" uses all registered Content Handler by default (including the Content Handler from other Plugins)
+
+WARNING: The order how the handlers are loaded and executed is important. If you first load the "sanitize" or "generic" handler the "word" handler will not be able to detect a MS Word document.
+
+
+h3. APIs and Extension Points
+
+There is the Content Handler Manager in Aloha Core available where Content Handler can register themself.
+
+h4. Writing your own Content Handler
+
+<javascript>
+	define(
+	['aloha', 'aloha/jquery', 'aloha/contenthandlermanager'],
+	function(Aloha, jQuery, ContentHandlerManager) {
+		"use strict";
+	
+		var MyContentHandler = ContentHandlerManager.createHandler({
+			handleContent: function( content ) {
+				
+				// do something with the content
+				
+				return content; // return as HTML text not jQuery/DOM object
+			}
+		});
+
+		return MyContentHandler;
+	});
+</javascript>
+
+All Content Handler needs to support the "handleContent" method and will receive and return the content as HTML text.
+
+h3. Contenthandler Plugin
+
+The Contenthandler Plugin has no user interface and is used in conjunction with the paste plugin to be able to handle pasted content from Microsoft Word and the like. Currently it provides three so called "Content Handlers" which will be used to cleanup html content on various occasions like pasting or when initializing an editable. Those contenthandlers are:
+
+* word
+* generic
+* sanitize
+
+h4. Word Content Handler
+
+The Word Content Handler will detect content pasted from Microsoft Word 2003 and newer versions. It transforms and cleans the pasted html code so that deteriorating effects on mental health by staring at bogus and totally fubar html code can be kept to an acceptable minimum. Therefore it will
+
+* remove all "mso-whatever" classes
+* remove all divs from the pasted content
+* remove font tags
+* convert bullet points to real html lists with proper nesting
+* transform titles to h1 and subtitles to h2 tags
+
+h4. Generic Content Handler
+
+The Generic Content Handler is a bit less generic than his name might suggest as he will apply the following cleaning actions:
+
+* clean lists by removing any non-ul or li children
+* cleaning tables by removing the following attributes
+** border
+** cellpadding
+** cellspacing
+** width
+** height
+** valign
+* remove comments
+* unwrap contents of div, font and span tags
+* remove styles
+* remove namespaced elements
+* transform formattings by turning
+** +<strong>+ tags into +<b>+ tags
+** +<em>+ to +<i>+
+** +<s>+ to +<del>+
+** and by removing +<u>+ tags (as underline text decoration should solely be used for links)
+
+h4. Sanitize Content Handler
+
+WARNING: The Sanitize Content Handler does not work reliably on IE7, and will therefore just do nothing, if this browser is detected.
+
+The Sanitize Content Handler will remove all dom elements and attributes not covered by it's configuration. You may specify your own configuration based on these default settings:
+
+<javascript>
+Aloha.settings.contentHandler.sanitize = {
+	// elements allowed in the content
+	elements: [
+		'a', 'abbr', 'b', 'blockquote', 'br', 'cite', 'code', 'dd', 'dl', 'dt', 'em',
+		'i', 'li', 'ol', 'p', 'pre', 'q', 'small', 'strike', 'strong', 'sub',
+		'sup', 'u', 'ul' ],
+	// attributes allowed for specific elements
+	attributes: {
+		'a' : ['href'],
+		'blockquote' : ['cite'],
+		'q' : ['cite'],
+		'abbr': ['title']
+	},
+	// protocols allowed for certain attributes of elements
+	protocols: {
+		'a' : {'href': ['ftp', 'http', 'https', 'mailto', '__relative__']},
+		'blockquote' : {'cite': ['http', 'https', '__relative__']},
+		'q' : {'cite': ['http', 'https', '__relative__']}
+	}
+}
+</javascript>
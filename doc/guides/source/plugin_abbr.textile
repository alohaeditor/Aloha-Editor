--- conflicted
+++ resolved
@@ -13,21 +13,6 @@
 * abbrText - UIAttributeField for text input
 * removeAbbr - remove abbreviation from selection
 
-<<<<<<< HEAD
-
-h3. Configuration settings
-
-To enable or disable the abbr plugin for single editables refere the following example.
-All editables have the abbr plugin activated. The abbr plugin is deactivated for the editable with the ID 'two'.
-
-Use a single array with the value +[ 'abbr' ]+ to activate or an empty array +[ ]+ to deactivate the plugin.
-
-<javascript>
-	Aloha.settings.plugins = {
-		abbr: {
-			config: [ 'abbr' ],
-
-=======
 h3. Functional Description
 
 To create an abbreviation highlight some text and click the abbreviation icon from the format tab. Now you can enter the description of the abbreviation which will be shown when hovering over the annotated word. For editing an abbreviation just click on the entered abbreviation and edit the text in the FloatingMenu.
@@ -45,7 +30,6 @@
 		abbr: {
 			config: [ 'abbr' ],
 
->>>>>>> 3dac57a6
 			editables: {
 				'#one': [ 'abbr' ],
 				'#two': [ ]

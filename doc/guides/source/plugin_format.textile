h2. Format Plugin

The Format Plugin provides basic formatting choices for your content.

endprologue.

With the Format Plugin you are able to format paragraph formattings (p, h1, ...) and other content formats like bold or subscript. You can also use Aloha Editor to annotate parts of your content as e.g. citation or code.

The following components are available:

h3. Functional Description

The Format plugin allows you to format texts and headlines.

h4. Paragraph, Headline, Preformatted or remove formatting

In order to enter normal text choose the paragraph layout at the Aloha Editor or select an entered text and choose the layout. In order to create a headline choose one of the headlines (h2 to h6) at Aloha Editor. Normal text will be wrapped into a +<p>+ tag, headlines into e.g. a +<h2>+ tag and preformatted text into a +<pre>+ tag.
<<<<<<< HEAD
You can change the layout each time or remove a formatting via clicking the remove formatting button at the Aloha Editor.

h5. Remove formatting in lists

If you remove formatting on unordered-, ordered- or definition lists and your selection doesn't span more than one individual list, list items will be taken out of the list. If only part of one list item is selected, then the item won't be taken out of the list. In that case only the text formats will be removed.

h5. Tables

Tables won't be deconstructed if you press "remove fromatting" on them, only text formats will be removed.
=======
You can change the layout each time or remove a formatting via clicking the remove formatting button at the Aloha Editor. 

Removing a format will unwrap the contents from the corresponding formatting tag. If you want to ensure that contents are within paragraphs all the time, use the "common/autoparagraph plugin":plugin_autoparagraph.html. Removing a format will also trigger a "smart-content-changed event":events.html#aloha-smart-content-changed-event.
>>>>>>> dc45d760
 
h4. Bold and Italic

Every text or headline can be formatted into bold or italic via selecting the text or headline and click on the bold or italic button at Aloha Editor. This wraps the selected text or headline into a +<b>+ tag if bold or a +<i>+ tag if italic.
To undo this select the text or headline and click the button again.

h4. Strong and Emphasize

Texts or headlines can be formatted into strong or emphasized texts or headlines via selecting the text or headline and click on the strong or emphasize button at the Aloha Editor. This wraps the selected text or headline into a +<strong>+ tag if strong or +<em>+ tag if emphasized.
To undo this select the text or headline and click the button again.

h4. Strikethrough

Texts or headlines can have strikethrough applied as well. Just selecting the text or headline and click on the strikethrough button at the Aloha Editor. This wraps the selected text or headline into a +<del>+ tag.
To undo this select the text or headline and click the button again.

h4. Subscript and Superscript

In order to make subscript and superscript texts or headlines selecting the text or headline and click on the subscript or superscript button at the Aloha Editor. This wrap the selected text or headline into a +<sub>+ tag if subscript or +<sup>+ tag if superscript.
To undo this select the text or headline and click the button again.

h4. Code

Texts or headlines can a layout for codes via selecting the text or headline and click on the code button at Aloha Editor. This wraps the selected text or headline into a +<code>+ tag.
To undo this select the text or headline and click the button again.

h3. Components

* cite - format content as a citation
* quote - format content as a quote
* code - format content as a code block
* emphasize - emphasize content
* strong (not def command) - put strong emphasis on content
* bold - format content bold
* italic - format content italic
* strikethrough - add strikethrough formatting
* subscript - add subscript formatting
* superscript - add superscript formatting
* underline - add underline formatting
* paragraph - will allow you to add paragraph formattings (address, dd, div, dt, h1, h2, h3, h4, h5, h6, p, pre)


h3. Configuration

The format plugin provides the following config options:

<javascript>
Aloha.settings.plugins.format = {
	// configure buttons available in the toolbar
	// this example enables all buttons available
	config : [ 'strong', 'em', 'b', 'i', 'del', 'sub', 'sup', 'p', 'h1', 'h2', 'h3', 
               'h4', 'h5', 'h6', 'pre', 'removeFormat'],
	// specific configuration for each editable identified by css selectors
	editables : {
		// the editable with id "teaser" won't offer any formatting options
		'#teaser'	: [  ]
	},
	// those are the tags that will be cleaned when clicking "remove formatting"
	// this example resembles the default configuration
	removeFormats : [ 'u', 'strong', 'em', 'b', 'i', 'q', 'del', 's', 'code', 'sub',
    'sup', 'p', 'h1', 'h2', 'h3', 'h4', 'h5', 'h6', 'pre', 'quote', 'blockquote', 
    'section', 'article', 'aside', 'header', 'footer', 'address', 'main', 'hr', 'figure', 
    'figcaption', 'div', 'small', 'cite', 'dfn', 'abbr', 'data', 'time', 'var', 'samp', 
    'kbd', 'mark', 'span', 'wbr', 'ins' ]
};
</javascript>
<|MERGE_RESOLUTION|>--- conflicted
+++ resolved
@@ -15,8 +15,9 @@
 h4. Paragraph, Headline, Preformatted or remove formatting
 
 In order to enter normal text choose the paragraph layout at the Aloha Editor or select an entered text and choose the layout. In order to create a headline choose one of the headlines (h2 to h6) at Aloha Editor. Normal text will be wrapped into a +<p>+ tag, headlines into e.g. a +<h2>+ tag and preformatted text into a +<pre>+ tag.
-<<<<<<< HEAD
 You can change the layout each time or remove a formatting via clicking the remove formatting button at the Aloha Editor.
+
+Removing a format will unwrap the contents from the corresponding formatting tag. If you want to ensure that contents are within paragraphs all the time, use the "common/autoparagraph plugin":plugin_autoparagraph.html. Removing a format will also trigger a "smart-content-changed event":events.html#aloha-smart-content-changed-event.
 
 h5. Remove formatting in lists
 
@@ -25,11 +26,7 @@
 h5. Tables
 
 Tables won't be deconstructed if you press "remove fromatting" on them, only text formats will be removed.
-=======
-You can change the layout each time or remove a formatting via clicking the remove formatting button at the Aloha Editor. 
 
-Removing a format will unwrap the contents from the corresponding formatting tag. If you want to ensure that contents are within paragraphs all the time, use the "common/autoparagraph plugin":plugin_autoparagraph.html. Removing a format will also trigger a "smart-content-changed event":events.html#aloha-smart-content-changed-event.
->>>>>>> dc45d760
  
 h4. Bold and Italic
 

--- conflicted
+++ resolved
@@ -124,15 +124,10 @@
 		tableResize: true,
 		// allow resizing the column width. (options: "px", "%",  false, default: false)
 		colResize: true,
-<<<<<<< HEAD
 		// allow resizing the row height (options: "px", false, default: false)
-		rowResize: true
-=======
-		// allow resizing the row height (default: true)
 		rowResize: true,
 		//add a default class to newly created tables
 		defaultClass : 'table-responsive'
->>>>>>> 832d6db3
 	}
 };
 </javascript>

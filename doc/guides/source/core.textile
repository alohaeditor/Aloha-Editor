--- conflicted
+++ resolved
@@ -86,16 +86,7 @@
 
 h3. Events
 
-<<<<<<< HEAD
 see: Guides page: Events
-=======
-Events are bound to with Aoha.bind and triggered with Aloha.trigger.
-
-* aloha-smart-content-changed
-* aloha-editable-activated
-* aloha-editable-deactivated
-* aloha-selection-changed
->>>>>>> 4a01fb38
 
 h3. Editables
 
@@ -108,7 +99,6 @@
 Add and remove HotKey handler for keyboard events supporting almost any key combination.
 
 
-<<<<<<< HEAD
 The syntax is as follows:
 <javascript>
     $(document).bind('keydown', 'ctrl+a', fn);
@@ -137,46 +127,4 @@
 *So, if you bind `Ctrl-Q` or `Alt-F4` and your Safari/Opera window is closed don't be surprised.*
 
 
-Code from: https://github.com/jeresig/jquery.hotkeys
-=======
-h4. aloha-selection-changed
-
-The aloha-selection-changed event is fired whenever the selection
-returned by Aloha.getSelection() changes. It is not recommended to bind
-to this event unless you know what you are doing. Instead consider
-subscribing to the aloha.selection.context-change channel.
-
-h3. PubSub
-
-Aloha has a publish/subscribe system. For more information on how to use
-it, see PubSub.js in the src/lib/vendor folder.
-
-Aloha publishes messages on the following channels
-
-* aloha.selection.context-change
-
-  The message that will be published contains two properties
-
-  - range the current value of Aloha.Selection.getRangeObject()
-  - the event that caused the context change
-
-  The message will be published every time the context of the selection
-  changes.
-
-  The context of the selection changes whenever the startContainer node
-  or endContainer node of any range in the selection returned by
-  Aloha.getSelection() changes, or any of their ancestors change, or any
-  attributes of the container nodes or their ancestors change. The
-  ancestor tree is calculated up to including the containing Aloha
-  editable.
-
-  Subscribing to this channel is preferred over aloha-selection-changed
-  to avoid unnecessary processing of the DOM while the user is typing.
-  To be able to type without perceptible lag is considered by the Aloha
-  team to be one of the most important aspects of editor-performance.
-
-h3. Editables
->>>>>>> 4a01fb38
-
-
-.+Code from: https://github.com/jeresig/jquery.hotkeys
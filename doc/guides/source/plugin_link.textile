--- conflicted
+++ resolved
@@ -4,13 +4,10 @@
 
 endprologue.
 
-<<<<<<< HEAD
-=======
 h3. Functional Description
 
 To create a new link, click on the link button. If a text is already entered you have to mark the desired word(s) and click on the link button. Now you can enter a URL of another website, or enter a name of an existing page in your repository. On the Aloha Editor Sidebar you can enter a name for the link and decide in which target the link should be opened. In order to delete a link just click at the linked text and deactivat the link button from the "Format" tab or click on the remove link button on the "Link" tab.
 
->>>>>>> f09c6d00
 h3. Components
 
 * formatLink - will format a given selection as a link by wrapping it in an +<a>+ tag. If the selection is collapsed +createLink+ will be executed

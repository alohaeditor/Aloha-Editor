--- conflicted
+++ resolved
@@ -1,355 +1,86 @@
-<<<<<<< HEAD
-h2. Using Aloha Editor
-
-After reading this guide, you will be able to:
-
-* Embed Aloha Editor in your web application.
-* Make areas of your web page editable with Aloha Editor
-
-endprologue.
-
-h3. Prerequisites
-
-For a start, let's assume that you have a simple web page, you want to make editable with Aloha Editor and you already have placed Aloha Editor on your web server.
-
-This is your web page:
-
-<html>
-<head>
-	<meta http-equiv="content-type" content="text/html; charset=utf-8">
-	<title>Getting Started with Aloha Editor</title>
-	<link rel="stylesheet" href="index.css" type="text/css">
-</head>
-<body>
-	<div id="main">
-		<div id="content"><p>Getting started with Aloha Editor!</p></div>
-	</div>
-</body>
-</html>
-
-Aloha Editor is located in the path +/javascripts+ of your web server.
-
-h3. Embed Aloha Editor
-
-To embed Aloha Editor, you just need to load a single css +/javascripts/aloha/css/aloha.css+ and a javascript file +/javascripts/aloha/lib/aloha.js+ into the *head* section of your page.
-
-<html>
-<head>
-	<meta http-equiv="content-type" content="text/html; charset=utf-8">
-	<title>Getting Started with Aloha Editor</title>
-	<link rel="stylesheet" href="index.css" type="text/css">
-	<!-- Load Aloha Editor css and js -->
-	<link rel="stylesheet" href="/javascripts/aloha/css/aloha.css" type="text/css">
-	<script src="/javascripts/aloha/lib/aloha.js"
-	  data-aloha-plugins="common/format,common/highlighteditables,common/link"></script>
-</head>
-<body>
-	<div id="main">
-		<div id="content"><p>Getting started with Aloha Editor!</p></div>
-	</div>
-</body>
-</html>
-
-h3. Create editables
-
-An editable is an HTML element that should be editable by Aloha Editor. You can specify the element with a jQuery selector, and simply call +.aloha+ for it.
-
-When we want to make the div with ID *content* editable, we add the script
-
-<html>
-<head>
-	<meta http-equiv="content-type" content="text/html; charset=utf-8">
-	<title>Getting Started with Aloha Editor</title>
-	<link rel="stylesheet" href="index.css" type="text/css">
-	<!-- Load Aloha Editor css and js -->
-	<link rel="stylesheet" href="/javascripts/aloha/css/aloha.css" type="text/css">
-	<script src="/javascripts/aloha/lib/aloha.js"
-	  data-aloha-plugins="common/format,common/highlighteditables,common/link"></script>
-</head>
-<body>
-	<div id="main">
-		<div id="content"><p>Getting started with Aloha Editor!</p></div>
-	</div>
-	<script type="text/javascript">
-		Aloha.ready( function() {
-			Aloha.jQuery('#content').aloha();
-		});
-	</script>
-</body>
-</html>
-
-NOTE: In this example, the HTML element is made editable in the event handler of the +Aloha.ready+ event. This ensures that aloha is fully loaded, before actually using it and is therefore the recommended way of using Aloha Editor.
-
-h3. Further reading
-
-* Read the section "Configure Aloha Editor":configure_aloha.html to learn how to configure the behavior of Aloha Editor
-* Read more about "Aloha and jQuery":aloha_jquery.html
-=======
-h2. Using Aloha Editor
-
-After reading this guide, you will be able to:
-
-* Embed Aloha Editor in your web application.
-* Load plugins to enrich your editing experience.
-* Configure Aloha Editor to make your content editable and persist changes.
-* Customize the editor in different contexts.
-
-endprologue.
-
-h3. Install Aloha
-
-Let's begin by installing the Aloha Editor library. There are two ways to choose right now.
-
-INFO: Actually you don’t "install" Aloha Editor, since it is neither a standalone CMS nor an HTML editor to create
-websites. It is a JavaScript Library which has to be embedded and integrated in your web application.
-Use it like a supersonic textarea. You can edit any DOM element with this supersonic textarea,
-but you need to care about configuration and storage.
-
-<shell>
-cd aloha
-cp -r aloha-minified path_to_your_webapp/javascripts/aloha
-</shell>
-
-h3. Embed Aloha
-
-Let's assume that you have installed Aloha to your webapplication in a path like +javascripts/aloha+.
-
-Put the following in the *head* of your web application to load Aloha with a basic formatting plugin:
-
-<html>
-<head>
-	<script src="javascripts/aloha/aloha.js" data-aloha-plugins="common/format"></script>
-</head>
-</html>
-
-INFO: We will cover just enough about RequireJS to get you started here. To learn more about how RequireJS works,
-read our "Aloha dependency management with requireJS":require.html guide.
-
-In the script tag attribute +data-aloha-plugins="common/format"+ we tell Aloha which plugins should be loaded. We come
-to this later, but note that the mere inclusion does not yet change the behaviour of your web page.
-
-Don't forget to include the default Aloha Editor CSS style in the *head* of your HTML page:
-<html>
-<head>
-	<link rel="stylesheet" href="javascripts/aloha/css/aloha.css" id="aloha-style-include" type="text/css" />
-</head>
-</html>
-
-Aloha Editor tries to determ the baseUrl to load common plugins, css and localization files. Aloha Editor does the lookup the following way:
-
-* use +Aloha.settings.baseUrl+
-* find first occureancy of a script tag, where the file name is +aloha.js+
-* find the first script tag where a data attribute +data-aloha-plugins+ is added
-
-By default the baseUrl is used to lookup at least following files:
-
-* @baseUrl/aloha/nls/18n@
-* @baseUrl/plugins/common/plugin@
-* @baseUrl/aloha.css@
-
-NOTE: You may define different mappings for localization, common plugins and the aloha.css
-
-If all this fails Aloha Editor may not be able to load properly.
-
-h3. Create editables
-
-An editable is an HTML element that should be editable by Aloha. Aloha includes a jQuery plugin
-to create the editables through selectors. Once Aloha is loaded by RequireJS, we can call +.aloha()+ on the
-matched elements. The @require@ function takes care that Aloha is actually loaded, so you can put this code anywhere
-after the inclusion of @require.js@.
-
-<html>
-<script type="text/javascript">
-	Aloha.ready( function() {
-		
-		// Make #content editable once Aloha is loaded and ready.
-		Aloha.jQuery('#content').aloha();
-		
-	});
-</script>
-</html>
-
-Et voilà! You should now see the floating menu of Aloha when you click into your +#content+ element.
-
-Since the @.aloha()@ plugin can be called on any jQuery set, you could create many editables at once by specifying a
-CSS class or any other jQuery selector.
-
-<javascript>
-// Make all elements with class="content" editable
-Aloha.jQuery('.content').aloha();
-</javascript>
-
-h3. CSS loading
-
-<html>
-	<link href="javascripts/aloha/css/aloha.css" type="text/css" rel="stylesheet" />
-</html>
-
-h3. Localization
-
-Use the "localization" setting to set the current language of Aloha:
-
-<html>
-<script type="text/javascript">
-// switch Aloha Editor's localization to french
-Aloha.settings.locale = 'fr';
-</script>
-</html>
-
-As Aloha Editor uses RequireJS to handle it's localization needs a powerful fallback mechanism is in place. See http://requirejs.org/docs/api.html#i18n for additional details.
-
-
-h3. Using plugins
-
-h4. Loading plugins
-
-Loading the new plugins is easy, just add it to the list of plugins in the main
-script tag loading Aloha:
-
-<html>
-<head>
-	<script 
-		src="javascripts/aloha/lib/aloha.js" 
-		data-aloha-plugins="common/format,common/list,common/table" >
-	</script>
-</head>
-</html>
-
-Note: Instead of the data attribute +data-aloha-plugins+ you can also use Aloha settings to define plugins to load:
-<html>
-<script type="text/javascript">
-// load Aloha Editor plugins
-Aloha.settings.plugins.load = 'common/format, common/table, common/list, common/link, common/block, common/undo, common/contenthandler, common/paste, common/commands, common/abbr';
-</script>
-</html>
-
-You may also specify an Array as parameter :
-<html>
-<script type="text/javascript">
-// load Aloha Editor plugins
-Aloha.settings.plugins.load = [ 'common/format',
-                                'common/link',
-                                'common/image',
-                                'common/link'
-                                ];
-</script>
-</html>
-
-h4. Configuring plugins
-
-Every plugin provides its configuration settings and namespace. Configuration settings are absolutely plugin specific. 
-
-<javascript>
-var Aloha = {};
-Aloha.settings = {
-	pluginA: {
-		// set value for pluginA
-		value: 20,
-		// set an array 
-		list: ['some', 'other'],
-		// set an object
-		object: {
-			huhu: 'hello'
-		}
-	}
-};
-</javascript>
-
-h4. Plugin bundles
-
-Aloha Editor comes with a bundle of common plugins. A bundle is a installation specific path where Aloha looks for plugins. The structure of a plugin is a follows:
-
-* @mybundle@
-** @plugin1@
-** @pluginX@
-
-Every plugin has the file structure as described above.
-
-You can use plugins from this bundle by adding the +common/pluginname+ 
-to the +data-aloha-plugins+ attribute of the script tag. See the example above. 
-Additionally you may add your own bundle, which can be located in a complete 
-different path. You can specify the path like this.
-
-<javascript>
-var Aloha = {};
-Aloha.settings = {
-	bundles: {
-		// Path for custom bundle relative from Aloha.settings.baseUrl usually path of aloha.js
-		custom1: '../mybundle',
-		// Path for custom bundle with an absolute path at the server
-		custom2: '/yourbundle',
-		// Path for a custom bundle located at another server 
-		//(NOTE: cross site scritping issues with that configuration)
-		custom3: 'http://theserver.com/their/bundle'
-	}
-};
-</javascript>
-
-You can now easily load plugins from that bundles as follows
-
-<html>
-<head>
-	<script 
-		src="javascripts/aloha/lib/aloha.js" 
-		data-aloha-plugins="common/link,custom1/plugin1,custom2/plugin2,custom3/plugin3" >
-	</script>
-</head>
-</html>
-
-This example will try to load following plugins:
-
-* +javascripts/aloha/lib/../plugins/common/link/lib/link-plugin.js+
-* +javascripts/aloha/lib/../../mybundle/plugin1/lib/plugin1-plugin.js+
-* +/yourbundle/plugin2/lib/plugin2-plugin.js+
-* +http://theserver.com/their/bundle/plugin3/lib/plugin3-plugin.js+
-
-
-h3. jQuery compatibility
-
-Aloha Editor currently puts 3 objects in the global namespace:
-
-* +Aloha+ the core Aloha Editor object which gives you access to the main functionality
-* +GENTICS+ the utilities to manipulate the DOM in a proper way
-
-Aloha Editor will not interfere with any jQuery version you use on your site. Anyway if you want to use the jQuery version of your site you may specify the jQuery to use for Aloha editor. All Aloha Editor jQuery plugins will then be attached to the specified jQuery version. 
-
-<javascript>
-	var Aloha = {};
-	Aloha.settings: {
-		jQuery: $
-	};
-</javascript>
-
-The order Aloha Editor looks for a specified jQuery is:
-
-* Aloha.settings.jQuery
-* Aloha.jQuery
-* buildin jQuery
-
-
-h3. Example code
-<html>
-<head>
-	<title>Aloha Editor - Just a simple demo page</title>
-	<script src="javascripts/aloha/lib/aloha.js" data-aloha-plugins="common/format,common/highlighteditables"></script>
-	<link rel="stylesheet" href="javascripts/aloha/css/aloha.css" type="text/css" />
-</head>
-<body>
-	<div class="textbox" id="content">
-		<h2>Formatting content</h2>
-		<p>Editing any content with Aloha Editor is similar to editing with state of the art word processors on your desktop. No need to learn any HTML, Wiki or other markup language. Writing content has never been that easy.</p>
-	</div>
-		
-	<script type="text/javascript">
-		Aloha.ready( function(){
-			Aloha.jQuery('#content').aloha();
-		});
-	</script>
-	</div>
-</body>
-</html>
-
-h3. Changelog
-
-* July 3, 2011: Initial version by "Sebastian Kurfürst":credits.html#skurfuerst and "Christopher Hlubek":credits.html#hlubek
->>>>>>> ff529c3d
+h2. Using Aloha Editor
+
+After reading this guide, you will be able to:
+
+* Embed Aloha Editor in your web application.
+* Make areas of your web page editable with Aloha Editor
+
+endprologue.
+
+h3. Prerequisites
+
+For a start, let's assume that you have a simple web page, you want to make editable with Aloha Editor and you already have placed Aloha Editor on your web server.
+
+This is your web page:
+
+<html>
+<head>
+	<meta http-equiv="content-type" content="text/html; charset=utf-8">
+	<title>Getting Started with Aloha Editor</title>
+	<link rel="stylesheet" href="index.css" type="text/css">
+</head>
+<body>
+	<div id="main">
+		<div id="content"><p>Getting started with Aloha Editor!</p></div>
+	</div>
+</body>
+</html>
+
+Aloha Editor is located in the path +/javascripts+ of your web server.
+
+h3. Embed Aloha Editor
+
+To embed Aloha Editor, you just need to load a single css +/javascripts/aloha/css/aloha.css+ and a javascript file +/javascripts/aloha/lib/aloha.js+ into the *head* section of your page.
+
+<html>
+<head>
+	<meta http-equiv="content-type" content="text/html; charset=utf-8">
+	<title>Getting Started with Aloha Editor</title>
+	<link rel="stylesheet" href="index.css" type="text/css">
+	<!-- Load Aloha Editor css and js -->
+	<link rel="stylesheet" href="/javascripts/aloha/css/aloha.css" type="text/css">
+	<script src="/javascripts/aloha/lib/aloha.js"
+	  data-aloha-plugins="common/format,common/highlighteditables,common/link"></script>
+</head>
+<body>
+	<div id="main">
+		<div id="content"><p>Getting started with Aloha Editor!</p></div>
+	</div>
+</body>
+</html>
+
+h3. Create editables
+
+An editable is an HTML element that should be editable by Aloha Editor. You can specify the element with a jQuery selector, and simply call +.aloha+ for it.
+
+When we want to make the div with ID *content* editable, we add the script
+
+<html>
+<head>
+	<meta http-equiv="content-type" content="text/html; charset=utf-8">
+	<title>Getting Started with Aloha Editor</title>
+	<link rel="stylesheet" href="index.css" type="text/css">
+	<!-- Load Aloha Editor css and js -->
+	<link rel="stylesheet" href="/javascripts/aloha/css/aloha.css" type="text/css">
+	<script src="/javascripts/aloha/lib/aloha.js"
+	  data-aloha-plugins="common/format,common/highlighteditables,common/link"></script>
+</head>
+<body>
+	<div id="main">
+		<div id="content"><p>Getting started with Aloha Editor!</p></div>
+	</div>
+	<script type="text/javascript">
+		Aloha.ready( function() {
+			Aloha.jQuery('#content').aloha();
+		});
+	</script>
+</body>
+</html>
+
+NOTE: In this example, the HTML element is made editable in the event handler of the +Aloha.ready+ event. This ensures that aloha is fully loaded, before actually using it and is therefore the recommended way of using Aloha Editor.
+
+h3. Further reading
+
+* Read the section "Configure Aloha Editor":configure_aloha.html to learn how to configure the behavior of Aloha Editor
+* Read more about "Aloha and jQuery":aloha_jquery.html
+* Learn about "Plugins":plugins.html
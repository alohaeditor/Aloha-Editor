--- conflicted
+++ resolved
@@ -4,17 +4,6 @@
 
 endprologue.
 
-<<<<<<< HEAD
-h3. Components
-
-The plugin only offers a single component:
-
-* hr - a button which will insert a horizontal ruler at the cursor position
-
-
-h3. Plugin Settings
-
-=======
 h3. Functional Description
 
 In order to insert a horizontal ruler move the cursor to the desired position and open the "Insert" tab at the Aloha Editor. Now click on the Horizontalruler plugin button and the ruler +<hr>+ will be insert. To delete a horizontal ruler just place the cursor behind the ruler and press backspace.
@@ -28,7 +17,6 @@
 
 h3. Plugin Settings
 
->>>>>>> 3dac57a6
 <javascript>
 	Aloha.settings.plugins.horizontalruler: {
 		config: [ 'hr '], // enable the plugin

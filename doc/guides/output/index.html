--- conflicted
+++ resolved
@@ -55,26 +55,13 @@
           </a>
           <hr style="clear:both;">
           <dl class="L">
-    <dt>Contributing to Aloha Editor</dt>
-      <dd>Development Process</dd>
-      <dd><a href="style_guide.html">Javascript Style Guide</a></dd>
-      <dd><a href="documentation_guidelines.html">Documentation Guidelines</a></dd>
-    <dt>Plugins</dt>
-      <dd><a href="plugin_block.html">Block</a></dd>
-      <dd>Image</dd>
-      <dd><a href="plugin_contenthandler.html">Content Handler</a></dd>
     <dt>Start Here</dt>
       <dd><a href="using_aloha.html">Using Aloha Editor</a></dd>
       <dd><a href="develop_aloha.html">Developing and building Aloha Editor</a></dd>
-      <dd><a href="configure_aloha.html">Configuring Aloha Editor</a></dd>
       <dd><a href="require.html">Aloha dependency management with requireJS</a></dd>
       <dd><a href="writing_plugins.html">Writing Plugins</a></dd>
 </dl>
 <dl class="R">
-<<<<<<< HEAD
-    <dt>Commands</dt>
-      <dd><a href="using_commands.html">Using commands</a></dd>
-=======
     <dt>Plugins</dt>
       <dd><a href="plugin_block.html">Block</a></dd>
       <dd>Image</dd>
@@ -83,7 +70,6 @@
       <dd>Development Process</dd>
       <dd><a href="style_guide.html">Javascript Style Guide</a></dd>
       <dd><a href="documentation_guidelines.html">Documentation Guidelines</a></dd>
->>>>>>> 6abb62d1
 </dl>
 
 
@@ -107,10 +93,6 @@
       <dd class="clearfix">
         <p>Learn how to develop or make a custom build of Aloha Editor.</p>
       </dd>
-      <dt><a href="configure_aloha.html">Configuring Aloha Editor</a></dt>
-      <dd class="clearfix">
-        <p>Learn how to configure Aloha Editor.</p>
-      </dd>
       <dt><a href="require.html">Aloha dependency management with requireJS</a></dt>
       <dd class="clearfix">
         <p>In this guide, we will explain how dependencies are managed with Aloha Editor.</p>
@@ -135,17 +117,6 @@
       <dd class="clearfix">
         <p>Learn how to use and extend the contenthandler plugin for advanced content editing.</p>
       </dd>
-<<<<<<< HEAD
-  </dl>
-  <h3 class="group">Commands</h3>
-
-  <dl>
-      <dt><a href="using_commands.html">Using commands</a></dt>
-      <dd class="clearfix">
-        <p>Learn how to use commands.</p>
-      </dd>
-=======
->>>>>>> 6abb62d1
   </dl>
   <h3 class="group">Contributing to Aloha Editor</h3>
 

<!DOCTYPE html>
<html lang="en">
<head>
  <meta charset="utf-8" />
  <title>Aloha Guides</title>

  <!-- guides styles -->
  <link rel="stylesheet" type="text/css" href="stylesheets/style.css" />
  <link rel="stylesheet" type="text/css" href="stylesheets/print.css" media="print" />
  <link rel="stylesheet" type="text/css" href="stylesheets/strobe.css" />
  <link rel="stylesheet" type="text/css" href="stylesheets/overrides.style.css" />
  <link rel="stylesheet" type="text/css" href="stylesheets/overrides.print.css" media="print" />
  <!--[if lt IE 9]>
  <script src="http://html5shim.googlecode.com/svn/trunk/html5.js"></script>
  <![endif]-->

  <!-- syntax highlighting styles -->
  <link rel="stylesheet" type="text/css" href="stylesheets/syntaxhighlighter/shCore.css" />
  <link rel="stylesheet" type="text/css" href="stylesheets/shThemeStrobeGuides.css" />
</head>
<body class="guide">

  <header role="banner">
    <div class="container">
      <h1 id="logo">
        <a href="http://aloha-editor.org"><img src="images/header/logo.png" height="50" alt="Aloha Editor" /></a>
      </h1>
      <nav role="navigation">
        <ul>
			<li><a href="http://aloha-editor.org/features.php" title="A shortcut for Aloha Editor features" class="new">Features</a></li>
			<li><a href="http://aloha-editor.org/plugins.php" title="A list of all known Aloha Editor plugins.">Plugins</a></li>
	        <li class="active"><a href="http://aloha-editor.org/guides/" title="The Aloha Editor documentation">Guides</a></li>
			<li><a href="http://aloha-editor.org/about.php" title="Why Aloha? Why HTML5? Lern more about Aloha Editor">About</a></li>
			<li><a href="http://getsatisfaction.com/aloha_editor" title="Get help or help others">Forum</a></li>
			<li><a href="http://aloha-editor.org/demos.php" title="Feel the Aloha">Try it</a></li>
        </ul>
      </nav>
    </div>
  </header>

  <div id="feature">
    <div class="wrapper">
      <div class="feature_header">
        <a href="/"><img src="images/strobe/guides.png"></a>
        <h2><a href="/">Aloha Guides</a></h2>
        <p>These guides help you to make your content editable and to develop Aloha.</p>
      </div>
      <div class="feature_sidebar">
        <a href="index.html" id="guidesMenu">
          Guides Index <span id="guidesArrow">&#9656;</span>
        </a>
        <div id="guides" class="clearfix" style="display: none;">
          <a href="index.html" class="guidesMenu">
            Guides Index <span class="guidesArrow">&#9662;</span>
          </a>
          <hr style="clear:both;">
          <dl class="L">
    <dt>Start Here</dt>
      <dd><a href="using_aloha.html">Using Aloha Editor</a></dd>
      <dd><a href="configure_aloha.html">Configuring Aloha Editor</a></dd>
      <dd><a href="aloha_jquery.html">Aloha and jQuery</a></dd>
      <dd><a href="develop_aloha.html">Developing and building Aloha Editor</a></dd>
      <dd><a href="require.html">Aloha dependency management</a></dd>
      <dd><a href="writing_plugins.html">Writing Plugins</a></dd>
      <dd><a href="repository.html">Working with repositories</a></dd>
    <dt>The Core</dt>
      <dd><a href="core.html">The Core</a></dd>
    <dt>Commands</dt>
      <dd><a href="using_commands.html">Using commands</a></dd>
    <dt>UI</dt>
      <dd><a href="ui.html">Aloha Editor Ui</a></dd>
      <dd><a href="toolbar.html">Aloha Editor toolbar</a></dd>
      <dd><a href="sidebar.html">Aloha Editor sidebar</a></dd>
      <dd><a href="componenttypes.html">Aloha Editor UI API</a></dd>
</dl>
<dl class="R">
    <dt>Plugins</dt>
      <dd><a href="plugins.html">Aloha Editor plugins</a></dd>
      <dd><a href="plugin_block.html">Block</a></dd>
      <dd><a href="plugin_image.html">Image</a></dd>
      <dd><a href="plugin_contenthandler.html">Content Handler</a></dd>
      <dd><a href="plugin_browser.html">Browser</a></dd>
      <dd>Numerated Headers</dd>
      <dd><a href="plugin_undo.html">Undo</a></dd>
      <dd><a href="plugin_table.html">Table</a></dd>
      <dd><a href="plugin_paste.html">Paste</a></dd>
      <dd><a href="plugin_formatlesspaste.html">Formatless paste</a></dd>
<<<<<<< HEAD
      <dd><a href="plugin_dom_to_xhtml.html">DOM to XHTML</a></dd>
=======
      <dd><a href="plugin_wai-lang.html">WAI Language</a></dd>
>>>>>>> 8dc79628
    <dt>Contributing to Aloha Editor</dt>
      <dd><a href="releasing.html">Releasing</a></dd>
      <dd>Development Process</dd>
      <dd><a href="style_guide.html">Javascript Style Guide</a></dd>
      <dd><a href="documentation_guidelines.html">Documentation Guidelines</a></dd>
</dl>


        </div>
      </div>
    </div>
  </div>

  <div id="container">
    <div class="wrapper">
      <div id="mainCol">
        
  <h3 class="group">Start Here</h3>

  <dl>
      <dt><a href="using_aloha.html">Using Aloha Editor</a></dt>
      <dd class="clearfix">
        <p>Learn how to embed Aloha Editor and make your content editable.</p>
      </dd>
      <dt><a href="configure_aloha.html">Configuring Aloha Editor</a></dt>
      <dd class="clearfix">
        <p>Learn how to configure Aloha Editor.</p>
      </dd>
      <dt><a href="aloha_jquery.html">Aloha and jQuery</a></dt>
      <dd class="clearfix">
        <p>Read about Aloha and jQuery</p>
      </dd>
      <dt><a href="develop_aloha.html">Developing and building Aloha Editor</a></dt>
      <dd class="clearfix">
        <p>Learn how to develop or make a custom build of Aloha Editor.</p>
      </dd>
      <dt><a href="require.html">Aloha dependency management</a></dt>
      <dd class="clearfix">
        <p>In this guide, we will explain how dependencies are managed with Aloha Editor.</p>
      </dd>
      <dt><a href="writing_plugins.html">Writing Plugins</a></dt>
      <dd class="clearfix">
        <p>In this guide, we will explain the plugin structure, the usage of requireJS and the plugin lifecylce in Aloha Editor.</p>
      </dd>
      <dt><a href="repository.html">Working with repositories</a></dt>
      <dd class="clearfix">
        <p>In this guide, we will explain how repositories work.</p>
      </dd>
  </dl>
  <h3 class="group">The Core</h3>

  <dl>
      <dt><a href="core.html">The Core</a></dt>
      <dd class="clearfix">
        <p>Learn about the core of Aloha Editor and how to utilize it's functions.</p>
      </dd>
  </dl>
  <h3 class="group">Plugins</h3>

  <dl>
      <dt><a href="plugins.html">Aloha Editor plugins</a></dt>
      <dd class="clearfix">
        <p>Learn configure Aloha Editor plugins.</p>
      </dd>
      <dt><a href="plugin_block.html">Block</a></dt>
      <dd class="clearfix">
        <p>Learn how to use and extend the block plugin for advanced content editing.</p>
      </dd>
      <dt><a href="plugin_image.html">Image</a></dt>
      <dd class="clearfix">
        <p>Learn how to use and extend the image plugin for inline image manipulation.</p>
      </dd>
      <dt><a href="plugin_contenthandler.html">Content Handler</a></dt>
      <dd class="clearfix">
        <p>Learn how to use and extend the contenthandler plugin for advanced content editing.</p>
      </dd>
      <dt><a href="plugin_browser.html">Browser</a></dt>
      <dd class="clearfix">
        <p>Learn how to use and extend the browser plugin for enhanced file browsing.</p>
      </dd>
      <dt>Numerated Headers</dt>
      <dd class="clearfix">
        <p>Learn how to use the Numerated Headers Plugin.</p>
      </dd>
      <dt><a href="plugin_undo.html">Undo</a></dt>
      <dd class="clearfix">
        <p>The undo plugin.</p>
      </dd>
      <dt><a href="plugin_table.html">Table</a></dt>
      <dd class="clearfix">
        <p>The table plugin.</p>
      </dd>
      <dt><a href="plugin_paste.html">Paste</a></dt>
      <dd class="clearfix">
        <p>The paste plugin.</p>
      </dd>
      <dt><a href="plugin_formatlesspaste.html">Formatless paste</a></dt>
      <dd class="clearfix">
        <p>The formatlesspaste plugin.</p>
      </dd>
<<<<<<< HEAD
      <dt><a href="plugin_dom_to_xhtml.html">DOM to XHTML</a></dt>
      <dd class="clearfix">
        <p>The DOM to XHTML plugin.</p>
=======
      <dt><a href="plugin_wai-lang.html">WAI Language</a></dt>
      <dd class="clearfix">
        <p>Add WAI conform language annotations to your content.</p>
>>>>>>> 8dc79628
      </dd>
  </dl>
  <h3 class="group">Commands</h3>

  <dl>
      <dt><a href="using_commands.html">Using commands</a></dt>
      <dd class="clearfix">
        <p>Learn how to use commands.</p>
      </dd>
  </dl>
  <h3 class="group">UI</h3>

  <dl>
      <dt><a href="ui.html">Aloha Editor Ui</a></dt>
      <dd class="clearfix">
        <p>Learn how the Aloha Editor UI works.</p>
      </dd>
      <dt><a href="toolbar.html">Aloha Editor toolbar</a></dt>
      <dd class="clearfix">
        <p>Learn how to configure the toolbar.</p>
      </dd>
      <dt><a href="sidebar.html">Aloha Editor sidebar</a></dt>
      <dd class="clearfix">
        <p>Learn how to configure the sidebar.</p>
      </dd>
      <dt><a href="componenttypes.html">Aloha Editor UI API</a></dt>
      <dd class="clearfix">
        <p>Learn how to configure and implement components and componentTypes.</p>
      </dd>
  </dl>
  <h3 class="group">Contributing to Aloha Editor</h3>

  <dl>
      <dt><a href="releasing.html">Releasing</a></dt>
      <dd class="clearfix">
        <p>Our release process and scripts.</p>
      </dd>
      <dt>Development Process</dt>
      <dd class="clearfix">
        <p>Everything about the Aloha Editor development process and being a good contributor.</p>
      </dd>
      <dt><a href="style_guide.html">Javascript Style Guide</a></dt>
      <dd class="clearfix">
        <p>This guide covers the style of Aloha Editor.</p>
      </dd>
      <dt><a href="documentation_guidelines.html">Documentation Guidelines</a></dt>
      <dd class="clearfix">
        <p>Writing and generating jsdoc documentation.</p>
      </dd>
  </dl>



      </div>
      <div id="subCol">
        <h3>Get Involved</h3>

<p class="getInvolved">
  <img src="images/strobe/starperson.png">
  <a href="/credits.html">Author Credits</a><br>
  Meet the team responsible for putting the Aloha Editor Guides together.
</p>

<h3>Icon Legend</h3>

<p>
  <img src="images/strobe/warning.png">
  The warning icon means the content you're looking at isn't quite done yet.
</p>

<p>
  <img src="images/strobe/notes.png">
  Notes are bits of important side info you want to make sure you pay attention to.
</p>

<p>
  <img src="images/strobe/pin.png">
  Pins are for supplementary info tidbits you might want; background, fun facts, etc.
</p>

<p>
  <img src="images/strobe/code.png">
  This icon tells you you're looking at code. Which you likely knew... It's still pretty :p
</p>

      </div>
    </div>
  </div>

  <hr class="hide" />
	  <footer>
	    <div class="container">
	      <div class="col">
	        <a href="index.html"><img src="images/footer/logo.png" alt="Aloha Editor" /></a>
	        <p>
	        	Templates based on <a href="https://github.com/sproutcore/sproutguides">SproutCore guides</a>.
	        </p>
	      </div>
	      <a href="#feature" class="top">Back To Top</a>
	    </div>
	  </footer>

  <script src="http://code.jquery.com/jquery-1.6.min.js" type="text/javascript" charset="utf-8"></script>
  <script type="text/javascript" src="javascripts/alohaEditorGuides.js"></script>
  <script type="text/javascript" src="javascripts/syntaxhighlighter/shCore.js"></script>
  <script type="text/javascript" src="javascripts/syntaxhighlighter/shBrushRuby.js"></script>
  <script type="text/javascript" src="javascripts/syntaxhighlighter/shBrushJScript.js"></script>
  <script type="text/javascript" src="javascripts/syntaxhighlighter/shBrushCss.js"></script>
  <script type="text/javascript" src="javascripts/syntaxhighlighter/shBrushXml.js"></script>
  <script type="text/javascript" src="javascripts/syntaxhighlighter/shBrushSql.js"></script>
  <script type="text/javascript" src="javascripts/syntaxhighlighter/shBrushPlain.js"></script>
  <script type="text/javascript">
    SyntaxHighlighter.all()
  </script>
</body>
</html><|MERGE_RESOLUTION|>--- conflicted
+++ resolved
@@ -2,7 +2,7 @@
 <html lang="en">
 <head>
   <meta charset="utf-8" />
-  <title>Aloha Guides</title>
+  <title></title>
 
   <!-- guides styles -->
   <link rel="stylesheet" type="text/css" href="stylesheets/style.css" />
@@ -42,8 +42,8 @@
     <div class="wrapper">
       <div class="feature_header">
         <a href="/"><img src="images/strobe/guides.png"></a>
-        <h2><a href="/">Aloha Guides</a></h2>
-        <p>These guides help you to make your content editable and to develop Aloha.</p>
+        <h2><a href="/"></a></h2>
+        <p>These guides help you to make your content editable and to develop Aloha Editor.</p>
       </div>
       <div class="feature_sidebar">
         <a href="index.html" id="guidesMenu">
@@ -58,9 +58,9 @@
     <dt>Start Here</dt>
       <dd><a href="using_aloha.html">Using Aloha Editor</a></dd>
       <dd><a href="configure_aloha.html">Configuring Aloha Editor</a></dd>
-      <dd><a href="aloha_jquery.html">Aloha and jQuery</a></dd>
+      <dd><a href="aloha_jquery.html">Aloha Editor and jQuery</a></dd>
       <dd><a href="develop_aloha.html">Developing and building Aloha Editor</a></dd>
-      <dd><a href="require.html">Aloha dependency management</a></dd>
+      <dd><a href="require.html">Aloha Editor dependency management</a></dd>
       <dd><a href="writing_plugins.html">Writing Plugins</a></dd>
       <dd><a href="repository.html">Working with repositories</a></dd>
     <dt>The Core</dt>
@@ -68,7 +68,7 @@
     <dt>Commands</dt>
       <dd><a href="using_commands.html">Using commands</a></dd>
     <dt>UI</dt>
-      <dd><a href="ui.html">Aloha Editor Ui</a></dd>
+      <dd><a href="ui.html">Aloha Editor UI</a></dd>
       <dd><a href="toolbar.html">Aloha Editor toolbar</a></dd>
       <dd><a href="sidebar.html">Aloha Editor sidebar</a></dd>
       <dd><a href="componenttypes.html">Aloha Editor UI API</a></dd>
@@ -85,11 +85,8 @@
       <dd><a href="plugin_table.html">Table</a></dd>
       <dd><a href="plugin_paste.html">Paste</a></dd>
       <dd><a href="plugin_formatlesspaste.html">Formatless paste</a></dd>
-<<<<<<< HEAD
       <dd><a href="plugin_dom_to_xhtml.html">DOM to XHTML</a></dd>
-=======
       <dd><a href="plugin_wai-lang.html">WAI Language</a></dd>
->>>>>>> 8dc79628
     <dt>Contributing to Aloha Editor</dt>
       <dd><a href="releasing.html">Releasing</a></dd>
       <dd>Development Process</dd>
@@ -118,15 +115,15 @@
       <dd class="clearfix">
         <p>Learn how to configure Aloha Editor.</p>
       </dd>
-      <dt><a href="aloha_jquery.html">Aloha and jQuery</a></dt>
-      <dd class="clearfix">
-        <p>Read about Aloha and jQuery</p>
+      <dt><a href="aloha_jquery.html">Aloha Editor and jQuery</a></dt>
+      <dd class="clearfix">
+        <p>Read about Aloha Editor and jQuery</p>
       </dd>
       <dt><a href="develop_aloha.html">Developing and building Aloha Editor</a></dt>
       <dd class="clearfix">
         <p>Learn how to develop or make a custom build of Aloha Editor.</p>
       </dd>
-      <dt><a href="require.html">Aloha dependency management</a></dt>
+      <dt><a href="require.html">Aloha Editor dependency management</a></dt>
       <dd class="clearfix">
         <p>In this guide, we will explain how dependencies are managed with Aloha Editor.</p>
       </dd>
@@ -190,15 +187,13 @@
       <dd class="clearfix">
         <p>The formatlesspaste plugin.</p>
       </dd>
-<<<<<<< HEAD
       <dt><a href="plugin_dom_to_xhtml.html">DOM to XHTML</a></dt>
       <dd class="clearfix">
         <p>The DOM to XHTML plugin.</p>
-=======
+      </dd>
       <dt><a href="plugin_wai-lang.html">WAI Language</a></dt>
       <dd class="clearfix">
         <p>Add WAI conform language annotations to your content.</p>
->>>>>>> 8dc79628
       </dd>
   </dl>
   <h3 class="group">Commands</h3>
@@ -212,7 +207,7 @@
   <h3 class="group">UI</h3>
 
   <dl>
-      <dt><a href="ui.html">Aloha Editor Ui</a></dt>
+      <dt><a href="ui.html">Aloha Editor UI</a></dt>
       <dd class="clearfix">
         <p>Learn how the Aloha Editor UI works.</p>
       </dd>

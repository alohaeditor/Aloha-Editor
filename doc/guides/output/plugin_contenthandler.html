--- conflicted
+++ resolved
@@ -2,7 +2,7 @@
 <html lang="en">
 <head>
   <meta charset="utf-8" />
-  <title>Aloha Editor GuidesAloha Editor Guides: The Content Handler Plugin</title>
+  <title>: The Content Handler Plugin</title>
 
   <!-- guides styles -->
   <link rel="stylesheet" type="text/css" href="stylesheets/style.css" />
@@ -42,7 +42,7 @@
     <div class="wrapper">
       <div class="feature_header">
         <a href="/"><img src="images/strobe/guides.png"></a>
-        <h2><a href="/">Aloha Editor Guides</a></h2>
+        <h2><a href="/"></a></h2>
         <p>These guides help you to make your content editable and to develop Aloha Editor.</p>
       </div>
       <div class="feature_sidebar">
@@ -57,8 +57,6 @@
           <dl class="L">
     <dt>Start Here</dt>
       <dd><a href="using_aloha.html">Using Aloha Editor</a></dd>
-      <dd><a href="functional_description.html">Functional Description</a></dd>
-      <dd><a href="develop_aloha.html">Developing and building Aloha Editor</a></dd>
       <dd><a href="configure_aloha.html">Configuring Aloha Editor</a></dd>
       <dd><a href="aloha_jquery.html">Aloha Editor and jQuery</a></dd>
       <dd><a href="develop_aloha.html">Developing and building Aloha Editor</a></dd>
@@ -107,22 +105,15 @@
       <div id="mainCol">
           <div class="headerSection">
             <h2>The Content Handler Plugin</h2>
-<p>After reading this guide, you will be able to:</p>
-<ul>
-	<li>Understand what Content Handler are and how to use them</li>
-	<li>Use the Content Handler <span class="caps">API</span> to create, modify and</li>
-	<li>Extend Content Handler with custom implementations</li>
-</ul>
+<p>The Contenthandler Plugin has no user interface and is used for example in conjunction with the paste plugin to be able to handle pasted content from Microsoft Word and the like. Currently it provides three so called &#8220;Content Handlers&#8221; which will be used to cleanup html content on various occasions like pasting or when initializing an editable.</p>
 
           </div>
-        
-<div class="warning"><p>This guide is currently work-in-progress.</p></div>
-<h3 id="what-are-content-handlers">1 What are Content Handlers?</h3>
-<p><strong>Aloha Content Handlers</strong> (Content Handler) are used to sanitize content loaded or pasted in Aloha Editor.</p>
-<p>There are some Content Handler available:</p>
-<ul>
-	<li>Generic</li>
-	<li>Word</li>
+        <h3 id="available-content-handlers">1 Available Content Handlers</h3>
+<p>The available contenthandlers are:</p>
+<ul>
+	<li>word</li>
+	<li>generic</li>
+	<li>sanitize</li>
 	<li>oEmbed</li>
 </ul>
 <p>Plugins may also provide content handlers:</p>
@@ -139,7 +130,9 @@
 <pre class="brush: javascript; gutter: false; toolbar: false">
 
 	Aloha.settings.contentHandler: {
+        // The following content handlers will be called when HTML is inserted into an editable (pasted, for example).
 		insertHtml: [ 'word', 'generic', 'oembed', 'sanitize' ],
+        // The following content handlers will be called when the editable is initialized (editable.aloha()).
 		initEditable: [ 'sanitize' ],
 		sanitize: 'relaxed' // relaxed, restricted, basic,
 		allows: {
@@ -161,68 +154,16 @@
 			}
 		}
 	}
-</pre></div><p>For the sanitize Content Handler you can use a predefined set of allowed <span class="caps">HTML</span>-tags and attributes (&#8220;sanitize&#8221; option) or your own set defined as &#8220;allows&#8221; option. The configuration option for &#8220;insertHtml&#8221; and &#8220;initEditable&#8221; defines which Content Handler should be used at that hook points. &#8220;initEditable&#8221; uses the &#8220;sanitize&#8221; Content Handler by default. &#8220;insertHtml&#8221; uses all registered Content Handler by default (including the Content Handler from other Plugins)</p>
-<div class="warning"><p>The order how the handlers are loaded and executed is important. If you first load the &#8220;sanitize&#8221; or &#8220;generic&#8221; handler the &#8220;word&#8221; handler will not be able to detect a MS Word document.</p></div>
-<h3 id="apis-and-extension-points">3 APIs and Extension Points</h3>
-<p>There is the Content Handler Manager in Aloha Core available where Content Handler can register themself.</p>
-<h4 id="writing-your-own-content-handler">3.1 Writing your own Content Handler</h4>
-<div class="code_container">
-<pre class="brush: javascript; gutter: false; toolbar: false">
-
-	define(
-	['aloha', 'aloha/jquery', 'aloha/contenthandlermanager'],
-	function(Aloha, jQuery, ContentHandlerManager) {
-		&quot;use strict&quot;;
-	
-		var MyContentHandler = ContentHandlerManager.createHandler({
-			handleContent: function( content ) {
-				
-				// do something with the content
-				
-				return content; // return as HTML text not jQuery/DOM object
-			}
-		});
-
-		return MyContentHandler;
-	});
-</pre></div><p>All Content Handler needs to support the &#8220;handleContent&#8221; method and will receive and return the content as <span class="caps">HTML</span> text.</p>
-<<<<<<< HEAD
-<h3 id="contenthandler-plugin">4 Contenthandler Plugin</h3>
-<p>The Contenthandler Plugin has no user interface and is used in conjunction with the paste plugin to be able to handle pasted content from Microsoft Word and the like. Currently it provides three so called &#8220;Content Handlers&#8221; which will be used to cleanup html content on various occasions like pasting or when initializing an editable. Those contenthandlers are:</p>
-<ul>
-	<li>word</li>
-	<li>generic</li>
-	<li>sanitize</li>
-</ul>
-<h4 id="word-content-handler">4.1 Word Content Handler</h4>
+</pre></div><h3 id="word-content-handler">3 Word Content Handler</h3>
 <p>The Word Content Handler will detect content pasted from Microsoft Word 2003 and newer versions. It transforms and cleans the pasted html code so that deteriorating effects on mental health by staring at bogus and totally fubar html code can be kept to an acceptable minimum. Therefore it will</p>
-=======
-<h3 id="internals">4 Internals</h3>
-<h3 id="future-work">5 Future Work</h3>
-<h3 id="changelog">6 Changelog</h3>
-<ul>
-	<li>October 06, 2011: Initial version by <a href="credits.html#rene_kapusta">Rene Kapusta</a></li>
-</ul>
-<p>From plugins.texile</p>
-<h3 id="contenthandler-plugin">7 Contenthandler Plugin</h3>
-<p>The Contenthandler Plugin has no user interface and is used in conjunction with the paste plugin to be able to handle pasted content from Microsoft Word and the like. Currently it provides three so called &#8220;Content Handlers&#8221; which will be used to cleanup html content on various occasions like pasting or when initializing an editable. Those contenthandlers are:</p>
->>>>>>> b1da8147
-<ul>
-	<li>word</li>
-	<li>generic</li>
-	<li>sanitize</li>
-</ul>
-<h4 id="word-content-handler">7.1 Word Content Handler</h4>
-<p>The Word Content Handler will detect content pasted from Microsoft Word 2003 and newer versions. It will:</p>
-<ul>
-	<li>remove all &#8220;mso-*&#8221; classes</li>
-	<li>remove all divs and spans from the pasted content</li>
+<ul>
+	<li>remove all &#8220;mso-whatever&#8221; classes</li>
+	<li>remove all divs from the pasted content</li>
 	<li>remove font tags</li>
-	<li>convert bullet points to unordered lists</li>
+	<li>convert bullet points to real html lists with proper nesting</li>
 	<li>transform titles to h1 and subtitles to h2 tags</li>
-	<li>keep bold and italic formatting, headlines, tables and lists but get rid of all other formattings</li>
-</ul>
-<h4 id="generic-content-handler">4.2 Generic Content Handler</h4>
+</ul>
+<h3 id="generic-content-handler">4 Generic Content Handler</h3>
 <p>The Generic Content Handler is a bit less generic than his name might suggest as he will apply the following cleaning actions:</p>
 <ul>
 	<li>clean lists by removing any non-ul or li children</li>
@@ -236,23 +177,18 @@
 		<li>valign</li>
 	</ul></li>
 	<li>remove comments</li>
-	<li>unwrap contents of div, font and span tags</li>
+	<li>unwrap font and span tags</li>
 	<li>remove styles</li>
 	<li>remove namespaced elements</li>
 	<li>transform formattings by turning
 	<ul>
-		<li><tt>&lt;strong&gt;</tt> tags into <tt>&lt;b&gt;</tt> tags</li>
-		<li><tt>&lt;em&gt;</tt> to <tt>&lt;i&gt;</tt></li>
-<<<<<<< HEAD
-		<li><tt>&lt;s&gt;</tt> to <tt>&lt;del&gt;</tt></li>
-=======
-		<li><tt>&lt;s&gt;</tt> and <tt>&lt;strike&gt;</tt> to <tt>&lt;del&gt;</tt></li>
->>>>>>> b1da8147
-		<li>and by removing <tt>&lt;u&gt;</tt> tags (as underline text decoration should solely be used for links)</li>
+		<li><code>&lt;strong&gt;</code> tags into <code>&lt;b&gt;</code> tags</li>
+		<li><code>&lt;em&gt;</code> to <code>&lt;i&gt;</code></li>
+		<li><code>&lt;s&gt;</code> to <code>&lt;del&gt;</code></li>
+		<li>and by removing <code>&lt;u&gt;</code> tags (as underline text decoration should solely be used for links)</li>
 	</ul></li>
 </ul>
-<h4 id="sanitize-content-handler">4.3 Sanitize Content Handler</h4>
-<div class="warning"><p>The Sanitize Content Handler does not work reliably on IE7, and will therefore just do nothing, if this browser is detected.</p></div>
+<h3 id="sanitize-content-handler">5 Sanitize Content Handler</h3>
 <p>The Sanitize Content Handler will remove all dom elements and attributes not covered by it&#8217;s configuration. You may specify your own configuration based on these default settings:</p>
 <div class="code_container">
 <pre class="brush: javascript; gutter: false; toolbar: false">
@@ -260,11 +196,7 @@
 Aloha.settings.contentHandler.sanitize = {
 	// elements allowed in the content
 	elements: [
-<<<<<<< HEAD
 		'a', 'abbr', 'b', 'blockquote', 'br', 'cite', 'code', 'dd', 'dl', 'dt', 'em',
-=======
-		'a', 'abbr', 'b', 'blockquote', 'br', 'cite', 'code', 'dd', 'del', 'dl', 'dt', 'em',
->>>>>>> b1da8147
 		'i', 'li', 'ol', 'p', 'pre', 'q', 'small', 'strike', 'strong', 'sub',
 		'sup', 'u', 'ul' ],
 	// attributes allowed for specific elements
@@ -281,33 +213,45 @@
 		'q' : {'cite': ['http', 'https', '__relative__']}
 	}
 }
+</pre></div><p>For the sanitize Content Handler you can use a predefined set of allowed <span class="caps">HTML</span>-tags and attributes (&#8220;sanitize&#8221; option) or your own set defined as &#8220;allows&#8221; option. The configuration option for &#8220;insertHtml&#8221; and &#8220;initEditable&#8221; defines which Content Handler should be used at that hook points. &#8220;initEditable&#8221; uses the &#8220;sanitize&#8221; Content Handler by default. &#8220;insertHtml&#8221; uses all registered Content Handler by default (including the Content Handler from other Plugins)</p>
+<div class="warning"><p>The order how the handlers are loaded and executed is important. If you first load the &#8220;sanitize&#8221; or &#8220;generic&#8221; handler the &#8220;word&#8221; handler will not be able to detect a MS Word document.</p></div>
+<h3 id="apis-and-extension-points">6 APIs and Extension Points</h3>
+<p>There is the Content Handler Manager in Aloha Core available where Content Handler can register themself.</p>
+<h3 id="writing-your-own-content-handler">7 Writing your own Content Handler</h3>
+<p>A content handler implements the &#8220;handleContent&#8221; method which will receive and return the content as <span class="caps">HTML</span> text.</p>
+<div class="code_container">
+<pre class="brush: javascript; gutter: false; toolbar: false">
+
+	define(
+	['aloha', 'aloha/jquery', 'aloha/contenthandlermanager'],
+	function(Aloha, jQuery, ContentHandlerManager) {
+		&quot;use strict&quot;;
+	
+		var MyContentHandler = ContentHandlerManager.createHandler({
+			handleContent: function( content ) {
+				
+				// do something with the content
+				
+				return content; // return as HTML text not jQuery/DOM object
+			}
+		});
+
+		return MyContentHandler;
+	});
 </pre></div>
 
       </div>
         <div id="subCol">
           <h3 class="chapter"><img src="images/strobe/chapters.png" alt="" />Chapters</h3>
           <ol class="chapters">
-<<<<<<< HEAD
             <li><a href="#available-content-handlers"><p>Available Content Handlers</p>
 </a></li><li><a href="#configuration"><p>Configuration</p>
+</a></li><li><a href="#word-content-handler"><p>Word Content Handler</p>
+</a></li><li><a href="#generic-content-handler"><p>Generic Content Handler</p>
+</a></li><li><a href="#sanitize-content-handler"><p>Sanitize Content Handler</p>
 </a></li><li><a href="#apis-and-extension-points"><p>APIs and Extension Points</p>
-</a><ul><li><a href="#writing-your-own-content-handler"><p>Writing your own Content Handler</p>
-</a></li></ul></li><li><a href="#contenthandler-plugin"><p>Contenthandler Plugin</p>
-=======
-            <li><a href="#what-are-content-handlers"><p>What are Content Handlers?</p>
-</a></li><li><a href="#enabling-the-content-handler-plugin"><p>Enabling the Content Handler Plugin</p>
-</a><ul><li><a href="#using-configuration"><p>Using Configuration</p>
-</a></li></ul></li><li><a href="#apis-and-extension-points"><p>APIs and Extension Points</p>
-</a><ul><li><a href="#writing-your-own-content-handler"><p>Writing your own Content Handler</p>
-</a></li></ul></li><li><a href="#internals"><p>Internals</p>
-</a></li><li><a href="#future-work"><p>Future Work</p>
-</a></li><li><a href="#changelog"><p>Changelog</p>
-</a></li><li><a href="#contenthandler-plugin"><p>Contenthandler Plugin</p>
->>>>>>> b1da8147
-</a><ul><li><a href="#word-content-handler"><p>Word Content Handler</p>
-</a></li> <li><a href="#generic-content-handler"><p>Generic Content Handler</p>
-</a></li> <li><a href="#sanitize-content-handler"><p>Sanitize Content Handler</p>
-</a></li></ul></li>
+</a></li><li><a href="#writing-your-own-content-handler"><p>Writing your own Content Handler</p>
+</a></li>
           </ol>
         </div>
     </div>

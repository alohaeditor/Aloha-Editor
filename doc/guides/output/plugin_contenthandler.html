<!DOCTYPE html>
<html lang="en">
<head>
  <meta charset="utf-8" />
  <title>: The Content Handler Plugin</title>

  <!-- guides styles -->
  <link rel="stylesheet" type="text/css" href="stylesheets/style.css" />
  <link rel="stylesheet" type="text/css" href="stylesheets/print.css" media="print" />
  <link rel="stylesheet" type="text/css" href="stylesheets/strobe.css" />
  <link rel="stylesheet" type="text/css" href="stylesheets/overrides.style.css" />
  <link rel="stylesheet" type="text/css" href="stylesheets/overrides.print.css" media="print" />
  <!--[if lt IE 9]>
  <script src="http://html5shim.googlecode.com/svn/trunk/html5.js"></script>
  <![endif]-->

  <!-- syntax highlighting styles -->
  <link rel="stylesheet" type="text/css" href="stylesheets/syntaxhighlighter/shCore.css" />
  <link rel="stylesheet" type="text/css" href="stylesheets/shThemeStrobeGuides.css" />
</head>
<body class="guide">

  <header role="banner">
    <div class="container">
      <h1 id="logo">
        <a href="http://aloha-editor.org"><img src="images/header/logo.png" height="50" alt="Aloha Editor" /></a>
      </h1>
      <nav role="navigation">
        <ul>
			<li><a href="http://aloha-editor.org/features.php" title="A shortcut for Aloha Editor features" class="new">Features</a></li>
			<li><a href="http://aloha-editor.org/plugins.php" title="A list of all known Aloha Editor plugins.">Plugins</a></li>
	        <li class="active"><a href="http://aloha-editor.org/guides/" title="The Aloha Editor documentation">Guides</a></li>
			<li><a href="http://aloha-editor.org/about.php" title="Why Aloha? Why HTML5? Lern more about Aloha Editor">About</a></li>
			<li><a href="http://getsatisfaction.com/aloha_editor" title="Get help or help others">Forum</a></li>
			<li><a href="http://aloha-editor.org/demos.php" title="Feel the Aloha">Try it</a></li>
        </ul>
      </nav>
    </div>
  </header>

  <div id="feature">
    <div class="wrapper">
      <div class="feature_header">
        <a href="/"><img src="images/strobe/guides.png"></a>
        <h2><a href="/"></a></h2>
        <p>These guides help you to make your content editable and to develop Aloha.</p>
      </div>
      <div class="feature_sidebar">
        <a href="index.html" id="guidesMenu">
          Guides Index <span id="guidesArrow">&#9656;</span>
        </a>
        <div id="guides" class="clearfix" style="display: none;">
          <a href="index.html" class="guidesMenu">
            Guides Index <span class="guidesArrow">&#9662;</span>
          </a>
          <hr style="clear:both;">
          <dl class="L">
    <dt>Contributing to Aloha Editor</dt>
      <dd><a href="releasing.html">Releasing</a></dd>
      <dd>Development Process</dd>
      <dd><a href="style_guide.html">Javascript Style Guide</a></dd>
      <dd><a href="documentation_guidelines.html">Documentation Guidelines</a></dd>
    <dt>Plugins</dt>
      <dd><a href="plugins.html">Aloha Editor plugins</a></dd>
      <dd><a href="plugin_block.html">Block</a></dd>
      <dd><a href="plugin_image.html">Image</a></dd>
      <dd><a href="plugin_contenthandler.html">Content Handler</a></dd>
      <dd><a href="plugin_browser.html">Browser</a></dd>
      <dd><a href="plugin_numeratedheaders.html">Numerated Headers</a></dd>
      <dd><a href="plugin_undo.html">Undo</a></dd>
      <dd><a href="plugin_table.html">Table</a></dd>
      <dd><a href="plugin_paste.html">Paste</a></dd>
      <dd><a href="plugin_formatlesspaste.html">Formatless paste</a></dd>
    <dt>Start Here</dt>
      <dd><a href="using_aloha.html">Using Aloha Editor</a></dd>
      <dd><a href="develop_aloha.html">Developing and building Aloha Editor</a></dd>
      <dd><a href="configure_aloha.html">Configuring Aloha Editor</a></dd>
      <dd><a href="require.html">Aloha dependency management</a></dd>
      <dd><a href="writing_plugins.html">Writing Plugins</a></dd>
<<<<<<< HEAD
=======
      <dd><a href="repository.html">Working with repositories</a></dd>
>>>>>>> 2f7a0b8b
</dl>
<dl class="R">
    <dt>The Core</dt>
      <dd><a href="core.html">The Core</a></dd>
    <dt>UI</dt>
      <dd><a href="ui.html">Aloha Editor Ui</a></dd>
      <dd><a href="toolbar.html">Aloha Editor toolbar</a></dd>
      <dd><a href="sidebar.html">Aloha Editor sidebar</a></dd>
      <dd><a href="componenttypes.html">Aloha Editor UI API</a></dd>
    <dt>Commands</dt>
      <dd><a href="using_commands.html">Using commands</a></dd>
</dl>


        </div>
      </div>
    </div>
  </div>

  <div id="container">
    <div class="wrapper">
      <div id="mainCol">
          <div class="headerSection">
            <h2>The Content Handler Plugin</h2>
<p>After reading this guide, you will be able to:</p>
<ul>
	<li>Understand what Content Handler are and how to use them</li>
	<li>Use the Content Handler <span class="caps">API</span> to create, modify and</li>
	<li>Extend Content Handler with custom implementations</li>
</ul>

          </div>
        
<div class="warning"><p>This guide is currently work-in-progress.</p></div>
<h3 id="what-are-content-handler">1 What are Content Handler?</h3>
<p><strong>Aloha Content Handler</strong> (Content Handler) are used to sanitize content loaded or pasted in Aloha Editor.</p>
<p>There are some Content Handler available:</p>
<ul>
	<li>Generic</li>
	<li>Word</li>
	<li>oEmbed</li>
	<li>Sanitize</li>
</ul>
<p>Plugins also provide Content Handler:</p>
<ul>
	<li>Block <tt>common/block</tt> plugin</li>
</ul>
<p>There are two hocks available:</p>
<ul>
	<li>insertHtml in <tt>common/commands</tt> plugin</li>
	<li>initEditable in core/editable.js</li>
</ul>
<h3 id="enabling-the-content-handler-plugin">2 Enabling the Content Handler Plugin</h3>
<h4 id="using-configuration">2.1 Using Configuration</h4>
<div class="code_container">
<pre class="brush: javascript; gutter: false; toolbar: false">

	Aloha.settings.contentHandler: {
		insertHtml: [ 'word', 'generic', 'oembed', 'sanitize' ],
		initEditable: [ 'sanitize' ],
		sanitize: 'relaxed' // relaxed, restricted, basic,
		allows: {
			elements: [
				'strong', 'em', 'i', 'b', 'blockquote', 'br', 'cite', 'code', 'dd', 'div', 'dl', 'dt', 'em',
				'i', 'li', 'ol', 'p', 'pre', 'q', 'small', 'strike', 'sub',
				'sup', 'u', 'ul'],

			attributes: {
				'a'         : ['href'],
				'blockquote': ['cite'],
				'q'         : ['cite']
			 },

			protocols: {
				'a'         : {'href': ['ftp', 'http', 'https', 'mailto', '__relative__']}, // Sanitize.RELATIVE
				'blockquote': {'cite': ['http', 'https', '__relative__']},
				'q'         : {'cite': ['http', 'https', '__relative__']}
			}
		}
	}
</pre></div><p>For the sanitize Content Handler you can use a predefined set of allowed <span class="caps">HTML</span>-tags and attributes (&#8220;sanitize&#8221; option) or your own set defined as &#8220;allows&#8221; option. The configuration option for &#8220;insertHtml&#8221; and &#8220;initEditable&#8221; defines which Content Handler should be used at that hook points. &#8220;initEditable&#8221; uses the &#8220;sanitize&#8221; Content Handler by default. &#8220;insertHtml&#8221; uses all registered Content Handler by default (including the Content Handler from other Plugins)</p>
<div class="warning"><p>The order how the handlers are loaded and executed is important. If you first load the &#8220;sanitize&#8221; or &#8220;generic&#8221; handler the &#8220;word&#8221; handler will not be able to detect a MS Word document.</p></div>
<h3 id="apis-and-extension-points">3 APIs and Extension Points</h3>
<p>There is the Content Handler Manager in Aloha Core available where Content Handler can register themself.</p>
<h4 id="writing-your-own-content-handler">3.1 Writing your own Content Handler</h4>
<div class="code_container">
<pre class="brush: javascript; gutter: false; toolbar: false">

	define(
	['aloha', 'aloha/jquery', 'aloha/contenthandlermanager'],
	function(Aloha, jQuery, ContentHandlerManager) {
		&quot;use strict&quot;;
	
		var MyContentHandler = ContentHandlerManager.createHandler({
			handleContent: function( content ) {
				
				// do something with the content
				
				return content; // return as HTML text not jQuery/DOM object
			}
		});

		return MyContentHandler;
	});
</pre></div><p>All Content Handler needs to support the &#8220;handleContent&#8221; method and will receive and return the content as <span class="caps">HTML</span> text.</p>
<h3 id="internals">4 Internals</h3>
<h3 id="future-work">5 Future Work</h3>
<h3 id="changelog">6 Changelog</h3>
<ul>
	<li>October 06, 2011: Initial version by <a href="credits.html#rene_kapusta">Rene Kapusta</a></li>
</ul>

      </div>
        <div id="subCol">
          <h3 class="chapter"><img src="images/strobe/chapters.png" alt="" />Chapters</h3>
          <ol class="chapters">
            <li><a href="#what-are-content-handler"><p>What are Content Handler?</p>
</a></li><li><a href="#enabling-the-content-handler-plugin"><p>Enabling the Content Handler Plugin</p>
</a><ul><li><a href="#using-configuration"><p>Using Configuration</p>
</a></li></ul></li><li><a href="#apis-and-extension-points"><p>APIs and Extension Points</p>
</a><ul><li><a href="#writing-your-own-content-handler"><p>Writing your own Content Handler</p>
</a></li></ul></li><li><a href="#internals"><p>Internals</p>
</a></li><li><a href="#future-work"><p>Future Work</p>
</a></li><li><a href="#changelog"><p>Changelog</p>
</a></li>
          </ol>
        </div>
    </div>
  </div>

  <hr class="hide" />
	  <footer>
	    <div class="container">
	      <div class="col">
	        <a href="index.html"><img src="images/footer/logo.png" alt="Aloha Editor" /></a>
	        <p>
	        	Templates based on <a href="https://github.com/sproutcore/sproutguides">SproutCore guides</a>.
	        </p>
	      </div>
	      <a href="#feature" class="top">Back To Top</a>
	    </div>
	  </footer>

  <script src="http://code.jquery.com/jquery-1.6.min.js" type="text/javascript" charset="utf-8"></script>
  <script type="text/javascript" src="javascripts/alohaEditorGuides.js"></script>
  <script type="text/javascript" src="javascripts/syntaxhighlighter/shCore.js"></script>
  <script type="text/javascript" src="javascripts/syntaxhighlighter/shBrushRuby.js"></script>
  <script type="text/javascript" src="javascripts/syntaxhighlighter/shBrushJScript.js"></script>
  <script type="text/javascript" src="javascripts/syntaxhighlighter/shBrushCss.js"></script>
  <script type="text/javascript" src="javascripts/syntaxhighlighter/shBrushXml.js"></script>
  <script type="text/javascript" src="javascripts/syntaxhighlighter/shBrushSql.js"></script>
  <script type="text/javascript" src="javascripts/syntaxhighlighter/shBrushPlain.js"></script>
  <script type="text/javascript">
    SyntaxHighlighter.all()
  </script>
</body>
</html><|MERGE_RESOLUTION|>--- conflicted
+++ resolved
@@ -77,10 +77,7 @@
       <dd><a href="configure_aloha.html">Configuring Aloha Editor</a></dd>
       <dd><a href="require.html">Aloha dependency management</a></dd>
       <dd><a href="writing_plugins.html">Writing Plugins</a></dd>
-<<<<<<< HEAD
-=======
       <dd><a href="repository.html">Working with repositories</a></dd>
->>>>>>> 2f7a0b8b
 </dl>
 <dl class="R">
     <dt>The Core</dt>

<<<<<<< HEAD
<!DOCTYPE html>
<html lang="en">
<head>
  <meta charset="utf-8" />
  <title>: The Aloha Editor UI</title>

  <!-- guides styles -->
  <link rel="stylesheet" type="text/css" href="stylesheets/style.css" />
  <link rel="stylesheet" type="text/css" href="stylesheets/print.css" media="print" />
  <link rel="stylesheet" type="text/css" href="stylesheets/strobe.css" />
  <link rel="stylesheet" type="text/css" href="stylesheets/overrides.style.css" />
  <link rel="stylesheet" type="text/css" href="stylesheets/overrides.print.css" media="print" />
  <!--[if lt IE 9]>
  <script src="http://html5shim.googlecode.com/svn/trunk/html5.js"></script>
  <![endif]-->

  <!-- syntax highlighting styles -->
  <link rel="stylesheet" type="text/css" href="stylesheets/syntaxhighlighter/shCore.css" />
  <link rel="stylesheet" type="text/css" href="stylesheets/shThemeStrobeGuides.css" />
</head>
<body class="guide">

  <header role="banner">
    <div class="container">
      <h1 id="logo">
        <a href="http://aloha-editor.org"><img src="images/header/logo.png" height="50" alt="Aloha Editor" /></a>
      </h1>
      <nav role="navigation">
        <ul>
			<li><a href="http://aloha-editor.org/features.php" title="A shortcut for Aloha Editor features" class="new">Features</a></li>
			<li><a href="http://aloha-editor.org/plugins.php" title="A list of all known Aloha Editor plugins.">Plugins</a></li>
	        <li class="active"><a href="http://aloha-editor.org/guides/" title="The Aloha Editor documentation">Guides</a></li>
			<li><a href="http://aloha-editor.org/about.php" title="Why Aloha? Why HTML5? Lern more about Aloha Editor">About</a></li>
			<li><a href="http://getsatisfaction.com/aloha_editor" title="Get help or help others">Forum</a></li>
			<li><a href="http://aloha-editor.org/demos.php" title="Feel the Aloha">Try it</a></li>
        </ul>
      </nav>
    </div>
  </header>

  <div id="feature">
    <div class="wrapper">
      <div class="feature_header">
        <a href="/"><img src="images/strobe/guides.png"></a>
        <h2><a href="/"></a></h2>
        <p>These guides help you to make your content editable and to develop Aloha.</p>
      </div>
      <div class="feature_sidebar">
        <a href="index.html" id="guidesMenu">
          Guides Index <span id="guidesArrow">&#9656;</span>
        </a>
        <div id="guides" class="clearfix" style="display: none;">
          <a href="index.html" class="guidesMenu">
            Guides Index <span class="guidesArrow">&#9662;</span>
          </a>
          <hr style="clear:both;">
          <dl class="L">
    <dt>Start Here</dt>
      <dd><a href="using_aloha.html">Using Aloha Editor</a></dd>
      <dd><a href="configure_aloha.html">Configuring Aloha Editor</a></dd>
      <dd><a href="aloha_jquery.html">Aloha and jQuery</a></dd>
      <dd><a href="develop_aloha.html">Developing and building Aloha Editor</a></dd>
      <dd><a href="require.html">Aloha dependency management</a></dd>
      <dd><a href="writing_plugins.html">Writing Plugins</a></dd>
      <dd><a href="repository.html">Working with repositories</a></dd>
    <dt>The Core</dt>
      <dd><a href="core.html">The Core</a></dd>
    <dt>Commands</dt>
      <dd><a href="using_commands.html">Using commands</a></dd>
    <dt>UI</dt>
      <dd><a href="ui.html">Aloha Editor Ui</a></dd>
      <dd><a href="toolbar.html">Aloha Editor toolbar</a></dd>
      <dd><a href="sidebar.html">Aloha Editor sidebar</a></dd>
      <dd><a href="componenttypes.html">Aloha Editor UI API</a></dd>
</dl>
<dl class="R">
    <dt>Plugins</dt>
      <dd><a href="plugins.html">Aloha Editor plugins</a></dd>
      <dd><a href="plugin_block.html">Block</a></dd>
      <dd><a href="plugin_image.html">Image</a></dd>
      <dd><a href="plugin_contenthandler.html">Content Handler</a></dd>
      <dd><a href="plugin_browser.html">Browser</a></dd>
      <dd><a href="plugin_numeratedheaders.html">Numerated Headers</a></dd>
      <dd><a href="plugin_undo.html">Undo</a></dd>
      <dd><a href="plugin_table.html">Table</a></dd>
      <dd><a href="plugin_paste.html">Paste</a></dd>
      <dd><a href="plugin_formatlesspaste.html">Formatless paste</a></dd>
    <dt>Contributing to Aloha Editor</dt>
      <dd><a href="releasing.html">Releasing</a></dd>
      <dd>Development Process</dd>
      <dd><a href="style_guide.html">Javascript Style Guide</a></dd>
      <dd><a href="documentation_guidelines.html">Documentation Guidelines</a></dd>
</dl>


        </div>
      </div>
    </div>
  </div>

  <div id="container">
    <div class="wrapper">
      <div id="mainCol">
          <div class="headerSection">
            <h2>The Aloha Editor UI</h2>
<p>After reading this guide, you will be able to:</p>
<ul>
	<li>Understand how the Aloha UI works</li>
	<li>Configure your Aloha Editor UI</li>
	<li>Write your own Aloha Editor UI components</li>
	<li>Write your own Aloha Editor component types</li>
</ul>

          </div>
        
<div class="warning"><p>This guide is currently a draft for the Aloha Editor jQuery UI, which is supposed to be the next generation UI for Aloha Editor. Your feedback is welcome!</p></div>
<h3 id="what-is-the-aloha-editor-ui">1 What is the Aloha Editor UI</h3>
<p>The Aloha Editor UI consists of 4 root containers. A container may accept components. A component is an implementation of a specific component type. The provided containers are:</p>
<ul>
	<li>The <tt>Aloha.ui.toolbar</tt> provides context sensitive interaction items for main use. The toolbar may contain components in each group, where a tab contains groups.</li>
	<li>The <tt>Aloha.ui.sidebar</tt> provides attribute modification or extended functionality like commenting for more advanced users. The sidebar may contain components in each tab.</li>
	<li>The <tt>Aloha.ui.browser</tt> provides a default interface for assets available as objects in folders. See repository for more information. The browser may not contain components.</li>
	<li>The <tt>Aloha.ui.message</tt> provides an interaction container, which informs users about status or other issues. The message may not contain components.</li>
</ul>
<p>Aloha Editor comes also with a set of components. Among those:</p>
<ul>
	<li>The <tt>Aloha.ui.formatlink</tt> is a button componenttype that converts a selection into a link.</li>
	<li>The <tt>Aloha.ui.editlink</tt> is a combo autocompletion componenttype to modify the <tt>href</tt> of a anchor tag.</li>
	<li>The <tt>Aloha.ui.insertlink</tt> is a button componenttype that replaces the selection an inserts an anchor with a default text.</li>
	<li>The <tt>Aloha.ui.unlink</tt>  is a button componenttype that removes the anchor tag if the selection starts inside an anchor tag.</li>
	<li><tt>Aloha.ui.bold</tt> is a togglecommandbutton compontentype that removes the bold tag if the selections start in a bold tag or surrounds the word (if selection collapsed) or selection into a bold tag.</li>
	<li>and many more (see <span class="caps">TODO</span> link for more components)</li>
</ul>
<p>The default Aloha Editor UI containers and components can be extended or replaced completely. All modifications of content are decoupled and available as <strong>commands</strong>. See the command api for more details on specific <strong>commands</strong>.</p>
<h3 id="configuring-the-aloha-editor-ui">2 Configuring the Aloha Editor UI</h3>
<p>Every Container and every component may have its own configuration settings. The containers and components come with default settings which are accessable in the namespace of the container or component. The values of settings are contianer and component specific.</p>
<div class="code_container">
<pre class="brush: javascript; gutter: false; toolbar: false">

Aloha.defaults.ui.container = { name: value };
Aloha.defaults.ui.component = { name: value };
</pre></div><p>You may define your site specific runtime settings may defining the settings for each container or component. The settings are assigned during the <strong>initialization</strong> stop of plugins.</p>
<div class="info"><p>see plugin lifecycle.  </p></div>

<div class="code_container">
<pre class="brush: javascript; gutter: false; toolbar: false">

Aloha.settings.ui.container = { name: value };
Aloha.settings.ui.component = { name: value };
</pre></div><p>Further more every editable may have its own settings which you may pass as argument to the <tt>$('selector').aloha(settings)</tt> method.</p>
<div class="code_container">
<pre class="brush: javascript; gutter: false; toolbar: false">

$('.editable).aloha( { UI.component: { name: value } } );
</pre></div><h3 id="containers">3 Containers</h3>
<div class="warning"><p>How to initialize containers?</p></div>
<h4 id="toolbar">3.1 Toolbar</h4>
<p>The Toolbar provides <strong>tabs</strong> and <strong>groups</strong>. You may define the name of your tabs and groups as key.  The following example defines a toolbar with the 3 tabs <strong>format</strong>, <strong>insert</strong> and <strong>link</strong>. The name of the tabs and groups is passed to <code>i18n</code> which translates them to the currently displayed language. The <strong>format</strong> tab has the two groups <strong>inline</strong> and <strong>paragraph</strong>. You may define the components that should be rendered by the group.</p>
<div class="code_container">
<pre class="brush: javascript; gutter: false; toolbar: false">

Aloha.settings.toolbar = {
    tabs: {
    	format : {
    		inline: [ 'bold', 'italic', 'striketrough',
    			'abbreviation', 'spacer', 'metaview' ]
			paragraph: [ 'formatparagraph' ]
    	},
		insert: {
			general: [ 'insertable', 'charakterpicker', 'insertlink' ]
    		media: [ 'image', 'video' ]
    	},
    	link: {
    		link: [ 'editlink' ]
    	} 
    }
};
</pre></div><p><img src="images/toolbar.png" style="width:600px"></p>
<h4 id="sidebar">3.2 Sidebar</h4>
<p>The Toolbar provides <strong>tabs</strong> and <strong>groups</strong>. You may define the name of your tabs and groups as key.  The following example defines a toolbar with the 3 tabs <strong>format</strong>, <strong>insert</strong> and <strong>link</strong>. The name of the tabs and groups is passed to <code>i18n</code> which translates them to the currently displayed language. The <strong>format</strong> tab has the two groups <strong>inline</strong> and <strong>paragraph</strong>. You may define the components that should be rendered by the group.</p>
<div class="code_container">
<pre class="brush: javascript; gutter: false; toolbar: false">

Aloha.settings.sidebar = {
    tabs: {
    	attributes : [ 'attributepannel'],
		comments: [ 'comments' ]
	}
}
</pre></div><h4 id="browser">3.3 Browser</h4>
<h4 id="message">3.4 Message</h4>
<h4 id="commands">3.5 Commands</h4>
<ul>
	<li>emphasize &#8211; wrap contents in an <tt>&lt;em&gt;</tt> tag</li>
	<li>strong &#8211; wrap contents with a <tt>&lt;strong&gt;</tt> tag</li>
	<li>bold &#8211; wrap contents with a <tt>&lt;b&gt;</tt> tag</li>
	<li>italic &#8211; wrap contents with an <tt>&lt;i&gt;</tt> tag</li>
	<li>strikethrough &#8211; wrap contents with a <tt>&lt;s&gt;</tt> tag</li>
	<li>subscript &#8211; wrap contents with a <tt>&lt;sub&gt;</tt> tag</li>
	<li>superscript &#8211; wrap contents with a <tt>&lt;superscript&gt;</tt> tag</li>
	<li>underline &#8211; wrap contents with an <tt>&lt;u&gt;</tt> tag</li>
	<li>formatBlock (address, dd, div, dt, h1, h2, h3, h4, h5, h6, p, pre) &#8211; apply paragraph formatting to a block or selection</li>
	<li>removeFormat &#8211; removes formatting from selection</li>
</ul>
<ul>
	<li>September 1, 2011: Initial version by <a href="credits.html#haymo">Haymo Meran</a> and <a href="credits.html#scottgonzales">Scott Gonzales</a></li>
</ul>

      </div>
        <div id="subCol">
          <h3 class="chapter"><img src="images/strobe/chapters.png" alt="" />Chapters</h3>
          <ol class="chapters">
            <li><a href="#what-is-the-aloha-editor-ui"><p>What is the Aloha Editor UI</p>
</a></li><li><a href="#configuring-the-aloha-editor-ui"><p>Configuring the Aloha Editor UI</p>
</a></li><li><a href="#containers"><p>Containers</p>
</a><ul><li><a href="#toolbar"><p>Toolbar</p>
</a></li> <li><a href="#sidebar"><p>Sidebar</p>
</a></li> <li><a href="#browser"><p>Browser</p>
</a></li> <li><a href="#message"><p>Message</p>
</a></li> <li><a href="#commands"><p>Commands</p>
</a></li></ul></li>
          </ol>
        </div>
    </div>
  </div>

  <hr class="hide" />
	  <footer>
	    <div class="container">
	      <div class="col">
	        <a href="index.html"><img src="images/footer/logo.png" alt="Aloha Editor" /></a>
	        <p>
	        	Templates based on <a href="https://github.com/sproutcore/sproutguides">SproutCore guides</a>.
	        </p>
	      </div>
	      <a href="#feature" class="top">Back To Top</a>
	    </div>
	  </footer>

  <script src="http://code.jquery.com/jquery-1.6.min.js" type="text/javascript" charset="utf-8"></script>
  <script type="text/javascript" src="javascripts/alohaEditorGuides.js"></script>
  <script type="text/javascript" src="javascripts/syntaxhighlighter/shCore.js"></script>
  <script type="text/javascript" src="javascripts/syntaxhighlighter/shBrushRuby.js"></script>
  <script type="text/javascript" src="javascripts/syntaxhighlighter/shBrushJScript.js"></script>
  <script type="text/javascript" src="javascripts/syntaxhighlighter/shBrushCss.js"></script>
  <script type="text/javascript" src="javascripts/syntaxhighlighter/shBrushXml.js"></script>
  <script type="text/javascript" src="javascripts/syntaxhighlighter/shBrushSql.js"></script>
  <script type="text/javascript" src="javascripts/syntaxhighlighter/shBrushPlain.js"></script>
  <script type="text/javascript">
    SyntaxHighlighter.all()
  </script>
</body>
</html>
=======
<!DOCTYPE html>
<html lang="en">
<head>
  <meta charset="utf-8" />
  <title>: The Aloha Editor UI</title>

  <!-- guides styles -->
  <link rel="stylesheet" type="text/css" href="stylesheets/style.css" />
  <link rel="stylesheet" type="text/css" href="stylesheets/print.css" media="print" />
  <link rel="stylesheet" type="text/css" href="stylesheets/strobe.css" />
  <link rel="stylesheet" type="text/css" href="stylesheets/overrides.style.css" />
  <link rel="stylesheet" type="text/css" href="stylesheets/overrides.print.css" media="print" />
  <!--[if lt IE 9]>
  <script src="http://html5shim.googlecode.com/svn/trunk/html5.js"></script>
  <![endif]-->

  <!-- syntax highlighting styles -->
  <link rel="stylesheet" type="text/css" href="stylesheets/syntaxhighlighter/shCore.css" />
  <link rel="stylesheet" type="text/css" href="stylesheets/shThemeStrobeGuides.css" />
</head>
<body class="guide">

  <header role="banner">
    <div class="container">
      <h1 id="logo">
        <a href="http://aloha-editor.org"><img src="images/header/logo.png" height="50" alt="Aloha Editor" /></a>
      </h1>
      <nav role="navigation">
        <ul>
			<li><a href="http://aloha-editor.org/features.php" title="A shortcut for Aloha Editor features" class="new">Features</a></li>
			<li><a href="http://aloha-editor.org/plugins.php" title="A list of all known Aloha Editor plugins.">Plugins</a></li>
	        <li class="active"><a href="http://aloha-editor.org/guides/" title="The Aloha Editor documentation">Guides</a></li>
			<li><a href="http://aloha-editor.org/about.php" title="Why Aloha? Why HTML5? Lern more about Aloha Editor">About</a></li>
			<li><a href="http://getsatisfaction.com/aloha_editor" title="Get help or help others">Forum</a></li>
			<li><a href="http://aloha-editor.org/demos.php" title="Feel the Aloha">Try it</a></li>
        </ul>
      </nav>
    </div>
  </header>

  <div id="feature">
    <div class="wrapper">
      <div class="feature_header">
        <a href="/"><img src="images/strobe/guides.png"></a>
        <h2><a href="/"></a></h2>
        <p>These guides help you to make your content editable and to develop Aloha.</p>
      </div>
      <div class="feature_sidebar">
        <a href="index.html" id="guidesMenu">
          Guides Index <span id="guidesArrow">&#9656;</span>
        </a>
        <div id="guides" class="clearfix" style="display: none;">
          <a href="index.html" class="guidesMenu">
            Guides Index <span class="guidesArrow">&#9662;</span>
          </a>
          <hr style="clear:both;">
          <dl class="L">
    <dt>Start Here</dt>
      <dd><a href="using_aloha.html">Using Aloha Editor</a></dd>
      <dd><a href="develop_aloha.html">Developing and building Aloha Editor</a></dd>
      <dd><a href="configure_aloha.html">Configuring Aloha Editor</a></dd>
      <dd><a href="require.html">Aloha dependency management</a></dd>
      <dd><a href="writing_plugins.html">Writing Plugins</a></dd>
      <dd><a href="repository.html">Working with repositories</a></dd>
    <dt>The Core</dt>
      <dd><a href="core.html">The Core</a></dd>
    <dt>Commands</dt>
      <dd><a href="using_commands.html">Using commands</a></dd>
    <dt>UI</dt>
      <dd><a href="ui.html">Aloha Editor Ui</a></dd>
      <dd><a href="toolbar.html">Aloha Editor toolbar</a></dd>
      <dd><a href="sidebar.html">Aloha Editor sidebar</a></dd>
      <dd><a href="componenttypes.html">Aloha Editor UI API</a></dd>
</dl>
<dl class="R">
    <dt>Plugins</dt>
      <dd><a href="plugins.html">Aloha Editor plugins</a></dd>
      <dd><a href="plugin_block.html">Block</a></dd>
      <dd><a href="plugin_image.html">Image</a></dd>
      <dd><a href="plugin_contenthandler.html">Content Handler</a></dd>
      <dd><a href="plugin_browser.html">Browser</a></dd>
      <dd><a href="plugin_numeratedheaders.html">Numerated Headers</a></dd>
      <dd><a href="plugin_undo.html">Undo</a></dd>
      <dd><a href="plugin_table.html">Table</a></dd>
      <dd><a href="plugin_paste.html">Paste</a></dd>
      <dd><a href="plugin_formatlesspaste.html">Formatless paste</a></dd>
      <dd><a href="plugin_dom_to_xhtml.html">DOM to XHTML</a></dd>
    <dt>Contributing to Aloha Editor</dt>
      <dd><a href="releasing.html">Releasing</a></dd>
      <dd>Development Process</dd>
      <dd><a href="style_guide.html">Javascript Style Guide</a></dd>
      <dd><a href="documentation_guidelines.html">Documentation Guidelines</a></dd>
</dl>


        </div>
      </div>
    </div>
  </div>

  <div id="container">
    <div class="wrapper">
      <div id="mainCol">
          <div class="headerSection">
            <h2>The Aloha Editor UI</h2>
<p>After reading this guide, you will be able to:</p>
<ul>
	<li>Understand how the Aloha UI works</li>
	<li>Configure your Aloha Editor UI</li>
	<li>Write your own Aloha Editor UI components</li>
	<li>Write your own Aloha Editor component types</li>
</ul>

          </div>
        
<div class="warning"><p>This guide is currently a draft for the Aloha Editor jQuery UI, which is supposed to be the next generation UI for Aloha Editor. Your feedback is welcome!</p></div>
<h3 id="what-is-the-aloha-editor-ui">1 What is the Aloha Editor UI</h3>
<p>The Aloha Editor UI consists of 4 root containers. A container may accept components. A component is an implementation of a specific component type. The provided containers are:</p>
<ul>
	<li>The <tt>Aloha.ui.toolbar</tt> provides context sensitive interaction items for main use. The toolbar may contain components in each group, where a tab contains groups.</li>
	<li>The <tt>Aloha.ui.sidebar</tt> provides attribute modification or extended functionality like commenting for more advanced users. The sidebar may contain components in each tab.</li>
	<li>The <tt>Aloha.ui.browser</tt> provides a default interface for assets available as objects in folders. See repository for more information. The browser may not contain components.</li>
	<li>The <tt>Aloha.ui.message</tt> provides an interaction container, which informs users about status or other issues. The message may not contain components.</li>
</ul>
<p>Aloha Editor comes also with a set of components. Among those:</p>
<ul>
	<li>The <tt>Aloha.ui.formatlink</tt> is a button componenttype that converts a selection into a link.</li>
	<li>The <tt>Aloha.ui.editlink</tt> is a combo autocompletion componenttype to modify the <tt>href</tt> of a anchor tag.</li>
	<li>The <tt>Aloha.ui.insertlink</tt> is a button componenttype that replaces the selection an inserts an anchor with a default text.</li>
	<li>The <tt>Aloha.ui.unlink</tt>  is a button componenttype that removes the anchor tag if the selection starts inside an anchor tag.</li>
	<li><tt>Aloha.ui.bold</tt> is a togglecommandbutton compontentype that removes the bold tag if the selections start in a bold tag or surrounds the word (if selection collapsed) or selection into a bold tag.</li>
	<li>and many more (see <span class="caps">TODO</span> link for more components)</li>
</ul>
<p>The default Aloha Editor UI containers and components can be extended or replaced completely. All modifications of content are decoupled and available as <strong>commands</strong>. See the command api for more details on specific <strong>commands</strong>.</p>
<h3 id="configuring-the-aloha-editor-ui">2 Configuring the Aloha Editor UI</h3>
<p>Every Container and every component may have its own configuration settings. The containers and components come with default settings which are accessable in the namespace of the container or component. The values of settings are contianer and component specific.</p>
<div class="code_container">
<pre class="brush: javascript; gutter: false; toolbar: false">

Aloha.defaults.ui.container = { name: value };
Aloha.defaults.ui.component = { name: value };
</pre></div><p>You may define your site specific runtime settings may defining the settings for each container or component. The settings are assigned during the <strong>initialization</strong> stop of plugins.</p>
<div class="info"><p>see plugin lifecycle.  </p></div>

<div class="code_container">
<pre class="brush: javascript; gutter: false; toolbar: false">

Aloha.settings.ui.container = { name: value };
Aloha.settings.ui.component = { name: value };
</pre></div><p>Further more every editable may have its own settings which you may pass as argument to the <tt>$('selector').aloha(settings)</tt> method.</p>
<div class="code_container">
<pre class="brush: javascript; gutter: false; toolbar: false">

$('.editable).aloha( { UI.component: { name: value } } );
</pre></div><h3 id="containers">3 Containers</h3>
<div class="warning"><p>How to initialize containers?</p></div>
<h4 id="toolbar">3.1 Toolbar</h4>
<p>The Toolbar provides <strong>tabs</strong> and <strong>groups</strong>. You may define the name of your tabs and groups as key.  The following example defines a toolbar with the 3 tabs <strong>format</strong>, <strong>insert</strong> and <strong>link</strong>. The name of the tabs and groups is passed to <code>i18n</code> which translates them to the currently displayed language. The <strong>format</strong> tab has the two groups <strong>inline</strong> and <strong>paragraph</strong>. You may define the components that should be rendered by the group.</p>
<div class="code_container">
<pre class="brush: javascript; gutter: false; toolbar: false">

Aloha.settings.toolbar = {
    tabs: {
    	format : {
    		inline: [ 'bold', 'italic', 'striketrough',
    			'abbreviation', 'spacer', 'metaview' ]
			paragraph: [ 'formatparagraph' ]
    	},
		insert: {
			general: [ 'insertable', 'charakterpicker', 'insertlink' ]
    		media: [ 'image', 'video' ]
    	},
    	link: {
    		link: [ 'editlink' ]
    	} 
    }
};
</pre></div><p><img src="images/toolbar.png" style="width:600px"></p>
<h4 id="sidebar">3.2 Sidebar</h4>
<p>The Toolbar provides <strong>tabs</strong> and <strong>groups</strong>. You may define the name of your tabs and groups as key.  The following example defines a toolbar with the 3 tabs <strong>format</strong>, <strong>insert</strong> and <strong>link</strong>. The name of the tabs and groups is passed to <code>i18n</code> which translates them to the currently displayed language. The <strong>format</strong> tab has the two groups <strong>inline</strong> and <strong>paragraph</strong>. You may define the components that should be rendered by the group.</p>
<div class="code_container">
<pre class="brush: javascript; gutter: false; toolbar: false">

Aloha.settings.sidebar = {
    tabs: {
    	attributes : [ 'attributepannel'],
		comments: [ 'comments' ]
	}
}
</pre></div><h4 id="browser">3.3 Browser</h4>
<h4 id="message">3.4 Message</h4>
<h4 id="commands">3.5 Commands</h4>
<ul>
	<li>emphasize &#8211; wrap contents in an <tt>&lt;em&gt;</tt> tag</li>
	<li>strong &#8211; wrap contents with a <tt>&lt;strong&gt;</tt> tag</li>
	<li>bold &#8211; wrap contents with a <tt>&lt;b&gt;</tt> tag</li>
	<li>italic &#8211; wrap contents with an <tt>&lt;i&gt;</tt> tag</li>
	<li>strikethrough &#8211; wrap contents with a <tt>&lt;s&gt;</tt> tag</li>
	<li>subscript &#8211; wrap contents with a <tt>&lt;sub&gt;</tt> tag</li>
	<li>superscript &#8211; wrap contents with a <tt>&lt;superscript&gt;</tt> tag</li>
	<li>underline &#8211; wrap contents with an <tt>&lt;u&gt;</tt> tag</li>
	<li>formatBlock (address, dd, div, dt, h1, h2, h3, h4, h5, h6, p, pre) &#8211; apply paragraph formatting to a block or selection</li>
	<li>removeFormat &#8211; removes formatting from selection</li>
</ul>
<ul>
	<li>September 1, 2011: Initial version by <a href="credits.html#haymo">Haymo Meran</a> and <a href="credits.html#scottgonzales">Scott Gonzales</a></li>
</ul>

      </div>
        <div id="subCol">
          <h3 class="chapter"><img src="images/strobe/chapters.png" alt="" />Chapters</h3>
          <ol class="chapters">
            <li><a href="#what-is-the-aloha-editor-ui"><p>What is the Aloha Editor UI</p>
</a></li><li><a href="#configuring-the-aloha-editor-ui"><p>Configuring the Aloha Editor UI</p>
</a></li><li><a href="#containers"><p>Containers</p>
</a><ul><li><a href="#toolbar"><p>Toolbar</p>
</a></li> <li><a href="#sidebar"><p>Sidebar</p>
</a></li> <li><a href="#browser"><p>Browser</p>
</a></li> <li><a href="#message"><p>Message</p>
</a></li> <li><a href="#commands"><p>Commands</p>
</a></li></ul></li>
          </ol>
        </div>
    </div>
  </div>

  <hr class="hide" />
	  <footer>
	    <div class="container">
	      <div class="col">
	        <a href="index.html"><img src="images/footer/logo.png" alt="Aloha Editor" /></a>
	        <p>
	        	Templates based on <a href="https://github.com/sproutcore/sproutguides">SproutCore guides</a>.
	        </p>
	      </div>
	      <a href="#feature" class="top">Back To Top</a>
	    </div>
	  </footer>

  <script src="http://code.jquery.com/jquery-1.6.min.js" type="text/javascript" charset="utf-8"></script>
  <script type="text/javascript" src="javascripts/alohaEditorGuides.js"></script>
  <script type="text/javascript" src="javascripts/syntaxhighlighter/shCore.js"></script>
  <script type="text/javascript" src="javascripts/syntaxhighlighter/shBrushRuby.js"></script>
  <script type="text/javascript" src="javascripts/syntaxhighlighter/shBrushJScript.js"></script>
  <script type="text/javascript" src="javascripts/syntaxhighlighter/shBrushCss.js"></script>
  <script type="text/javascript" src="javascripts/syntaxhighlighter/shBrushXml.js"></script>
  <script type="text/javascript" src="javascripts/syntaxhighlighter/shBrushSql.js"></script>
  <script type="text/javascript" src="javascripts/syntaxhighlighter/shBrushPlain.js"></script>
  <script type="text/javascript">
    SyntaxHighlighter.all()
  </script>
</body>
</html>
>>>>>>> ff529c3d
<|MERGE_RESOLUTION|>--- conflicted
+++ resolved
@@ -1,258 +1,3 @@
-<<<<<<< HEAD
-<!DOCTYPE html>
-<html lang="en">
-<head>
-  <meta charset="utf-8" />
-  <title>: The Aloha Editor UI</title>
-
-  <!-- guides styles -->
-  <link rel="stylesheet" type="text/css" href="stylesheets/style.css" />
-  <link rel="stylesheet" type="text/css" href="stylesheets/print.css" media="print" />
-  <link rel="stylesheet" type="text/css" href="stylesheets/strobe.css" />
-  <link rel="stylesheet" type="text/css" href="stylesheets/overrides.style.css" />
-  <link rel="stylesheet" type="text/css" href="stylesheets/overrides.print.css" media="print" />
-  <!--[if lt IE 9]>
-  <script src="http://html5shim.googlecode.com/svn/trunk/html5.js"></script>
-  <![endif]-->
-
-  <!-- syntax highlighting styles -->
-  <link rel="stylesheet" type="text/css" href="stylesheets/syntaxhighlighter/shCore.css" />
-  <link rel="stylesheet" type="text/css" href="stylesheets/shThemeStrobeGuides.css" />
-</head>
-<body class="guide">
-
-  <header role="banner">
-    <div class="container">
-      <h1 id="logo">
-        <a href="http://aloha-editor.org"><img src="images/header/logo.png" height="50" alt="Aloha Editor" /></a>
-      </h1>
-      <nav role="navigation">
-        <ul>
-			<li><a href="http://aloha-editor.org/features.php" title="A shortcut for Aloha Editor features" class="new">Features</a></li>
-			<li><a href="http://aloha-editor.org/plugins.php" title="A list of all known Aloha Editor plugins.">Plugins</a></li>
-	        <li class="active"><a href="http://aloha-editor.org/guides/" title="The Aloha Editor documentation">Guides</a></li>
-			<li><a href="http://aloha-editor.org/about.php" title="Why Aloha? Why HTML5? Lern more about Aloha Editor">About</a></li>
-			<li><a href="http://getsatisfaction.com/aloha_editor" title="Get help or help others">Forum</a></li>
-			<li><a href="http://aloha-editor.org/demos.php" title="Feel the Aloha">Try it</a></li>
-        </ul>
-      </nav>
-    </div>
-  </header>
-
-  <div id="feature">
-    <div class="wrapper">
-      <div class="feature_header">
-        <a href="/"><img src="images/strobe/guides.png"></a>
-        <h2><a href="/"></a></h2>
-        <p>These guides help you to make your content editable and to develop Aloha.</p>
-      </div>
-      <div class="feature_sidebar">
-        <a href="index.html" id="guidesMenu">
-          Guides Index <span id="guidesArrow">&#9656;</span>
-        </a>
-        <div id="guides" class="clearfix" style="display: none;">
-          <a href="index.html" class="guidesMenu">
-            Guides Index <span class="guidesArrow">&#9662;</span>
-          </a>
-          <hr style="clear:both;">
-          <dl class="L">
-    <dt>Start Here</dt>
-      <dd><a href="using_aloha.html">Using Aloha Editor</a></dd>
-      <dd><a href="configure_aloha.html">Configuring Aloha Editor</a></dd>
-      <dd><a href="aloha_jquery.html">Aloha and jQuery</a></dd>
-      <dd><a href="develop_aloha.html">Developing and building Aloha Editor</a></dd>
-      <dd><a href="require.html">Aloha dependency management</a></dd>
-      <dd><a href="writing_plugins.html">Writing Plugins</a></dd>
-      <dd><a href="repository.html">Working with repositories</a></dd>
-    <dt>The Core</dt>
-      <dd><a href="core.html">The Core</a></dd>
-    <dt>Commands</dt>
-      <dd><a href="using_commands.html">Using commands</a></dd>
-    <dt>UI</dt>
-      <dd><a href="ui.html">Aloha Editor Ui</a></dd>
-      <dd><a href="toolbar.html">Aloha Editor toolbar</a></dd>
-      <dd><a href="sidebar.html">Aloha Editor sidebar</a></dd>
-      <dd><a href="componenttypes.html">Aloha Editor UI API</a></dd>
-</dl>
-<dl class="R">
-    <dt>Plugins</dt>
-      <dd><a href="plugins.html">Aloha Editor plugins</a></dd>
-      <dd><a href="plugin_block.html">Block</a></dd>
-      <dd><a href="plugin_image.html">Image</a></dd>
-      <dd><a href="plugin_contenthandler.html">Content Handler</a></dd>
-      <dd><a href="plugin_browser.html">Browser</a></dd>
-      <dd><a href="plugin_numeratedheaders.html">Numerated Headers</a></dd>
-      <dd><a href="plugin_undo.html">Undo</a></dd>
-      <dd><a href="plugin_table.html">Table</a></dd>
-      <dd><a href="plugin_paste.html">Paste</a></dd>
-      <dd><a href="plugin_formatlesspaste.html">Formatless paste</a></dd>
-    <dt>Contributing to Aloha Editor</dt>
-      <dd><a href="releasing.html">Releasing</a></dd>
-      <dd>Development Process</dd>
-      <dd><a href="style_guide.html">Javascript Style Guide</a></dd>
-      <dd><a href="documentation_guidelines.html">Documentation Guidelines</a></dd>
-</dl>
-
-
-        </div>
-      </div>
-    </div>
-  </div>
-
-  <div id="container">
-    <div class="wrapper">
-      <div id="mainCol">
-          <div class="headerSection">
-            <h2>The Aloha Editor UI</h2>
-<p>After reading this guide, you will be able to:</p>
-<ul>
-	<li>Understand how the Aloha UI works</li>
-	<li>Configure your Aloha Editor UI</li>
-	<li>Write your own Aloha Editor UI components</li>
-	<li>Write your own Aloha Editor component types</li>
-</ul>
-
-          </div>
-        
-<div class="warning"><p>This guide is currently a draft for the Aloha Editor jQuery UI, which is supposed to be the next generation UI for Aloha Editor. Your feedback is welcome!</p></div>
-<h3 id="what-is-the-aloha-editor-ui">1 What is the Aloha Editor UI</h3>
-<p>The Aloha Editor UI consists of 4 root containers. A container may accept components. A component is an implementation of a specific component type. The provided containers are:</p>
-<ul>
-	<li>The <tt>Aloha.ui.toolbar</tt> provides context sensitive interaction items for main use. The toolbar may contain components in each group, where a tab contains groups.</li>
-	<li>The <tt>Aloha.ui.sidebar</tt> provides attribute modification or extended functionality like commenting for more advanced users. The sidebar may contain components in each tab.</li>
-	<li>The <tt>Aloha.ui.browser</tt> provides a default interface for assets available as objects in folders. See repository for more information. The browser may not contain components.</li>
-	<li>The <tt>Aloha.ui.message</tt> provides an interaction container, which informs users about status or other issues. The message may not contain components.</li>
-</ul>
-<p>Aloha Editor comes also with a set of components. Among those:</p>
-<ul>
-	<li>The <tt>Aloha.ui.formatlink</tt> is a button componenttype that converts a selection into a link.</li>
-	<li>The <tt>Aloha.ui.editlink</tt> is a combo autocompletion componenttype to modify the <tt>href</tt> of a anchor tag.</li>
-	<li>The <tt>Aloha.ui.insertlink</tt> is a button componenttype that replaces the selection an inserts an anchor with a default text.</li>
-	<li>The <tt>Aloha.ui.unlink</tt>  is a button componenttype that removes the anchor tag if the selection starts inside an anchor tag.</li>
-	<li><tt>Aloha.ui.bold</tt> is a togglecommandbutton compontentype that removes the bold tag if the selections start in a bold tag or surrounds the word (if selection collapsed) or selection into a bold tag.</li>
-	<li>and many more (see <span class="caps">TODO</span> link for more components)</li>
-</ul>
-<p>The default Aloha Editor UI containers and components can be extended or replaced completely. All modifications of content are decoupled and available as <strong>commands</strong>. See the command api for more details on specific <strong>commands</strong>.</p>
-<h3 id="configuring-the-aloha-editor-ui">2 Configuring the Aloha Editor UI</h3>
-<p>Every Container and every component may have its own configuration settings. The containers and components come with default settings which are accessable in the namespace of the container or component. The values of settings are contianer and component specific.</p>
-<div class="code_container">
-<pre class="brush: javascript; gutter: false; toolbar: false">
-
-Aloha.defaults.ui.container = { name: value };
-Aloha.defaults.ui.component = { name: value };
-</pre></div><p>You may define your site specific runtime settings may defining the settings for each container or component. The settings are assigned during the <strong>initialization</strong> stop of plugins.</p>
-<div class="info"><p>see plugin lifecycle.  </p></div>
-
-<div class="code_container">
-<pre class="brush: javascript; gutter: false; toolbar: false">
-
-Aloha.settings.ui.container = { name: value };
-Aloha.settings.ui.component = { name: value };
-</pre></div><p>Further more every editable may have its own settings which you may pass as argument to the <tt>$('selector').aloha(settings)</tt> method.</p>
-<div class="code_container">
-<pre class="brush: javascript; gutter: false; toolbar: false">
-
-$('.editable).aloha( { UI.component: { name: value } } );
-</pre></div><h3 id="containers">3 Containers</h3>
-<div class="warning"><p>How to initialize containers?</p></div>
-<h4 id="toolbar">3.1 Toolbar</h4>
-<p>The Toolbar provides <strong>tabs</strong> and <strong>groups</strong>. You may define the name of your tabs and groups as key.  The following example defines a toolbar with the 3 tabs <strong>format</strong>, <strong>insert</strong> and <strong>link</strong>. The name of the tabs and groups is passed to <code>i18n</code> which translates them to the currently displayed language. The <strong>format</strong> tab has the two groups <strong>inline</strong> and <strong>paragraph</strong>. You may define the components that should be rendered by the group.</p>
-<div class="code_container">
-<pre class="brush: javascript; gutter: false; toolbar: false">
-
-Aloha.settings.toolbar = {
-    tabs: {
-    	format : {
-    		inline: [ 'bold', 'italic', 'striketrough',
-    			'abbreviation', 'spacer', 'metaview' ]
-			paragraph: [ 'formatparagraph' ]
-    	},
-		insert: {
-			general: [ 'insertable', 'charakterpicker', 'insertlink' ]
-    		media: [ 'image', 'video' ]
-    	},
-    	link: {
-    		link: [ 'editlink' ]
-    	} 
-    }
-};
-</pre></div><p><img src="images/toolbar.png" style="width:600px"></p>
-<h4 id="sidebar">3.2 Sidebar</h4>
-<p>The Toolbar provides <strong>tabs</strong> and <strong>groups</strong>. You may define the name of your tabs and groups as key.  The following example defines a toolbar with the 3 tabs <strong>format</strong>, <strong>insert</strong> and <strong>link</strong>. The name of the tabs and groups is passed to <code>i18n</code> which translates them to the currently displayed language. The <strong>format</strong> tab has the two groups <strong>inline</strong> and <strong>paragraph</strong>. You may define the components that should be rendered by the group.</p>
-<div class="code_container">
-<pre class="brush: javascript; gutter: false; toolbar: false">
-
-Aloha.settings.sidebar = {
-    tabs: {
-    	attributes : [ 'attributepannel'],
-		comments: [ 'comments' ]
-	}
-}
-</pre></div><h4 id="browser">3.3 Browser</h4>
-<h4 id="message">3.4 Message</h4>
-<h4 id="commands">3.5 Commands</h4>
-<ul>
-	<li>emphasize &#8211; wrap contents in an <tt>&lt;em&gt;</tt> tag</li>
-	<li>strong &#8211; wrap contents with a <tt>&lt;strong&gt;</tt> tag</li>
-	<li>bold &#8211; wrap contents with a <tt>&lt;b&gt;</tt> tag</li>
-	<li>italic &#8211; wrap contents with an <tt>&lt;i&gt;</tt> tag</li>
-	<li>strikethrough &#8211; wrap contents with a <tt>&lt;s&gt;</tt> tag</li>
-	<li>subscript &#8211; wrap contents with a <tt>&lt;sub&gt;</tt> tag</li>
-	<li>superscript &#8211; wrap contents with a <tt>&lt;superscript&gt;</tt> tag</li>
-	<li>underline &#8211; wrap contents with an <tt>&lt;u&gt;</tt> tag</li>
-	<li>formatBlock (address, dd, div, dt, h1, h2, h3, h4, h5, h6, p, pre) &#8211; apply paragraph formatting to a block or selection</li>
-	<li>removeFormat &#8211; removes formatting from selection</li>
-</ul>
-<ul>
-	<li>September 1, 2011: Initial version by <a href="credits.html#haymo">Haymo Meran</a> and <a href="credits.html#scottgonzales">Scott Gonzales</a></li>
-</ul>
-
-      </div>
-        <div id="subCol">
-          <h3 class="chapter"><img src="images/strobe/chapters.png" alt="" />Chapters</h3>
-          <ol class="chapters">
-            <li><a href="#what-is-the-aloha-editor-ui"><p>What is the Aloha Editor UI</p>
-</a></li><li><a href="#configuring-the-aloha-editor-ui"><p>Configuring the Aloha Editor UI</p>
-</a></li><li><a href="#containers"><p>Containers</p>
-</a><ul><li><a href="#toolbar"><p>Toolbar</p>
-</a></li> <li><a href="#sidebar"><p>Sidebar</p>
-</a></li> <li><a href="#browser"><p>Browser</p>
-</a></li> <li><a href="#message"><p>Message</p>
-</a></li> <li><a href="#commands"><p>Commands</p>
-</a></li></ul></li>
-          </ol>
-        </div>
-    </div>
-  </div>
-
-  <hr class="hide" />
-	  <footer>
-	    <div class="container">
-	      <div class="col">
-	        <a href="index.html"><img src="images/footer/logo.png" alt="Aloha Editor" /></a>
-	        <p>
-	        	Templates based on <a href="https://github.com/sproutcore/sproutguides">SproutCore guides</a>.
-	        </p>
-	      </div>
-	      <a href="#feature" class="top">Back To Top</a>
-	    </div>
-	  </footer>
-
-  <script src="http://code.jquery.com/jquery-1.6.min.js" type="text/javascript" charset="utf-8"></script>
-  <script type="text/javascript" src="javascripts/alohaEditorGuides.js"></script>
-  <script type="text/javascript" src="javascripts/syntaxhighlighter/shCore.js"></script>
-  <script type="text/javascript" src="javascripts/syntaxhighlighter/shBrushRuby.js"></script>
-  <script type="text/javascript" src="javascripts/syntaxhighlighter/shBrushJScript.js"></script>
-  <script type="text/javascript" src="javascripts/syntaxhighlighter/shBrushCss.js"></script>
-  <script type="text/javascript" src="javascripts/syntaxhighlighter/shBrushXml.js"></script>
-  <script type="text/javascript" src="javascripts/syntaxhighlighter/shBrushSql.js"></script>
-  <script type="text/javascript" src="javascripts/syntaxhighlighter/shBrushPlain.js"></script>
-  <script type="text/javascript">
-    SyntaxHighlighter.all()
-  </script>
-</body>
-</html>
-=======
 <!DOCTYPE html>
 <html lang="en">
 <head>
@@ -505,5 +250,4 @@
     SyntaxHighlighter.all()
   </script>
 </body>
-</html>
->>>>>>> ff529c3d
+</html>
<!DOCTYPE html>
<html lang="en">
<head>
  <meta charset="utf-8" />
  <title>Aloha Editor GuidesAloha Editor Guides: Format Plugin</title>

  <!-- guides styles -->
  <link rel="stylesheet" type="text/css" href="stylesheets/style.css" />
  <link rel="stylesheet" type="text/css" href="stylesheets/print.css" media="print" />
  <link rel="stylesheet" type="text/css" href="stylesheets/strobe.css" />
  <link rel="stylesheet" type="text/css" href="stylesheets/overrides.style.css" />
  <link rel="stylesheet" type="text/css" href="stylesheets/overrides.print.css" media="print" />
  <!--[if lt IE 9]>
  <script src="http://html5shim.googlecode.com/svn/trunk/html5.js"></script>
  <![endif]-->

  <!-- syntax highlighting styles -->
  <link rel="stylesheet" type="text/css" href="stylesheets/syntaxhighlighter/shCore.css" />
  <link rel="stylesheet" type="text/css" href="stylesheets/shThemeStrobeGuides.css" />
</head>
<body class="guide">

  <header role="banner">
    <div class="container">
      <h1 id="logo">
        <a href="http://aloha-editor.org"><img src="images/header/logo.png" height="50" alt="Aloha Editor" /></a>
      </h1>
      <nav role="navigation">
        <ul>
			<li><a href="http://aloha-editor.org/features.php" title="A shortcut for Aloha Editor features" class="new">Features</a></li>
			<li><a href="http://aloha-editor.org/plugins.php" title="A list of all known Aloha Editor plugins.">Plugins</a></li>
	        <li class="active"><a href="http://aloha-editor.org/guides/" title="The Aloha Editor documentation">Guides</a></li>
			<li><a href="http://aloha-editor.org/about.php" title="Why Aloha? Why HTML5? Lern more about Aloha Editor">About</a></li>
			<li><a href="http://getsatisfaction.com/aloha_editor" title="Get help or help others">Forum</a></li>
			<li><a href="http://aloha-editor.org/demos.php" title="Feel the Aloha">Try it</a></li>
        </ul>
      </nav>
    </div>
  </header>

  <div id="feature">
    <div class="wrapper">
      <div class="feature_header">
        <a href="/"><img src="images/strobe/guides.png"></a>
        <h2><a href="/">Aloha Editor Guides</a></h2>
        <p>These guides help you to make your content editable and to develop Aloha Editor.</p>
      </div>
      <div class="feature_sidebar">
        <a href="index.html" id="guidesMenu">
          Guides Index <span id="guidesArrow">&#9656;</span>
        </a>
        <div id="guides" class="clearfix" style="display: none;">
          <a href="index.html" class="guidesMenu">
            Guides Index <span class="guidesArrow">&#9662;</span>
          </a>
          <hr style="clear:both;">
          <dl class="L">
    <dt>Start Here</dt>
      <dd><a href="using_aloha.html">Using Aloha Editor</a></dd>
      <dd><a href="functional_description.html">Functional Description</a></dd>
      <dd><a href="develop_aloha.html">Developing and building Aloha Editor</a></dd>
      <dd><a href="configure_aloha.html">Configuring Aloha Editor</a></dd>
      <dd><a href="aloha_jquery.html">Aloha Editor and jQuery</a></dd>
      <dd><a href="develop_aloha.html">Developing and building Aloha Editor</a></dd>
      <dd><a href="require.html">Aloha Editor dependency management</a></dd>
      <dd><a href="writing_plugins.html">Writing Plugins</a></dd>
      <dd><a href="repository.html">Working with repositories</a></dd>
    <dt>The Core</dt>
      <dd><a href="core.html">The Core</a></dd>
    <dt>Commands</dt>
      <dd><a href="using_commands.html">Using commands</a></dd>
    <dt>UI</dt>
      <dd><a href="ui.html">Aloha Editor UI</a></dd>
      <dd><a href="toolbar.html">Aloha Editor toolbar</a></dd>
      <dd><a href="sidebar.html">Aloha Editor sidebar</a></dd>
      <dd><a href="componenttypes.html">Aloha Editor UI API</a></dd>
</dl>
<dl class="R">
    <dt>Plugins</dt>
      <dd><a href="plugins.html">Aloha Editor plugins</a></dd>
      <dd><a href="plugin_block.html">Block</a></dd>
      <dd><a href="plugin_image.html">Image</a></dd>
      <dd><a href="plugin_contenthandler.html">Content Handler</a></dd>
      <dd><a href="plugin_browser.html">Browser</a></dd>
      <dd>Numerated Headers</dd>
      <dd><a href="plugin_undo.html">Undo</a></dd>
      <dd><a href="plugin_table.html">Table</a></dd>
      <dd><a href="plugin_paste.html">Paste</a></dd>
      <dd><a href="plugin_formatlesspaste.html">Formatless paste</a></dd>
      <dd><a href="plugin_dom_to_xhtml.html">DOM to XHTML</a></dd>
      <dd><a href="plugin_wai-lang.html">WAI Language</a></dd>
    <dt>Contributing to Aloha Editor</dt>
      <dd><a href="releasing.html">Releasing</a></dd>
      <dd>Development Process</dd>
      <dd><a href="style_guide.html">Javascript Style Guide</a></dd>
      <dd><a href="documentation_guidelines.html">Documentation Guidelines</a></dd>
</dl>


        </div>
      </div>
    </div>
  </div>

  <div id="container">
    <div class="wrapper">
      <div id="mainCol">
          <div class="headerSection">
            <h2>Format Plugin</h2>
<p>The Format Plugin provides basic formatting choices for your content.</p>

          </div>
        <p>With the Format Plugin you are able to format paragraph formattings (p, h1, &#8230;) and other content formats like bold or subscript. You can also use Aloha Editor to annotate parts of your content as e.g. citation or code.</p>
<p>The following components are available:</p>
<h3 id="functional-description">1 Functional Description</h3>
<p>The Format plugin allows you to format texts and headlines.</p>
<h4 id="paragraph-headline-preformatted-or-remove-formatting">1.1 Paragraph, Headline, Preformatted or remove formatting</h4>
<p>In order to enter normal text choose the paragraph layout at the Aloha Editor or select an entered text and choose the layout. In order to create a headline choose one of the headlines (h2 to h6) at Aloha Editor. Normal text will be wrapped into a <tt>&lt;p&gt;</tt> tag, headlines into e.g. a <tt>&lt;h2&gt;</tt> tag and preformatted text into a <tt>&lt;pre&gt;</tt> tag. You can change the layout each time or remove a formatting via clicking the remove formatting button at the Aloha Editor.</p>
<h4 id="bold-and-italic">1.2 Bold and Italic</h4>
<p>Every text or headline can be formatted into bold or italic via selecting the text or headline and click on the bold or italic button at Aloha Editor. This wraps the selected text or headline into a <tt>&lt;b&gt;</tt> tag if bold or a <tt>&lt;i&gt;</tt> tag if italic. To undo this select the text or headline and click the button again.</p>
<h4 id="strong-and-emphasize">1.3 Strong and Emphasize</h4>
<p>Texts or headlines can be formatted into strong or emphasized texts or headlines via selecting the text or headline and click on the strong or emphasize button at the Aloha Editor. This wraps the selected text or headline into a <tt>&lt;strong&gt;</tt> tag if strong or <tt>&lt;em&gt;</tt> tag if emphasized. To undo this select the text or headline and click the button again.</p>
<<<<<<< HEAD
<h4 id="underline-and-strikethrough">1.4 Underline and Strikethrough</h4>
<p>Texts or headlines can be underlined or have strikethrough applied as well. Just selecting the text or headline and click on the underline or strikethrough button at the Aloha Editor. This wrap the selected text or headline into a <tt>&lt;u&gt;</tt> tag if underlined or <tt>&lt;del&gt;</tt> tag if strikethrough is chosen. To undo this select the text or headline and click the button again.</p>
=======
<h4 id="strikethrough">1.4 Strikethrough</h4>
<p>Texts or headlines can have strikethrough applied as well. Just selecting the text or headline and click on the strikethrough button at the Aloha Editor. This wraps the selected text or headline into a <tt>&lt;del&gt;</tt> tag. To undo this select the text or headline and click the button again.</p>
>>>>>>> b1da8147
<h4 id="subscript-and-superscript">1.5 Subscript and Superscript</h4>
<p>In order to make subscript and superscript texts or headlines selecting the text or headline and click on the subscript or superscript button at the Aloha Editor. This wrap the selected text or headline into a <tt>&lt;sub&gt;</tt> tag if subscript or <tt>&lt;sup&gt;</tt> tag if superscript. To undo this select the text or headline and click the button again.</p>
<h4 id="code">1.6 Code</h4>
<p>Texts or headlines can a layout for codes via selecting the text or headline and click on the code button at Aloha Editor. This wraps the selected text or headline into a <tt>&lt;code&gt;</tt> tag. To undo this select the text or headline and click the button again.</p>
<h3 id="components">2 Components</h3>
<ul>
	<li>cite &#8211; format content as a citation</li>
	<li>quote &#8211; format content as a quote</li>
	<li>code &#8211; format content as a code block</li>
	<li>emphasize &#8211; emphasize content</li>
	<li>strong (not def command) &#8211; put strong emphasis on content</li>
	<li>bold &#8211; format content bold</li>
	<li>italic &#8211; format content italic</li>
	<li>strikethrough &#8211; add strikethrough formatting</li>
	<li>subscript &#8211; add subscript formatting</li>
	<li>superscript &#8211; add superscript formatting</li>
	<li>underline &#8211; add underline formatting</li>
	<li>paragraph &#8211; will allow you to add paragraph formattings (address, dd, div, dt, h1, h2, h3, h4, h5, h6, p, pre)</li>
</ul>
<h3 id="configuration">3 Configuration</h3>
<p>The format plugin provides the following config options:</p>
<div class="code_container">
<pre class="brush: javascript; gutter: false; toolbar: false">

Aloha.settings.plugins.format = {
	// configure buttons available in the toolbar
	// this example enables all buttons available
	config : [ 'strong', 'em', 'b', 'i', 'del', 'sub', 'sup', 'p', 'h1', 'h2', 'h3', 'h4', 'h5', 'h6', 'pre', 'removeFormat'],
	// specific configuration for each editable identified by css selectors
	editables : {
		// the editable with id &quot;teaser&quot; won't offer any formatting options
		'#teaser'	: [  ]
	},
	// those are the tags that will be cleaned when clicking &quot;remove formatting&quot;
	// this example resembles the default configuration
	removeFormats : [ 'strong', 'em', 'b', 'i', 's', 'cite', 'q', 'code', 'abbr', 'del', 'sub', 'sup']
};
</pre></div>

      </div>
        <div id="subCol">
          <h3 class="chapter"><img src="images/strobe/chapters.png" alt="" />Chapters</h3>
          <ol class="chapters">
            <li><a href="#functional-description"><p>Functional Description</p>
</a><ul><li><a href="#paragraph-headline-preformatted-or-remove-formatting"><p>Paragraph, Headline, Preformatted or remove formatting</p>
</a></li> <li><a href="#bold-and-italic"><p>Bold and Italic</p>
</a></li> <li><a href="#strong-and-emphasize"><p>Strong and Emphasize</p>
<<<<<<< HEAD
</a></li> <li><a href="#underline-and-strikethrough"><p>Underline and Strikethrough</p>
=======
</a></li> <li><a href="#strikethrough"><p>Strikethrough</p>
>>>>>>> b1da8147
</a></li> <li><a href="#subscript-and-superscript"><p>Subscript and Superscript</p>
</a></li> <li><a href="#code"><p>Code</p>
</a></li></ul></li><li><a href="#components"><p>Components</p>
</a></li><li><a href="#configuration"><p>Configuration</p>
</a></li>
          </ol>
        </div>
    </div>
  </div>

  <hr class="hide" />
	  <footer>
	    <div class="container">
	      <div class="col">
	        <a href="index.html"><img src="images/footer/logo.png" alt="Aloha Editor" /></a>
	        <p>
	        	Templates based on <a href="https://github.com/sproutcore/sproutguides">SproutCore guides</a>.
	        </p>
	      </div>
	      <a href="#feature" class="top">Back To Top</a>
	    </div>
	  </footer>

  <script src="http://code.jquery.com/jquery-1.6.min.js" type="text/javascript" charset="utf-8"></script>
  <script type="text/javascript" src="javascripts/alohaEditorGuides.js"></script>
  <script type="text/javascript" src="javascripts/syntaxhighlighter/shCore.js"></script>
  <script type="text/javascript" src="javascripts/syntaxhighlighter/shBrushRuby.js"></script>
  <script type="text/javascript" src="javascripts/syntaxhighlighter/shBrushJScript.js"></script>
  <script type="text/javascript" src="javascripts/syntaxhighlighter/shBrushCss.js"></script>
  <script type="text/javascript" src="javascripts/syntaxhighlighter/shBrushXml.js"></script>
  <script type="text/javascript" src="javascripts/syntaxhighlighter/shBrushSql.js"></script>
  <script type="text/javascript" src="javascripts/syntaxhighlighter/shBrushPlain.js"></script>
  <script type="text/javascript">
    SyntaxHighlighter.all()
  </script>
</body>
</html><|MERGE_RESOLUTION|>--- conflicted
+++ resolved
@@ -2,7 +2,7 @@
 <html lang="en">
 <head>
   <meta charset="utf-8" />
-  <title>Aloha Editor GuidesAloha Editor Guides: Format Plugin</title>
+  <title>: Format Plugin</title>
 
   <!-- guides styles -->
   <link rel="stylesheet" type="text/css" href="stylesheets/style.css" />
@@ -42,7 +42,7 @@
     <div class="wrapper">
       <div class="feature_header">
         <a href="/"><img src="images/strobe/guides.png"></a>
-        <h2><a href="/">Aloha Editor Guides</a></h2>
+        <h2><a href="/"></a></h2>
         <p>These guides help you to make your content editable and to develop Aloha Editor.</p>
       </div>
       <div class="feature_sidebar">
@@ -57,8 +57,6 @@
           <dl class="L">
     <dt>Start Here</dt>
       <dd><a href="using_aloha.html">Using Aloha Editor</a></dd>
-      <dd><a href="functional_description.html">Functional Description</a></dd>
-      <dd><a href="develop_aloha.html">Developing and building Aloha Editor</a></dd>
       <dd><a href="configure_aloha.html">Configuring Aloha Editor</a></dd>
       <dd><a href="aloha_jquery.html">Aloha Editor and jQuery</a></dd>
       <dd><a href="develop_aloha.html">Developing and building Aloha Editor</a></dd>
@@ -110,28 +108,23 @@
 <p>The Format Plugin provides basic formatting choices for your content.</p>
 
           </div>
-        <p>With the Format Plugin you are able to format paragraph formattings (p, h1, &#8230;) and other content formats like bold or subscript. You can also use Aloha Editor to annotate parts of your content as e.g. citation or code.</p>
-<p>The following components are available:</p>
-<h3 id="functional-description">1 Functional Description</h3>
-<p>The Format plugin allows you to format texts and headlines.</p>
-<h4 id="paragraph-headline-preformatted-or-remove-formatting">1.1 Paragraph, Headline, Preformatted or remove formatting</h4>
-<p>In order to enter normal text choose the paragraph layout at the Aloha Editor or select an entered text and choose the layout. In order to create a headline choose one of the headlines (h2 to h6) at Aloha Editor. Normal text will be wrapped into a <tt>&lt;p&gt;</tt> tag, headlines into e.g. a <tt>&lt;h2&gt;</tt> tag and preformatted text into a <tt>&lt;pre&gt;</tt> tag. You can change the layout each time or remove a formatting via clicking the remove formatting button at the Aloha Editor.</p>
-<h4 id="bold-and-italic">1.2 Bold and Italic</h4>
-<p>Every text or headline can be formatted into bold or italic via selecting the text or headline and click on the bold or italic button at Aloha Editor. This wraps the selected text or headline into a <tt>&lt;b&gt;</tt> tag if bold or a <tt>&lt;i&gt;</tt> tag if italic. To undo this select the text or headline and click the button again.</p>
-<h4 id="strong-and-emphasize">1.3 Strong and Emphasize</h4>
-<p>Texts or headlines can be formatted into strong or emphasized texts or headlines via selecting the text or headline and click on the strong or emphasize button at the Aloha Editor. This wraps the selected text or headline into a <tt>&lt;strong&gt;</tt> tag if strong or <tt>&lt;em&gt;</tt> tag if emphasized. To undo this select the text or headline and click the button again.</p>
-<<<<<<< HEAD
-<h4 id="underline-and-strikethrough">1.4 Underline and Strikethrough</h4>
-<p>Texts or headlines can be underlined or have strikethrough applied as well. Just selecting the text or headline and click on the underline or strikethrough button at the Aloha Editor. This wrap the selected text or headline into a <tt>&lt;u&gt;</tt> tag if underlined or <tt>&lt;del&gt;</tt> tag if strikethrough is chosen. To undo this select the text or headline and click the button again.</p>
-=======
-<h4 id="strikethrough">1.4 Strikethrough</h4>
-<p>Texts or headlines can have strikethrough applied as well. Just selecting the text or headline and click on the strikethrough button at the Aloha Editor. This wraps the selected text or headline into a <tt>&lt;del&gt;</tt> tag. To undo this select the text or headline and click the button again.</p>
->>>>>>> b1da8147
-<h4 id="subscript-and-superscript">1.5 Subscript and Superscript</h4>
-<p>In order to make subscript and superscript texts or headlines selecting the text or headline and click on the subscript or superscript button at the Aloha Editor. This wrap the selected text or headline into a <tt>&lt;sub&gt;</tt> tag if subscript or <tt>&lt;sup&gt;</tt> tag if superscript. To undo this select the text or headline and click the button again.</p>
-<h4 id="code">1.6 Code</h4>
-<p>Texts or headlines can a layout for codes via selecting the text or headline and click on the code button at Aloha Editor. This wraps the selected text or headline into a <tt>&lt;code&gt;</tt> tag. To undo this select the text or headline and click the button again.</p>
-<h3 id="components">2 Components</h3>
+        <h3 id="configuration">1 Configuration</h3>
+<p>The format plugin provides the following config options:</p>
+<div class="code_container">
+<pre class="brush: javascript; gutter: false; toolbar: false">
+
+Aloha.settings.plugins.format = {
+	// configure buttons available in the toolbar
+	config : [ 'b', 'i', 'p', 'sub', 'sup', 'del', 'title', 'h1', 'h2', 'h3', 'h4', 'h5', 'h6', 'pre', 'removeFormat' ],
+	// specific configuration for each editable identified by css selectors
+	editables : {
+		// the editable with id &quot;teaser&quot; won't offer any formatting options
+		'#teaser'	: [  ]
+	},
+	// those are the tags that will be cleaned when clicking &quot;remove formatting&quot;
+	removeFormats : [ 'strong', 'em', 'b', 'i', 'cite', 'q', 'code', 'abbr', 'del', 'sub', 'sup']
+};
+</pre></div><h3 id="components">2 Components</h3>
 <ul>
 	<li>cite &#8211; format content as a citation</li>
 	<li>quote &#8211; format content as a quote</li>
@@ -146,43 +139,13 @@
 	<li>underline &#8211; add underline formatting</li>
 	<li>paragraph &#8211; will allow you to add paragraph formattings (address, dd, div, dt, h1, h2, h3, h4, h5, h6, p, pre)</li>
 </ul>
-<h3 id="configuration">3 Configuration</h3>
-<p>The format plugin provides the following config options:</p>
-<div class="code_container">
-<pre class="brush: javascript; gutter: false; toolbar: false">
-
-Aloha.settings.plugins.format = {
-	// configure buttons available in the toolbar
-	// this example enables all buttons available
-	config : [ 'strong', 'em', 'b', 'i', 'del', 'sub', 'sup', 'p', 'h1', 'h2', 'h3', 'h4', 'h5', 'h6', 'pre', 'removeFormat'],
-	// specific configuration for each editable identified by css selectors
-	editables : {
-		// the editable with id &quot;teaser&quot; won't offer any formatting options
-		'#teaser'	: [  ]
-	},
-	// those are the tags that will be cleaned when clicking &quot;remove formatting&quot;
-	// this example resembles the default configuration
-	removeFormats : [ 'strong', 'em', 'b', 'i', 's', 'cite', 'q', 'code', 'abbr', 'del', 'sub', 'sup']
-};
-</pre></div>
 
       </div>
         <div id="subCol">
           <h3 class="chapter"><img src="images/strobe/chapters.png" alt="" />Chapters</h3>
           <ol class="chapters">
-            <li><a href="#functional-description"><p>Functional Description</p>
-</a><ul><li><a href="#paragraph-headline-preformatted-or-remove-formatting"><p>Paragraph, Headline, Preformatted or remove formatting</p>
-</a></li> <li><a href="#bold-and-italic"><p>Bold and Italic</p>
-</a></li> <li><a href="#strong-and-emphasize"><p>Strong and Emphasize</p>
-<<<<<<< HEAD
-</a></li> <li><a href="#underline-and-strikethrough"><p>Underline and Strikethrough</p>
-=======
-</a></li> <li><a href="#strikethrough"><p>Strikethrough</p>
->>>>>>> b1da8147
-</a></li> <li><a href="#subscript-and-superscript"><p>Subscript and Superscript</p>
-</a></li> <li><a href="#code"><p>Code</p>
-</a></li></ul></li><li><a href="#components"><p>Components</p>
-</a></li><li><a href="#configuration"><p>Configuration</p>
+            <li><a href="#configuration"><p>Configuration</p>
+</a></li><li><a href="#components"><p>Components</p>
 </a></li>
           </ol>
         </div>

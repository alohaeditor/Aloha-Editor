--- conflicted
+++ resolved
@@ -1,225 +1,3 @@
-<<<<<<< HEAD
-<!DOCTYPE html>
-<html lang="en">
-<head>
-  <meta charset="utf-8" />
-  <title>: The Browser Plugin</title>
-
-  <!-- guides styles -->
-  <link rel="stylesheet" type="text/css" href="stylesheets/style.css" />
-  <link rel="stylesheet" type="text/css" href="stylesheets/print.css" media="print" />
-  <link rel="stylesheet" type="text/css" href="stylesheets/strobe.css" />
-  <link rel="stylesheet" type="text/css" href="stylesheets/overrides.style.css" />
-  <link rel="stylesheet" type="text/css" href="stylesheets/overrides.print.css" media="print" />
-  <!--[if lt IE 9]>
-  <script src="http://html5shim.googlecode.com/svn/trunk/html5.js"></script>
-  <![endif]-->
-
-  <!-- syntax highlighting styles -->
-  <link rel="stylesheet" type="text/css" href="stylesheets/syntaxhighlighter/shCore.css" />
-  <link rel="stylesheet" type="text/css" href="stylesheets/shThemeStrobeGuides.css" />
-</head>
-<body class="guide">
-
-  <header role="banner">
-    <div class="container">
-      <h1 id="logo">
-        <a href="http://aloha-editor.org"><img src="images/header/logo.png" height="50" alt="Aloha Editor" /></a>
-      </h1>
-      <nav role="navigation">
-        <ul>
-			<li><a href="http://aloha-editor.org/features.php" title="A shortcut for Aloha Editor features" class="new">Features</a></li>
-			<li><a href="http://aloha-editor.org/plugins.php" title="A list of all known Aloha Editor plugins.">Plugins</a></li>
-	        <li class="active"><a href="http://aloha-editor.org/guides/" title="The Aloha Editor documentation">Guides</a></li>
-			<li><a href="http://aloha-editor.org/about.php" title="Why Aloha? Why HTML5? Lern more about Aloha Editor">About</a></li>
-			<li><a href="http://getsatisfaction.com/aloha_editor" title="Get help or help others">Forum</a></li>
-			<li><a href="http://aloha-editor.org/demos.php" title="Feel the Aloha">Try it</a></li>
-        </ul>
-      </nav>
-    </div>
-  </header>
-
-  <div id="feature">
-    <div class="wrapper">
-      <div class="feature_header">
-        <a href="/"><img src="images/strobe/guides.png"></a>
-        <h2><a href="/"></a></h2>
-        <p>These guides help you to make your content editable and to develop Aloha.</p>
-      </div>
-      <div class="feature_sidebar">
-        <a href="index.html" id="guidesMenu">
-          Guides Index <span id="guidesArrow">&#9656;</span>
-        </a>
-        <div id="guides" class="clearfix" style="display: none;">
-          <a href="index.html" class="guidesMenu">
-            Guides Index <span class="guidesArrow">&#9662;</span>
-          </a>
-          <hr style="clear:both;">
-          <dl class="L">
-    <dt>Start Here</dt>
-      <dd><a href="using_aloha.html">Using Aloha Editor</a></dd>
-      <dd><a href="configure_aloha.html">Configuring Aloha Editor</a></dd>
-      <dd><a href="aloha_jquery.html">Aloha and jQuery</a></dd>
-      <dd><a href="develop_aloha.html">Developing and building Aloha Editor</a></dd>
-      <dd><a href="require.html">Aloha dependency management</a></dd>
-      <dd><a href="writing_plugins.html">Writing Plugins</a></dd>
-      <dd><a href="repository.html">Working with repositories</a></dd>
-    <dt>The Core</dt>
-      <dd><a href="core.html">The Core</a></dd>
-    <dt>Commands</dt>
-      <dd><a href="using_commands.html">Using commands</a></dd>
-    <dt>UI</dt>
-      <dd><a href="ui.html">Aloha Editor Ui</a></dd>
-      <dd><a href="toolbar.html">Aloha Editor toolbar</a></dd>
-      <dd><a href="sidebar.html">Aloha Editor sidebar</a></dd>
-      <dd><a href="componenttypes.html">Aloha Editor UI API</a></dd>
-</dl>
-<dl class="R">
-    <dt>Plugins</dt>
-      <dd><a href="plugins.html">Aloha Editor plugins</a></dd>
-      <dd><a href="plugin_block.html">Block</a></dd>
-      <dd><a href="plugin_image.html">Image</a></dd>
-      <dd><a href="plugin_contenthandler.html">Content Handler</a></dd>
-      <dd><a href="plugin_browser.html">Browser</a></dd>
-      <dd><a href="plugin_numeratedheaders.html">Numerated Headers</a></dd>
-      <dd><a href="plugin_undo.html">Undo</a></dd>
-      <dd><a href="plugin_table.html">Table</a></dd>
-      <dd><a href="plugin_paste.html">Paste</a></dd>
-      <dd><a href="plugin_formatlesspaste.html">Formatless paste</a></dd>
-    <dt>Contributing to Aloha Editor</dt>
-      <dd><a href="releasing.html">Releasing</a></dd>
-      <dd>Development Process</dd>
-      <dd><a href="style_guide.html">Javascript Style Guide</a></dd>
-      <dd><a href="documentation_guidelines.html">Documentation Guidelines</a></dd>
-</dl>
-
-
-        </div>
-      </div>
-    </div>
-  </div>
-
-  <div id="container">
-    <div class="wrapper">
-      <div id="mainCol">
-          <div class="headerSection">
-            <h2>The Browser Plugin</h2>
-<p>In this guide we give an overview about:</p>
-<ul>
-	<li>What is this plugin used for</li>
-	<li>How you can use and</li>
-	<li>How you cann Extend it</li>
-</ul>
-
-          </div>
-        
-<div class="warning"><p>This guide is currently work-in-progress.</p></div>
-<h3 id="what-the-browser-plugin-can-do-for-you">1 What the Browser Plugin can do for you?</h3>
-<p>The <strong>Browser Plugin</strong> (Browser) provides a good possibility for users to browse, search and select any kind of files in repositories.</p>
-<p>These are some specific kinds of files the user can look for:</p>
-<ul>
-	<li>Websites</li>
-	<li>Images</li>
-	<li>Folders</li>
-	<li>etc..</li>
-</ul>
-<h3 id="extending-the-browser-for-your-needs">2 Extending the Browser for your needs</h3>
-<h4 id="using-configuration">2.1 Using Configuration</h4>
-<p>Here we can see the default options:</p>
-<div class="code_container">
-<pre class="brush: javascript; gutter: false; toolbar: false">
-
-	var options = jQuery.extend({
-			// Set to true for development and debugging
-			verbose : false,
-			// The repository manager which this browser will interface with
-			repositoryManager : null,
-			repositoryFilter  : [],
-			objectTypeFilter  : [],
-			renditionFilter   : ['cmis:none'], // ['*']
-			filter : ['url'],
-			// DOMObject to which this instance of browser is bound to
-			element : undefined,
-			// root folder id
-			rootFolderId : 'aloha',
-			// root path to where Browser resources are located
-			rootPath  : '',
-			treeWidth : 300,
-			listWidth : 'auto',
-			pageSize  : 10,
-			columns : {
-				icon    : {title: '',        width: 30,  sortable: false, resizable: false},
-				name    : {title: i18n.t('Name'),    width: 250, sorttype: 'text'},
-				url     : {title: i18n.t('URL'),     width: 250, sorttype: 'text'},
-				preview : {title: i18n.t('Preview'), width: 200, sorttype: 'text'}
-			},
-			isFloating : false
-		}, opts || {});
-</pre></div><h4 id="build-your-own-specific-extension">2.2 Build your own specific Extension</h4>
-<p>Basically you are able override every function, for example the init() to use custom options:</p>
-<div class="code_container">
-<pre class="brush: javascript; gutter: false; toolbar: false">
-
-var MyCustomBrowser = Browser.extend({
-	
-	init: function (config, oneMoreParameter) {
-		this._super(config);
-
-		this.moreParameter = oneMoreParameter;
-
-		... do something with it
-	}
-})
-</pre></div><h5 id="customize-table-rows-and-columns">2.2.1 Customize table rows and columns</h5>
-<h3 id="capability-for-multiple-instances">3 Capability for multiple Instances</h3>
-<p>In the current version (0.20) there is the possibility to add multiple browser instances to a page.</p>
-<ul>
-	<li>November 24, 2011: Initial version by Leonard Osang</li>
-</ul>
-
-      </div>
-        <div id="subCol">
-          <h3 class="chapter"><img src="images/strobe/chapters.png" alt="" />Chapters</h3>
-          <ol class="chapters">
-            <li><a href="#what-the-browser-plugin-can-do-for-you"><p>What the Browser Plugin can do for you?</p>
-</a></li><li><a href="#extending-the-browser-for-your-needs"><p>Extending the Browser for your needs</p>
-</a><ul><li><a href="#using-configuration"><p>Using Configuration</p>
-</a></li> <li><a href="#build-your-own-specific-extension"><p>Build your own specific Extension</p>
-</a></li></ul></li><li><a href="#capability-for-multiple-instances"><p>Capability for multiple Instances</p>
-</a></li>
-          </ol>
-        </div>
-    </div>
-  </div>
-
-  <hr class="hide" />
-	  <footer>
-	    <div class="container">
-	      <div class="col">
-	        <a href="index.html"><img src="images/footer/logo.png" alt="Aloha Editor" /></a>
-	        <p>
-	        	Templates based on <a href="https://github.com/sproutcore/sproutguides">SproutCore guides</a>.
-	        </p>
-	      </div>
-	      <a href="#feature" class="top">Back To Top</a>
-	    </div>
-	  </footer>
-
-  <script src="http://code.jquery.com/jquery-1.6.min.js" type="text/javascript" charset="utf-8"></script>
-  <script type="text/javascript" src="javascripts/alohaEditorGuides.js"></script>
-  <script type="text/javascript" src="javascripts/syntaxhighlighter/shCore.js"></script>
-  <script type="text/javascript" src="javascripts/syntaxhighlighter/shBrushRuby.js"></script>
-  <script type="text/javascript" src="javascripts/syntaxhighlighter/shBrushJScript.js"></script>
-  <script type="text/javascript" src="javascripts/syntaxhighlighter/shBrushCss.js"></script>
-  <script type="text/javascript" src="javascripts/syntaxhighlighter/shBrushXml.js"></script>
-  <script type="text/javascript" src="javascripts/syntaxhighlighter/shBrushSql.js"></script>
-  <script type="text/javascript" src="javascripts/syntaxhighlighter/shBrushPlain.js"></script>
-  <script type="text/javascript">
-    SyntaxHighlighter.all()
-  </script>
-</body>
-</html>
-=======
 <!DOCTYPE html>
 <html lang="en">
 <head>
@@ -439,5 +217,4 @@
     SyntaxHighlighter.all()
   </script>
 </body>
-</html>
->>>>>>> ff529c3d
+</html>
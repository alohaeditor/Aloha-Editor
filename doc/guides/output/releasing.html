--- conflicted
+++ resolved
@@ -1,250 +1,3 @@
-<<<<<<< HEAD
-<!DOCTYPE html>
-<html lang="en">
-<head>
-  <meta charset="utf-8" />
-  <title>: Release Guide</title>
-
-  <!-- guides styles -->
-  <link rel="stylesheet" type="text/css" href="stylesheets/style.css" />
-  <link rel="stylesheet" type="text/css" href="stylesheets/print.css" media="print" />
-  <link rel="stylesheet" type="text/css" href="stylesheets/strobe.css" />
-  <link rel="stylesheet" type="text/css" href="stylesheets/overrides.style.css" />
-  <link rel="stylesheet" type="text/css" href="stylesheets/overrides.print.css" media="print" />
-  <!--[if lt IE 9]>
-  <script src="http://html5shim.googlecode.com/svn/trunk/html5.js"></script>
-  <![endif]-->
-
-  <!-- syntax highlighting styles -->
-  <link rel="stylesheet" type="text/css" href="stylesheets/syntaxhighlighter/shCore.css" />
-  <link rel="stylesheet" type="text/css" href="stylesheets/shThemeStrobeGuides.css" />
-</head>
-<body class="guide">
-
-  <header role="banner">
-    <div class="container">
-      <h1 id="logo">
-        <a href="http://aloha-editor.org"><img src="images/header/logo.png" height="50" alt="Aloha Editor" /></a>
-      </h1>
-      <nav role="navigation">
-        <ul>
-			<li><a href="http://aloha-editor.org/features.php" title="A shortcut for Aloha Editor features" class="new">Features</a></li>
-			<li><a href="http://aloha-editor.org/plugins.php" title="A list of all known Aloha Editor plugins.">Plugins</a></li>
-	        <li class="active"><a href="http://aloha-editor.org/guides/" title="The Aloha Editor documentation">Guides</a></li>
-			<li><a href="http://aloha-editor.org/about.php" title="Why Aloha? Why HTML5? Lern more about Aloha Editor">About</a></li>
-			<li><a href="http://getsatisfaction.com/aloha_editor" title="Get help or help others">Forum</a></li>
-			<li><a href="http://aloha-editor.org/demos.php" title="Feel the Aloha">Try it</a></li>
-        </ul>
-      </nav>
-    </div>
-  </header>
-
-  <div id="feature">
-    <div class="wrapper">
-      <div class="feature_header">
-        <a href="/"><img src="images/strobe/guides.png"></a>
-        <h2><a href="/"></a></h2>
-        <p>These guides help you to make your content editable and to develop Aloha.</p>
-      </div>
-      <div class="feature_sidebar">
-        <a href="index.html" id="guidesMenu">
-          Guides Index <span id="guidesArrow">&#9656;</span>
-        </a>
-        <div id="guides" class="clearfix" style="display: none;">
-          <a href="index.html" class="guidesMenu">
-            Guides Index <span class="guidesArrow">&#9662;</span>
-          </a>
-          <hr style="clear:both;">
-          <dl class="L">
-    <dt>Start Here</dt>
-      <dd><a href="using_aloha.html">Using Aloha Editor</a></dd>
-      <dd><a href="configure_aloha.html">Configuring Aloha Editor</a></dd>
-      <dd><a href="aloha_jquery.html">Aloha and jQuery</a></dd>
-      <dd><a href="develop_aloha.html">Developing and building Aloha Editor</a></dd>
-      <dd><a href="require.html">Aloha dependency management</a></dd>
-      <dd><a href="writing_plugins.html">Writing Plugins</a></dd>
-      <dd><a href="repository.html">Working with repositories</a></dd>
-    <dt>The Core</dt>
-      <dd><a href="core.html">The Core</a></dd>
-    <dt>Commands</dt>
-      <dd><a href="using_commands.html">Using commands</a></dd>
-    <dt>UI</dt>
-      <dd><a href="ui.html">Aloha Editor Ui</a></dd>
-      <dd><a href="toolbar.html">Aloha Editor toolbar</a></dd>
-      <dd><a href="sidebar.html">Aloha Editor sidebar</a></dd>
-      <dd><a href="componenttypes.html">Aloha Editor UI API</a></dd>
-</dl>
-<dl class="R">
-    <dt>Plugins</dt>
-      <dd><a href="plugins.html">Aloha Editor plugins</a></dd>
-      <dd><a href="plugin_block.html">Block</a></dd>
-      <dd><a href="plugin_image.html">Image</a></dd>
-      <dd><a href="plugin_contenthandler.html">Content Handler</a></dd>
-      <dd><a href="plugin_browser.html">Browser</a></dd>
-      <dd><a href="plugin_numeratedheaders.html">Numerated Headers</a></dd>
-      <dd><a href="plugin_undo.html">Undo</a></dd>
-      <dd><a href="plugin_table.html">Table</a></dd>
-      <dd><a href="plugin_paste.html">Paste</a></dd>
-      <dd><a href="plugin_formatlesspaste.html">Formatless paste</a></dd>
-    <dt>Contributing to Aloha Editor</dt>
-      <dd><a href="releasing.html">Releasing</a></dd>
-      <dd>Development Process</dd>
-      <dd><a href="style_guide.html">Javascript Style Guide</a></dd>
-      <dd><a href="documentation_guidelines.html">Documentation Guidelines</a></dd>
-</dl>
-
-
-        </div>
-      </div>
-    </div>
-  </div>
-
-  <div id="container">
-    <div class="wrapper">
-      <div id="mainCol">
-          <div class="headerSection">
-            <h2>Release Guide</h2>
-<p>This guide will describe the aloha editor release lifecyle and practical releasing example. Please read http://nvie.com/posts/a-successful-git-branching-model/ which describes in detail the branch structure and release process as seen from git.</p>
-
-          </div>
-        <h3 id="release-lifecycle">1 Release Lifecycle</h3>
-<h4 id="feature-release">1.1 Feature Release</h4>
-<p>For every feature release a new release branch will be created. This branch must be named using the targeted release version. If you want to release 0.20.0 it will be named: <tt>release-0.20.0</tt>. The release branch will always be created from the <tt>dev</tt> branch.</p>
-<h4 id="hotfix-release">1.2 Hotfix Release</h4>
-<p>A hotfix release can be done from an existing hotfix branch. The hotfix level of the version will be raised one leve. (eg. 0.20.0 &#8594; 0.20.1)</p>
-<h4 id="post-release-steps">1.3 Post Release Steps</h4>
-<ul>
-	<li>After a release has been done the tagged version will be merged into the master branch.</li>
-	<li>A hotfix branch for the release will be created in which hotfixes can be applied.</li>
-	<li>The tagged version will be merged into the dev branch. Please note that the dev version should always be one level above the current major release version. (eg. current stable is 0.20.0 than the dev branch version would be 0.30.0-dev.)</li>
-</ul>
-<h3 id="practical-maven-feature-release-example-for-version-0-20-0">2 Practical Maven Feature Release Example For Version 0.20.0</h3>
-<p>1. Switch into the dev branch.</p>
-<div class="code_container">
-<pre class="brush: plain; gutter: false; toolbar: false">
-
-  git checkout dev
-</pre></div><p>2. Create a new release branch.</p>
-<div class="code_container">
-<pre class="brush: plain; gutter: false; toolbar: false">
-
-  git checkout -b release-0.20.0
-</pre></div>
-<p>3. Prepare the release and define the release version.</p>
-<div class="code_container">
-<pre class="brush: plain; gutter: false; toolbar: false">
-
-  mvn release:prepare
-</pre></div><p>Next development version will be 0.20.1-<span class="caps">SNAPSHOT</span>. We just raise the bugfix level.</p>
-<div class="code_container">
-<pre class="brush: plain; gutter: false; toolbar: false">
-
-[INFO] Scanning for projects...
-[INFO]                                                                         
-[INFO] ------------------------------------------------------------------------
-[INFO] Building Aloha Editor 0.20.0-SNAPSHOT
-[INFO] ------------------------------------------------------------------------
-[INFO] 
-[INFO] --- maven-release-plugin:2.0:prepare (default-cli) @ alohaeditor ---
-[INFO] Verifying that there are no local modifications...
-[INFO] Executing: /bin/sh -c cd /home/release_prepare/alohaeditor-fork &amp;&amp; git status
-[INFO] Working directory: /home/release_prepare/alohaeditor-fork
-[INFO] Checking dependencies and plugins for snapshots ...
-What is the release version for &quot;Aloha Editor&quot;? (org.alohaeditor:alohaeditor) 0.20.0: : 
-What is SCM release tag or label for &quot;Aloha Editor&quot;? (org.alohaeditor:alohaeditor) alohaeditor-0.20.0: : 
-What is the new development version for &quot;Aloha Editor&quot;? (org.alohaeditor:alohaeditor) 0.20.1-SNAPSHOT: : 
-[INFO] Transforming 'Aloha Editor'...
-[INFO] Not generating release POMs
-[INFO] Executing goals 'clean verify'...
-[WARNING] Maven will be executed in interactive mode, but no input stream has been configured for this MavenInvoker instance.
-[INFO] [INFO] Scanning for projects...
-[INFO] [INFO]                                                                         
-[INFO] [INFO] ------------------------------------------------------------------------
-[INFO] [INFO] Building Aloha Editor 0.20.0
-[INFO] [INFO] ------------------------------------------------------------------------
-[INFO] [INFO] 
-[INFO] [INFO] --- maven-clean-plugin:2.4.1:clean (default-clean) @ alohaeditor ---
-[INFO] [INFO] Deleting /home/release_prepare/alohaeditor-fork/target
-</pre></div><p>4. Test the created preview release in all supported browsers.</p>
-<p>5. Perform the maven release. This will push the artifact to archiva.</p>
-<div class="code_container">
-<pre class="brush: plain; gutter: false; toolbar: false">
-
-  git add .
-  git commit -m &quot;Maven release prepare&quot;
-  git push origin release-0.20.0
-  mvn release:perform
-</pre></div><p>6. Checkout the master branch and merge the tag into that branch</p>
-<div class="code_container">
-<pre class="brush: plain; gutter: false; toolbar: false">
-
-  git checkout master
-  git merge tags/release-0.20.0
-</pre></div><p>8. Update the dev branch</p>
-<div class="code_container">
-<pre class="brush: plain; gutter: false; toolbar: false">
- 
-  git checkout dev
-  git pull hotfix-0.20.0
-</pre></div><p>9. Update the dev branch version to 0.21.0-dev-<span class="caps">SNAPSHOT</span></p>
-<div class="code_container">
-<pre class="brush: plain; gutter: false; toolbar: false">
-
-  mvn release:update-versions -DdevelopmentVersion=0.21-dev-SNAPSHOT -DautoVersionSubmodules=true
-</pre></div><h3 id="practical-maven-hotfix-release-example">3 Practical Maven Hotfix Release Example</h3>
-<p>1. Create a new hotfix branch from master</p>
-<div class="code_container">
-<pre class="brush: plain; gutter: false; toolbar: false">
-  
-  git checkout -b hotfix-0.20.1 master
-  git push origin hotfix-0.20.1
-</pre></div><p>2. Rename the old release/hotfix branch   git checkout release-0.20.0   git checkout -b release-0.20.0-closed   git branch -d release-0.20.0   git push upstream release-0.20.0-closed   git push upstream :release-0.20.0</p>
-<p>3. Continue with step 3 from the feature release example</p>
-
-      </div>
-        <div id="subCol">
-          <h3 class="chapter"><img src="images/strobe/chapters.png" alt="" />Chapters</h3>
-          <ol class="chapters">
-            <li><a href="#release-lifecycle"><p>Release Lifecycle</p>
-</a><ul><li><a href="#feature-release"><p>Feature Release</p>
-</a></li> <li><a href="#hotfix-release"><p>Hotfix Release</p>
-</a></li> <li><a href="#post-release-steps"><p>Post Release Steps</p>
-</a></li></ul></li><li><a href="#practical-maven-feature-release-example-for-version-0-20-0"><p>Practical Maven Feature Release Example For Version 0.20.0</p>
-</a></li><li><a href="#practical-maven-hotfix-release-example"><p>Practical Maven Hotfix Release Example</p>
-</a></li>
-          </ol>
-        </div>
-    </div>
-  </div>
-
-  <hr class="hide" />
-	  <footer>
-	    <div class="container">
-	      <div class="col">
-	        <a href="index.html"><img src="images/footer/logo.png" alt="Aloha Editor" /></a>
-	        <p>
-	        	Templates based on <a href="https://github.com/sproutcore/sproutguides">SproutCore guides</a>.
-	        </p>
-	      </div>
-	      <a href="#feature" class="top">Back To Top</a>
-	    </div>
-	  </footer>
-
-  <script src="http://code.jquery.com/jquery-1.6.min.js" type="text/javascript" charset="utf-8"></script>
-  <script type="text/javascript" src="javascripts/alohaEditorGuides.js"></script>
-  <script type="text/javascript" src="javascripts/syntaxhighlighter/shCore.js"></script>
-  <script type="text/javascript" src="javascripts/syntaxhighlighter/shBrushRuby.js"></script>
-  <script type="text/javascript" src="javascripts/syntaxhighlighter/shBrushJScript.js"></script>
-  <script type="text/javascript" src="javascripts/syntaxhighlighter/shBrushCss.js"></script>
-  <script type="text/javascript" src="javascripts/syntaxhighlighter/shBrushXml.js"></script>
-  <script type="text/javascript" src="javascripts/syntaxhighlighter/shBrushSql.js"></script>
-  <script type="text/javascript" src="javascripts/syntaxhighlighter/shBrushPlain.js"></script>
-  <script type="text/javascript">
-    SyntaxHighlighter.all()
-  </script>
-</body>
-</html>
-=======
 <!DOCTYPE html>
 <html lang="en">
 <head>
@@ -489,5 +242,4 @@
     SyntaxHighlighter.all()
   </script>
 </body>
-</html>
->>>>>>> ff529c3d
+</html>
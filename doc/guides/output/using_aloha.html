<<<<<<< HEAD
<!DOCTYPE html>
<html lang="en">
<head>
  <meta charset="utf-8" />
  <title>Aloha Editor GuidesAloha Editor Guides: Using Aloha Editor</title>

  <!-- guides styles -->
  <link rel="stylesheet" type="text/css" href="stylesheets/style.css" />
  <link rel="stylesheet" type="text/css" href="stylesheets/print.css" media="print" />
  <link rel="stylesheet" type="text/css" href="stylesheets/strobe.css" />
  <link rel="stylesheet" type="text/css" href="stylesheets/overrides.style.css" />
  <link rel="stylesheet" type="text/css" href="stylesheets/overrides.print.css" media="print" />
  <!--[if lt IE 9]>
  <script src="http://html5shim.googlecode.com/svn/trunk/html5.js"></script>
  <![endif]-->

  <!-- syntax highlighting styles -->
  <link rel="stylesheet" type="text/css" href="stylesheets/syntaxhighlighter/shCore.css" />
  <link rel="stylesheet" type="text/css" href="stylesheets/shThemeStrobeGuides.css" />
</head>
<body class="guide">

  <header role="banner">
    <div class="container">
      <h1 id="logo">
        <a href="http://aloha-editor.org"><img src="images/header/logo.png" height="50" alt="Aloha Editor" /></a>
      </h1>
      <nav role="navigation">
        <ul>
			<li><a href="http://aloha-editor.org/features.php" title="A shortcut for Aloha Editor features" class="new">Features</a></li>
			<li><a href="http://aloha-editor.org/plugins.php" title="A list of all known Aloha Editor plugins.">Plugins</a></li>
	        <li class="active"><a href="http://aloha-editor.org/guides/" title="The Aloha Editor documentation">Guides</a></li>
			<li><a href="http://aloha-editor.org/about.php" title="Why Aloha? Why HTML5? Lern more about Aloha Editor">About</a></li>
			<li><a href="http://getsatisfaction.com/aloha_editor" title="Get help or help others">Forum</a></li>
			<li><a href="http://aloha-editor.org/demos.php" title="Feel the Aloha">Try it</a></li>
        </ul>
      </nav>
    </div>
  </header>

  <div id="feature">
    <div class="wrapper">
      <div class="feature_header">
        <a href="/"><img src="images/strobe/guides.png"></a>
        <h2><a href="/">Aloha Editor Guides</a></h2>
        <p>These guides help you to make your content editable and to develop Aloha Editor.</p>
      </div>
      <div class="feature_sidebar">
        <a href="index.html" id="guidesMenu">
          Guides Index <span id="guidesArrow">&#9656;</span>
        </a>
        <div id="guides" class="clearfix" style="display: none;">
          <a href="index.html" class="guidesMenu">
            Guides Index <span class="guidesArrow">&#9662;</span>
          </a>
          <hr style="clear:both;">
          <dl class="L">
    <dt>Start Here</dt>
      <dd><a href="using_aloha.html">Using Aloha Editor</a></dd>
      <dd><a href="functional_description.html">Functional Description</a></dd>
      <dd><a href="develop_aloha.html">Developing and building Aloha Editor</a></dd>
      <dd><a href="configure_aloha.html">Configuring Aloha Editor</a></dd>
      <dd><a href="aloha_jquery.html">Aloha Editor and jQuery</a></dd>
      <dd><a href="develop_aloha.html">Developing and building Aloha Editor</a></dd>
      <dd><a href="require.html">Aloha Editor dependency management</a></dd>
      <dd><a href="writing_plugins.html">Writing Plugins</a></dd>
      <dd><a href="repository.html">Working with repositories</a></dd>
    <dt>The Core</dt>
      <dd><a href="core.html">The Core</a></dd>
    <dt>Commands</dt>
      <dd><a href="using_commands.html">Using commands</a></dd>
    <dt>UI</dt>
      <dd><a href="ui.html">Aloha Editor UI</a></dd>
      <dd><a href="toolbar.html">Aloha Editor toolbar</a></dd>
      <dd><a href="sidebar.html">Aloha Editor sidebar</a></dd>
      <dd><a href="componenttypes.html">Aloha Editor UI API</a></dd>
</dl>
<dl class="R">
    <dt>Plugins</dt>
      <dd><a href="plugins.html">Aloha Editor plugins</a></dd>
      <dd><a href="plugin_block.html">Block</a></dd>
      <dd><a href="plugin_image.html">Image</a></dd>
      <dd><a href="plugin_contenthandler.html">Content Handler</a></dd>
      <dd><a href="plugin_browser.html">Browser</a></dd>
      <dd>Numerated Headers</dd>
      <dd><a href="plugin_undo.html">Undo</a></dd>
      <dd><a href="plugin_table.html">Table</a></dd>
      <dd><a href="plugin_paste.html">Paste</a></dd>
      <dd><a href="plugin_formatlesspaste.html">Formatless paste</a></dd>
      <dd><a href="plugin_dom_to_xhtml.html">DOM to XHTML</a></dd>
      <dd><a href="plugin_wai-lang.html">WAI Language</a></dd>
    <dt>Contributing to Aloha Editor</dt>
      <dd><a href="releasing.html">Releasing</a></dd>
      <dd>Development Process</dd>
      <dd><a href="style_guide.html">Javascript Style Guide</a></dd>
      <dd><a href="documentation_guidelines.html">Documentation Guidelines</a></dd>
</dl>


        </div>
      </div>
    </div>
  </div>

  <div id="container">
    <div class="wrapper">
      <div id="mainCol">
          <div class="headerSection">
            <h2>Using Aloha Editor</h2>
<p>After reading this guide, you will be able to:</p>
<ul>
	<li>Embed Aloha Editor in your web application.</li>
	<li>Make areas of your web page editable with Aloha Editor</li>
</ul>

          </div>
        <h3 id="prerequisites">1 Prerequisites</h3>
<p>For a start, let&#8217;s assume that you have a simple web page, you want to make editable with Aloha Editor and you already have placed Aloha Editor on your web server.</p>
<p>This is your web page:</p>
<div class="code_container">
<pre class="brush: xml; gutter: false; toolbar: false">

&lt;head&gt;
	&lt;meta http-equiv=&quot;content-type&quot; content=&quot;text/html; charset=utf-8&quot;&gt;
	&lt;title&gt;Getting Started with Aloha Editor&lt;/title&gt;
	&lt;link rel=&quot;stylesheet&quot; href=&quot;index.css&quot; type=&quot;text/css&quot;&gt;
&lt;/head&gt;
&lt;body&gt;
	&lt;div id=&quot;main&quot;&gt;
		&lt;div id=&quot;content&quot;&gt;&lt;p&gt;Getting started with Aloha Editor!&lt;/p&gt;&lt;/div&gt;
	&lt;/div&gt;
&lt;/body&gt;
</pre></div><p>Aloha Editor is located in the path <tt>/javascripts</tt> of your web server.</p>
<h3 id="embed-aloha-editor">2 Embed Aloha Editor</h3>
<p>To embed Aloha Editor, you just need to load a single css <tt>/javascripts/aloha/css/aloha.css</tt> and a javascript file <tt>/javascripts/aloha/lib/aloha.js</tt> into the <strong>head</strong> section of your page.</p>
<div class="code_container">
<pre class="brush: xml; gutter: false; toolbar: false">

&lt;head&gt;
	&lt;meta http-equiv=&quot;content-type&quot; content=&quot;text/html; charset=utf-8&quot;&gt;
	&lt;title&gt;Getting Started with Aloha Editor&lt;/title&gt;
	&lt;link rel=&quot;stylesheet&quot; href=&quot;index.css&quot; type=&quot;text/css&quot;&gt;
	&lt;!-- Load Aloha Editor css and js --&gt;
	&lt;link rel=&quot;stylesheet&quot; href=&quot;/javascripts/aloha/css/aloha.css&quot; type=&quot;text/css&quot;&gt;
	&lt;script src=&quot;/javascripts/aloha/lib/aloha.js&quot;
	  data-aloha-plugins=&quot;common/format,common/highlighteditables,common/link&quot;&gt;&lt;/script&gt;
&lt;/head&gt;
&lt;body&gt;
	&lt;div id=&quot;main&quot;&gt;
		&lt;div id=&quot;content&quot;&gt;&lt;p&gt;Getting started with Aloha Editor!&lt;/p&gt;&lt;/div&gt;
	&lt;/div&gt;
&lt;/body&gt;
</pre></div><h3 id="create-editables">3 Create editables</h3>
<p>An editable is an <span class="caps">HTML</span> element that should be editable by Aloha Editor. You can specify the element with a jQuery selector, and simply call <tt>.aloha</tt> for it.</p>
<p>When we want to make the div with ID <strong>content</strong> editable, we add the script</p>
<div class="code_container">
<pre class="brush: xml; gutter: false; toolbar: false">

&lt;head&gt;
	&lt;meta http-equiv=&quot;content-type&quot; content=&quot;text/html; charset=utf-8&quot;&gt;
	&lt;title&gt;Getting Started with Aloha Editor&lt;/title&gt;
	&lt;link rel=&quot;stylesheet&quot; href=&quot;index.css&quot; type=&quot;text/css&quot;&gt;
	&lt;!-- Load Aloha Editor css and js --&gt;
	&lt;link rel=&quot;stylesheet&quot; href=&quot;/javascripts/aloha/css/aloha.css&quot; type=&quot;text/css&quot;&gt;
	&lt;script src=&quot;/javascripts/aloha/lib/aloha.js&quot;
	  data-aloha-plugins=&quot;common/format,common/highlighteditables,common/link&quot;&gt;&lt;/script&gt;
&lt;/head&gt;
&lt;body&gt;
	&lt;div id=&quot;main&quot;&gt;
		&lt;div id=&quot;content&quot;&gt;&lt;p&gt;Getting started with Aloha Editor!&lt;/p&gt;&lt;/div&gt;
	&lt;/div&gt;
	&lt;script type=&quot;text/javascript&quot;&gt;
		Aloha.ready( function() {
			Aloha.jQuery('#content').aloha();
		});
	&lt;/script&gt;
&lt;/body&gt;
</pre></div>
<div class="note"><p>In this example, the <span class="caps">HTML</span> element is made editable in the event handler of the <ins>Aloha.ready</ins> event. This ensures that aloha is fully loaded, before actually using it and is therefore the recommended way of using Aloha Editor.</p></div>
<h3 id="further-reading">4 Further reading</h3>
<ul>
	<li>Read the section <a href="configure_aloha.html">Configure Aloha Editor</a> to learn how to configure the behavior of Aloha Editor</li>
	<li>Read more about <a href="aloha_jquery.html">Aloha and jQuery</a></li>
	<li>Learn about <a href="plugins.html">Plugins</a></li>
</ul>

      </div>
        <div id="subCol">
          <h3 class="chapter"><img src="images/strobe/chapters.png" alt="" />Chapters</h3>
          <ol class="chapters">
            <li><a href="#prerequisites"><p>Prerequisites</p>
</a></li><li><a href="#embed-aloha-editor"><p>Embed Aloha Editor</p>
</a></li><li><a href="#create-editables"><p>Create editables</p>
</a></li><li><a href="#further-reading"><p>Further reading</p>
</a></li>
          </ol>
        </div>
    </div>
  </div>

  <hr class="hide" />
	  <footer>
	    <div class="container">
	      <div class="col">
	        <a href="index.html"><img src="images/footer/logo.png" alt="Aloha Editor" /></a>
	        <p>
	        	Templates based on <a href="https://github.com/sproutcore/sproutguides">SproutCore guides</a>.
	        </p>
	      </div>
	      <a href="#feature" class="top">Back To Top</a>
	    </div>
	  </footer>

  <script src="http://code.jquery.com/jquery-1.6.min.js" type="text/javascript" charset="utf-8"></script>
  <script type="text/javascript" src="javascripts/alohaEditorGuides.js"></script>
  <script type="text/javascript" src="javascripts/syntaxhighlighter/shCore.js"></script>
  <script type="text/javascript" src="javascripts/syntaxhighlighter/shBrushRuby.js"></script>
  <script type="text/javascript" src="javascripts/syntaxhighlighter/shBrushJScript.js"></script>
  <script type="text/javascript" src="javascripts/syntaxhighlighter/shBrushCss.js"></script>
  <script type="text/javascript" src="javascripts/syntaxhighlighter/shBrushXml.js"></script>
  <script type="text/javascript" src="javascripts/syntaxhighlighter/shBrushSql.js"></script>
  <script type="text/javascript" src="javascripts/syntaxhighlighter/shBrushPlain.js"></script>
  <script type="text/javascript">
    SyntaxHighlighter.all()
  </script>
</body>
</html>
=======
<!DOCTYPE html>
<html lang="en">
<head>
  <meta charset="utf-8" />
  <title>: Using Aloha Editor</title>

  <!-- guides styles -->
  <link rel="stylesheet" type="text/css" href="stylesheets/style.css" />
  <link rel="stylesheet" type="text/css" href="stylesheets/print.css" media="print" />
  <link rel="stylesheet" type="text/css" href="stylesheets/strobe.css" />
  <link rel="stylesheet" type="text/css" href="stylesheets/overrides.style.css" />
  <link rel="stylesheet" type="text/css" href="stylesheets/overrides.print.css" media="print" />
  <!--[if lt IE 9]>
  <script src="http://html5shim.googlecode.com/svn/trunk/html5.js"></script>
  <![endif]-->

  <!-- syntax highlighting styles -->
  <link rel="stylesheet" type="text/css" href="stylesheets/syntaxhighlighter/shCore.css" />
  <link rel="stylesheet" type="text/css" href="stylesheets/shThemeStrobeGuides.css" />
</head>
<body class="guide">

  <header role="banner">
    <div class="container">
      <h1 id="logo">
        <a href="http://aloha-editor.org"><img src="images/header/logo.png" height="50" alt="Aloha Editor" /></a>
      </h1>
      <nav role="navigation">
        <ul>
			<li><a href="http://aloha-editor.org/features.php" title="A shortcut for Aloha Editor features" class="new">Features</a></li>
			<li><a href="http://aloha-editor.org/plugins.php" title="A list of all known Aloha Editor plugins.">Plugins</a></li>
	        <li class="active"><a href="http://aloha-editor.org/guides/" title="The Aloha Editor documentation">Guides</a></li>
			<li><a href="http://aloha-editor.org/about.php" title="Why Aloha? Why HTML5? Lern more about Aloha Editor">About</a></li>
			<li><a href="http://getsatisfaction.com/aloha_editor" title="Get help or help others">Forum</a></li>
			<li><a href="http://aloha-editor.org/demos.php" title="Feel the Aloha">Try it</a></li>
        </ul>
      </nav>
    </div>
  </header>

  <div id="feature">
    <div class="wrapper">
      <div class="feature_header">
        <a href="/"><img src="images/strobe/guides.png"></a>
        <h2><a href="/"></a></h2>
        <p>These guides help you to make your content editable and to develop Aloha.</p>
      </div>
      <div class="feature_sidebar">
        <a href="index.html" id="guidesMenu">
          Guides Index <span id="guidesArrow">&#9656;</span>
        </a>
        <div id="guides" class="clearfix" style="display: none;">
          <a href="index.html" class="guidesMenu">
            Guides Index <span class="guidesArrow">&#9662;</span>
          </a>
          <hr style="clear:both;">
          <dl class="L">
    <dt>Start Here</dt>
      <dd><a href="using_aloha.html">Using Aloha Editor</a></dd>
      <dd><a href="functional_description.html">Functional Description</a></dd>
      <dd><a href="develop_aloha.html">Developing and building Aloha Editor</a></dd>
      <dd><a href="configure_aloha.html">Configuring Aloha Editor</a></dd>
      <dd><a href="require.html">Aloha dependency management</a></dd>
      <dd><a href="writing_plugins.html">Writing Plugins</a></dd>
      <dd><a href="repository.html">Working with repositories</a></dd>
    <dt>The Core</dt>
      <dd><a href="core.html">The Core</a></dd>
    <dt>Commands</dt>
      <dd><a href="using_commands.html">Using commands</a></dd>
    <dt>UI</dt>
      <dd><a href="ui.html">Aloha Editor Ui</a></dd>
      <dd><a href="toolbar.html">Aloha Editor toolbar</a></dd>
      <dd><a href="sidebar.html">Aloha Editor sidebar</a></dd>
      <dd><a href="componenttypes.html">Aloha Editor UI API</a></dd>
</dl>
<dl class="R">
    <dt>Plugins</dt>
      <dd><a href="plugins.html">Aloha Editor plugins</a></dd>
      <dd><a href="plugin_block.html">Block</a></dd>
      <dd><a href="plugin_image.html">Image</a></dd>
      <dd><a href="plugin_contenthandler.html">Content Handler</a></dd>
      <dd><a href="plugin_browser.html">Browser</a></dd>
      <dd>Numerated Headers</dd>
      <dd><a href="plugin_undo.html">Undo</a></dd>
      <dd><a href="plugin_table.html">Table</a></dd>
      <dd><a href="plugin_paste.html">Paste</a></dd>
      <dd><a href="plugin_formatlesspaste.html">Formatless paste</a></dd>
      <dd><a href="plugin_wai-lang.html">WAI Language</a></dd>
    <dt>Contributing to Aloha Editor</dt>
      <dd><a href="releasing.html">Releasing</a></dd>
      <dd>Development Process</dd>
      <dd><a href="style_guide.html">Javascript Style Guide</a></dd>
      <dd><a href="documentation_guidelines.html">Documentation Guidelines</a></dd>
</dl>


        </div>
      </div>
    </div>
  </div>

  <div id="container">
    <div class="wrapper">
      <div id="mainCol">
          <div class="headerSection">
            <h2>Using Aloha Editor</h2>
<p>After reading this guide, you will be able to:</p>
<ul>
	<li>Embed Aloha Editor in your web application.</li>
	<li>Load plugins to enrich your editing experience.</li>
	<li>Configure Aloha Editor to make your content editable and persist changes.</li>
	<li>Customize the editor in different contexts.</li>
</ul>

          </div>
        <h3 id="install-aloha">1 Install Aloha</h3>
<p>Let&#8217;s begin by installing the Aloha Editor library. There are two ways to choose right now.</p>
<div class="info"><p>Actually you don’t &#8220;install&#8221; Aloha Editor, since it is neither a standalone <span class="caps">CMS</span> nor an <span class="caps">HTML</span> editor to create websites. It is a JavaScript Library which has to be embedded and integrated in your web application. Use it like a supersonic textarea. You can edit any <span class="caps">DOM</span> element with this supersonic textarea, but you need to care about configuration and storage.</p></div>

<div class="code_container">
<pre class="brush: plain; gutter: false; toolbar: false">

cd aloha
cp -r aloha-minified path_to_your_webapp/javascripts/aloha
</pre></div><h3 id="embed-aloha">2 Embed Aloha</h3>
<p>Let&#8217;s assume that you have installed Aloha to your webapplication in a path like <tt>javascripts/aloha</tt>.</p>
<p>Put the following in the <strong>head</strong> of your web application to load Aloha with a basic formatting plugin:</p>
<div class="code_container">
<pre class="brush: xml; gutter: false; toolbar: false">

&lt;head&gt;
	&lt;script src=&quot;javascripts/aloha/aloha.js&quot; data-aloha-plugins=&quot;common/format&quot;&gt;&lt;/script&gt;
&lt;/head&gt;
</pre></div>
<div class="info"><p>We will cover just enough about RequireJS to get you started here. To learn more about how RequireJS works, read our <a href="require.html">Aloha dependency management with requireJS</a> guide.</p></div>
<p>In the script tag attribute <tt>data-aloha-plugins=&quot;common/format&quot;</tt> we tell Aloha which plugins should be loaded. We come to this later, but note that the mere inclusion does not yet change the behaviour of your web page.</p>
<p>Aloha Editor tries to determ the baseUrl to load common plugins, css and localization files. Aloha Editor does the lookup the following way:</p>
<ul>
	<li>use <tt>Aloha.settings.baseUrl</tt></li>
	<li>find first occureancy of a script tag, where the file name is <tt>aloha.js</tt></li>
	<li>find the first script tag where a data attribute <tt>data-aloha-plugins</tt> is added</li>
</ul>
<p>By default the baseUrl is used to lookup at least following files:</p>
<ul>
	<li><code>baseUrl/aloha/nls/18n</code></li>
	<li><code>baseUrl/plugins/common/plugin</code></li>
	<li><code>baseUrl/aloha.css</code></li>
</ul>
<div class="note"><p>You may define different mappings for localization, common plugins and the aloha.css</p></div>
<p>If all this fails Aloha Editor may not be able to load properly.</p>
<h3 id="create-editables">3 Create editables</h3>
<p>An editable is an <span class="caps">HTML</span> element that should be editable by Aloha. Aloha includes a jQuery plugin to create the editables through selectors. Once Aloha is loaded by RequireJS, we can call <tt>.aloha()</tt> on the matched elements. The <code>require</code> function takes care that Aloha is actually loaded, so you can put this code anywhere after the inclusion of <code>require.js</code>.</p>
<div class="code_container">
<pre class="brush: xml; gutter: false; toolbar: false">

&lt;script type=&quot;text/javascript&quot;&gt;
	Aloha.ready( function() {
		
		// Make #content editable once Aloha is loaded and ready.
		Aloha.jQuery('#content').aloha();
		
	});
&lt;/script&gt;
</pre></div><p>Et voilà! You should now see the floating menu of Aloha when you click into your <tt>#content</tt> element.</p>
<p>Since the <code>.aloha()</code> plugin can be called on any jQuery set, you could create many editables at once by specifying a <span class="caps">CSS</span> class or any other jQuery selector.</p>
<div class="code_container">
<pre class="brush: javascript; gutter: false; toolbar: false">

// Make all elements with class=&quot;content&quot; editable
Aloha.jQuery('.content').aloha();
</pre></div><h3 id="css-loading">4 <span class="caps">CSS</span> loading</h3>
<div class="warning"><p>Not yet done</p></div>
<h3 id="localization">5 Localization</h3>
<p>Use the &#8220;localization&#8221; setting to set the current language of Aloha:</p>
<div class="code_container">
<pre class="brush: xml; gutter: false; toolbar: false">

&lt;script type=&quot;text/javascript&quot;&gt;
// switch Aloha Editor's localization to french
Aloha.settings.locale = 'fr';
&lt;/script&gt;
</pre></div><p>As Aloha Editor uses RequireJS to handle it&#8217;s localization needs a powerful fallback mechanism is in place. See http://requirejs.org/docs/api.html#i18n for additional details.</p>
<h3 id="using-plugins">6 Using plugins</h3>
<h4 id="laoding-plugins">6.1 Laoding plugins</h4>
<p>Loading the new plugins is easy, just add it to the list of plugins in the main script tag loading Aloha:</p>
<div class="code_container">
<pre class="brush: xml; gutter: false; toolbar: false">

&lt;head&gt;
	&lt;script 
		src=&quot;javascripts/aloha/aloha.js&quot; 
		data-aloha-plugins=&quot;common/format,common/list,common/table&quot; &gt;
	&lt;/script&gt;
&lt;/head&gt;
</pre></div><h4 id="configuring-plugins">6.2 Configuring plugins</h4>
<p>Every plugin provides its configuration settings and namespace. Configuration settings are absolutely plugin specific.</p>
<div class="code_container">
<pre class="brush: javascript; gutter: false; toolbar: false">

var Aloha = {};
Aloha.settings = {
	pluginA: {
		// set value for pluginA
		value: 20,
		// set an array 
		list: ['some', 'other'],
		// set an object
		object: {
			huhu: 'hello'
		}
	}
};
</pre></div><h4 id="plugin-bundles">6.3 Plugin bundles</h4>
<p>Aloha Editor comes with a bundle of common plugins. A bundle is a installation specific path where Aloha looks for plugins. The structure of a plugin is a follows:</p>
<ul>
	<li><code>mybundle</code>
	<ul>
		<li><code>plugin1</code></li>
		<li><code>pluginX</code></li>
	</ul></li>
</ul>
<p>Every plugin has the file structure as described above.</p>
<p>You can use plugins from this bundle by adding the <tt>common/pluginname</tt>  to the <tt>data-aloha-plugins</tt> attribute of the script tag. See the example above.  Additionally you may add your own bundle, which can be located in a complete  different path. You can specify the path like this.</p>
<div class="code_container">
<pre class="brush: javascript; gutter: false; toolbar: false">

var Aloha = {};
Aloha.settings = {
	bundles: {
		// Path for custom bundle relative from Aloha.settings.baseUrl usually path of aloha.js
		custom1: '../mybundle',
		// Path for custom bundle with an absolute path at the server
		custom2: '/yourbundle',
		// Path for a custom bundle located at another server 
		//(NOTE: cross site scritping issues with that configuration)
		custom3: 'http://theserver.com/their/bundle'
	}
};
</pre></div><p>You can now easily load plugins from that bundles as follows</p>
<div class="code_container">
<pre class="brush: xml; gutter: false; toolbar: false">

&lt;head&gt;
	&lt;script 
		src=&quot;javascripts/aloha/aloha.js&quot; 
		data-aloha-plugins=&quot;common/link,custom1/plugin1,custom2/plugin2,custom3/plugin3&quot; &gt;
	&lt;/script&gt;
&lt;/head&gt;
</pre></div><p>This example will try to load following plugins:</p>
<ul>
	<li><tt>javascripts/aloha/lib/../plugins/common/link/lib/link-plugin.js</tt></li>
	<li><tt>javascripts/aloha/lib/../../mybundle/plugin1/lib/plugin1-plugin.js</tt></li>
	<li><tt>/yourbundle/plugin2/lib/plugin2-plugin.js</tt></li>
	<li><tt>http://theserver.com/their/bundle/plugin3/lib/plugin3-plugin.js</tt></li>
</ul>
<h3 id="jquery-compatibility">7 jQuery compatibility</h3>
<p>Aloha Editor currently puts 3 objects in the global namespace:</p>
<ul>
	<li><tt>Aloha</tt> the core Aloha Editor object which gives you access to the main functionality</li>
	<li><tt>GENTICS</tt> the utilities to manipulate the <span class="caps">DOM</span> in a proper way</li>
</ul>
<p>Aloha Editor will not interfere with any jQuery version you use on your site. Anyway if you want to use the jQuery version of your site you may specify the jQuery to use for Aloha editor. All Aloha Editor jQuery plugins will then be attached to the specified jQuery version.</p>
<div class="code_container">
<pre class="brush: javascript; gutter: false; toolbar: false">

	var Aloha = {};
	Aloha.settings: {
		jQuery: $
	};
</pre></div><p>The order Aloha Editor looks for a specified jQuery is:</p>
<ul>
	<li>Aloha.settings.jQuery</li>
	<li>Aloha.jQuery</li>
	<li>buildin jQuery</li>
</ul>
<h3 id="changelog">8 Changelog</h3>
<ul>
	<li>July 3, 2011: Initial version by <a href="credits.html#skurfuerst">Sebastian Kurfürst</a> and <a href="credits.html#hlubek">Christopher Hlubek</a></li>
</ul>

      </div>
        <div id="subCol">
          <h3 class="chapter"><img src="images/strobe/chapters.png" alt="" />Chapters</h3>
          <ol class="chapters">
            <li><a href="#install-aloha"><p>Install Aloha</p>
</a></li><li><a href="#embed-aloha"><p>Embed Aloha</p>
</a></li><li><a href="#create-editables"><p>Create editables</p>
</a></li><li><a href="#css-loading"><p><span class="caps">CSS</span> loading</p>
</a></li><li><a href="#localization"><p>Localization</p>
</a></li><li><a href="#using-plugins"><p>Using plugins</p>
</a><ul><li><a href="#laoding-plugins"><p>Laoding plugins</p>
</a></li> <li><a href="#configuring-plugins"><p>Configuring plugins</p>
</a></li> <li><a href="#plugin-bundles"><p>Plugin bundles</p>
</a></li></ul></li><li><a href="#jquery-compatibility"><p>jQuery compatibility</p>
</a></li><li><a href="#changelog"><p>Changelog</p>
</a></li>
          </ol>
        </div>
    </div>
  </div>

  <hr class="hide" />
	  <footer>
	    <div class="container">
	      <div class="col">
	        <a href="index.html"><img src="images/footer/logo.png" alt="Aloha Editor" /></a>
	        <p>
	        	Templates based on <a href="https://github.com/sproutcore/sproutguides">SproutCore guides</a>.
	        </p>
	      </div>
	      <a href="#feature" class="top">Back To Top</a>
	    </div>
	  </footer>

  <script src="http://code.jquery.com/jquery-1.6.min.js" type="text/javascript" charset="utf-8"></script>
  <script type="text/javascript" src="javascripts/alohaEditorGuides.js"></script>
  <script type="text/javascript" src="javascripts/syntaxhighlighter/shCore.js"></script>
  <script type="text/javascript" src="javascripts/syntaxhighlighter/shBrushRuby.js"></script>
  <script type="text/javascript" src="javascripts/syntaxhighlighter/shBrushJScript.js"></script>
  <script type="text/javascript" src="javascripts/syntaxhighlighter/shBrushCss.js"></script>
  <script type="text/javascript" src="javascripts/syntaxhighlighter/shBrushXml.js"></script>
  <script type="text/javascript" src="javascripts/syntaxhighlighter/shBrushSql.js"></script>
  <script type="text/javascript" src="javascripts/syntaxhighlighter/shBrushPlain.js"></script>
  <script type="text/javascript">
    SyntaxHighlighter.all()
  </script>
</body>
</html>
>>>>>>> 4a01fb38
<|MERGE_RESOLUTION|>--- conflicted
+++ resolved
@@ -1,232 +1,3 @@
-<<<<<<< HEAD
-<!DOCTYPE html>
-<html lang="en">
-<head>
-  <meta charset="utf-8" />
-  <title>Aloha Editor GuidesAloha Editor Guides: Using Aloha Editor</title>
-
-  <!-- guides styles -->
-  <link rel="stylesheet" type="text/css" href="stylesheets/style.css" />
-  <link rel="stylesheet" type="text/css" href="stylesheets/print.css" media="print" />
-  <link rel="stylesheet" type="text/css" href="stylesheets/strobe.css" />
-  <link rel="stylesheet" type="text/css" href="stylesheets/overrides.style.css" />
-  <link rel="stylesheet" type="text/css" href="stylesheets/overrides.print.css" media="print" />
-  <!--[if lt IE 9]>
-  <script src="http://html5shim.googlecode.com/svn/trunk/html5.js"></script>
-  <![endif]-->
-
-  <!-- syntax highlighting styles -->
-  <link rel="stylesheet" type="text/css" href="stylesheets/syntaxhighlighter/shCore.css" />
-  <link rel="stylesheet" type="text/css" href="stylesheets/shThemeStrobeGuides.css" />
-</head>
-<body class="guide">
-
-  <header role="banner">
-    <div class="container">
-      <h1 id="logo">
-        <a href="http://aloha-editor.org"><img src="images/header/logo.png" height="50" alt="Aloha Editor" /></a>
-      </h1>
-      <nav role="navigation">
-        <ul>
-			<li><a href="http://aloha-editor.org/features.php" title="A shortcut for Aloha Editor features" class="new">Features</a></li>
-			<li><a href="http://aloha-editor.org/plugins.php" title="A list of all known Aloha Editor plugins.">Plugins</a></li>
-	        <li class="active"><a href="http://aloha-editor.org/guides/" title="The Aloha Editor documentation">Guides</a></li>
-			<li><a href="http://aloha-editor.org/about.php" title="Why Aloha? Why HTML5? Lern more about Aloha Editor">About</a></li>
-			<li><a href="http://getsatisfaction.com/aloha_editor" title="Get help or help others">Forum</a></li>
-			<li><a href="http://aloha-editor.org/demos.php" title="Feel the Aloha">Try it</a></li>
-        </ul>
-      </nav>
-    </div>
-  </header>
-
-  <div id="feature">
-    <div class="wrapper">
-      <div class="feature_header">
-        <a href="/"><img src="images/strobe/guides.png"></a>
-        <h2><a href="/">Aloha Editor Guides</a></h2>
-        <p>These guides help you to make your content editable and to develop Aloha Editor.</p>
-      </div>
-      <div class="feature_sidebar">
-        <a href="index.html" id="guidesMenu">
-          Guides Index <span id="guidesArrow">&#9656;</span>
-        </a>
-        <div id="guides" class="clearfix" style="display: none;">
-          <a href="index.html" class="guidesMenu">
-            Guides Index <span class="guidesArrow">&#9662;</span>
-          </a>
-          <hr style="clear:both;">
-          <dl class="L">
-    <dt>Start Here</dt>
-      <dd><a href="using_aloha.html">Using Aloha Editor</a></dd>
-      <dd><a href="functional_description.html">Functional Description</a></dd>
-      <dd><a href="develop_aloha.html">Developing and building Aloha Editor</a></dd>
-      <dd><a href="configure_aloha.html">Configuring Aloha Editor</a></dd>
-      <dd><a href="aloha_jquery.html">Aloha Editor and jQuery</a></dd>
-      <dd><a href="develop_aloha.html">Developing and building Aloha Editor</a></dd>
-      <dd><a href="require.html">Aloha Editor dependency management</a></dd>
-      <dd><a href="writing_plugins.html">Writing Plugins</a></dd>
-      <dd><a href="repository.html">Working with repositories</a></dd>
-    <dt>The Core</dt>
-      <dd><a href="core.html">The Core</a></dd>
-    <dt>Commands</dt>
-      <dd><a href="using_commands.html">Using commands</a></dd>
-    <dt>UI</dt>
-      <dd><a href="ui.html">Aloha Editor UI</a></dd>
-      <dd><a href="toolbar.html">Aloha Editor toolbar</a></dd>
-      <dd><a href="sidebar.html">Aloha Editor sidebar</a></dd>
-      <dd><a href="componenttypes.html">Aloha Editor UI API</a></dd>
-</dl>
-<dl class="R">
-    <dt>Plugins</dt>
-      <dd><a href="plugins.html">Aloha Editor plugins</a></dd>
-      <dd><a href="plugin_block.html">Block</a></dd>
-      <dd><a href="plugin_image.html">Image</a></dd>
-      <dd><a href="plugin_contenthandler.html">Content Handler</a></dd>
-      <dd><a href="plugin_browser.html">Browser</a></dd>
-      <dd>Numerated Headers</dd>
-      <dd><a href="plugin_undo.html">Undo</a></dd>
-      <dd><a href="plugin_table.html">Table</a></dd>
-      <dd><a href="plugin_paste.html">Paste</a></dd>
-      <dd><a href="plugin_formatlesspaste.html">Formatless paste</a></dd>
-      <dd><a href="plugin_dom_to_xhtml.html">DOM to XHTML</a></dd>
-      <dd><a href="plugin_wai-lang.html">WAI Language</a></dd>
-    <dt>Contributing to Aloha Editor</dt>
-      <dd><a href="releasing.html">Releasing</a></dd>
-      <dd>Development Process</dd>
-      <dd><a href="style_guide.html">Javascript Style Guide</a></dd>
-      <dd><a href="documentation_guidelines.html">Documentation Guidelines</a></dd>
-</dl>
-
-
-        </div>
-      </div>
-    </div>
-  </div>
-
-  <div id="container">
-    <div class="wrapper">
-      <div id="mainCol">
-          <div class="headerSection">
-            <h2>Using Aloha Editor</h2>
-<p>After reading this guide, you will be able to:</p>
-<ul>
-	<li>Embed Aloha Editor in your web application.</li>
-	<li>Make areas of your web page editable with Aloha Editor</li>
-</ul>
-
-          </div>
-        <h3 id="prerequisites">1 Prerequisites</h3>
-<p>For a start, let&#8217;s assume that you have a simple web page, you want to make editable with Aloha Editor and you already have placed Aloha Editor on your web server.</p>
-<p>This is your web page:</p>
-<div class="code_container">
-<pre class="brush: xml; gutter: false; toolbar: false">
-
-&lt;head&gt;
-	&lt;meta http-equiv=&quot;content-type&quot; content=&quot;text/html; charset=utf-8&quot;&gt;
-	&lt;title&gt;Getting Started with Aloha Editor&lt;/title&gt;
-	&lt;link rel=&quot;stylesheet&quot; href=&quot;index.css&quot; type=&quot;text/css&quot;&gt;
-&lt;/head&gt;
-&lt;body&gt;
-	&lt;div id=&quot;main&quot;&gt;
-		&lt;div id=&quot;content&quot;&gt;&lt;p&gt;Getting started with Aloha Editor!&lt;/p&gt;&lt;/div&gt;
-	&lt;/div&gt;
-&lt;/body&gt;
-</pre></div><p>Aloha Editor is located in the path <tt>/javascripts</tt> of your web server.</p>
-<h3 id="embed-aloha-editor">2 Embed Aloha Editor</h3>
-<p>To embed Aloha Editor, you just need to load a single css <tt>/javascripts/aloha/css/aloha.css</tt> and a javascript file <tt>/javascripts/aloha/lib/aloha.js</tt> into the <strong>head</strong> section of your page.</p>
-<div class="code_container">
-<pre class="brush: xml; gutter: false; toolbar: false">
-
-&lt;head&gt;
-	&lt;meta http-equiv=&quot;content-type&quot; content=&quot;text/html; charset=utf-8&quot;&gt;
-	&lt;title&gt;Getting Started with Aloha Editor&lt;/title&gt;
-	&lt;link rel=&quot;stylesheet&quot; href=&quot;index.css&quot; type=&quot;text/css&quot;&gt;
-	&lt;!-- Load Aloha Editor css and js --&gt;
-	&lt;link rel=&quot;stylesheet&quot; href=&quot;/javascripts/aloha/css/aloha.css&quot; type=&quot;text/css&quot;&gt;
-	&lt;script src=&quot;/javascripts/aloha/lib/aloha.js&quot;
-	  data-aloha-plugins=&quot;common/format,common/highlighteditables,common/link&quot;&gt;&lt;/script&gt;
-&lt;/head&gt;
-&lt;body&gt;
-	&lt;div id=&quot;main&quot;&gt;
-		&lt;div id=&quot;content&quot;&gt;&lt;p&gt;Getting started with Aloha Editor!&lt;/p&gt;&lt;/div&gt;
-	&lt;/div&gt;
-&lt;/body&gt;
-</pre></div><h3 id="create-editables">3 Create editables</h3>
-<p>An editable is an <span class="caps">HTML</span> element that should be editable by Aloha Editor. You can specify the element with a jQuery selector, and simply call <tt>.aloha</tt> for it.</p>
-<p>When we want to make the div with ID <strong>content</strong> editable, we add the script</p>
-<div class="code_container">
-<pre class="brush: xml; gutter: false; toolbar: false">
-
-&lt;head&gt;
-	&lt;meta http-equiv=&quot;content-type&quot; content=&quot;text/html; charset=utf-8&quot;&gt;
-	&lt;title&gt;Getting Started with Aloha Editor&lt;/title&gt;
-	&lt;link rel=&quot;stylesheet&quot; href=&quot;index.css&quot; type=&quot;text/css&quot;&gt;
-	&lt;!-- Load Aloha Editor css and js --&gt;
-	&lt;link rel=&quot;stylesheet&quot; href=&quot;/javascripts/aloha/css/aloha.css&quot; type=&quot;text/css&quot;&gt;
-	&lt;script src=&quot;/javascripts/aloha/lib/aloha.js&quot;
-	  data-aloha-plugins=&quot;common/format,common/highlighteditables,common/link&quot;&gt;&lt;/script&gt;
-&lt;/head&gt;
-&lt;body&gt;
-	&lt;div id=&quot;main&quot;&gt;
-		&lt;div id=&quot;content&quot;&gt;&lt;p&gt;Getting started with Aloha Editor!&lt;/p&gt;&lt;/div&gt;
-	&lt;/div&gt;
-	&lt;script type=&quot;text/javascript&quot;&gt;
-		Aloha.ready( function() {
-			Aloha.jQuery('#content').aloha();
-		});
-	&lt;/script&gt;
-&lt;/body&gt;
-</pre></div>
-<div class="note"><p>In this example, the <span class="caps">HTML</span> element is made editable in the event handler of the <ins>Aloha.ready</ins> event. This ensures that aloha is fully loaded, before actually using it and is therefore the recommended way of using Aloha Editor.</p></div>
-<h3 id="further-reading">4 Further reading</h3>
-<ul>
-	<li>Read the section <a href="configure_aloha.html">Configure Aloha Editor</a> to learn how to configure the behavior of Aloha Editor</li>
-	<li>Read more about <a href="aloha_jquery.html">Aloha and jQuery</a></li>
-	<li>Learn about <a href="plugins.html">Plugins</a></li>
-</ul>
-
-      </div>
-        <div id="subCol">
-          <h3 class="chapter"><img src="images/strobe/chapters.png" alt="" />Chapters</h3>
-          <ol class="chapters">
-            <li><a href="#prerequisites"><p>Prerequisites</p>
-</a></li><li><a href="#embed-aloha-editor"><p>Embed Aloha Editor</p>
-</a></li><li><a href="#create-editables"><p>Create editables</p>
-</a></li><li><a href="#further-reading"><p>Further reading</p>
-</a></li>
-          </ol>
-        </div>
-    </div>
-  </div>
-
-  <hr class="hide" />
-	  <footer>
-	    <div class="container">
-	      <div class="col">
-	        <a href="index.html"><img src="images/footer/logo.png" alt="Aloha Editor" /></a>
-	        <p>
-	        	Templates based on <a href="https://github.com/sproutcore/sproutguides">SproutCore guides</a>.
-	        </p>
-	      </div>
-	      <a href="#feature" class="top">Back To Top</a>
-	    </div>
-	  </footer>
-
-  <script src="http://code.jquery.com/jquery-1.6.min.js" type="text/javascript" charset="utf-8"></script>
-  <script type="text/javascript" src="javascripts/alohaEditorGuides.js"></script>
-  <script type="text/javascript" src="javascripts/syntaxhighlighter/shCore.js"></script>
-  <script type="text/javascript" src="javascripts/syntaxhighlighter/shBrushRuby.js"></script>
-  <script type="text/javascript" src="javascripts/syntaxhighlighter/shBrushJScript.js"></script>
-  <script type="text/javascript" src="javascripts/syntaxhighlighter/shBrushCss.js"></script>
-  <script type="text/javascript" src="javascripts/syntaxhighlighter/shBrushXml.js"></script>
-  <script type="text/javascript" src="javascripts/syntaxhighlighter/shBrushSql.js"></script>
-  <script type="text/javascript" src="javascripts/syntaxhighlighter/shBrushPlain.js"></script>
-  <script type="text/javascript">
-    SyntaxHighlighter.all()
-  </script>
-</body>
-</html>
-=======
 <!DOCTYPE html>
 <html lang="en">
 <head>
@@ -554,5 +325,4 @@
     SyntaxHighlighter.all()
   </script>
 </body>
-</html>
->>>>>>> 4a01fb38
+</html>
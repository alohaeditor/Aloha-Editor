--- conflicted
+++ resolved
@@ -77,10 +77,7 @@
       <dd><a href="configure_aloha.html">Configuring Aloha Editor</a></dd>
       <dd><a href="require.html">Aloha dependency management</a></dd>
       <dd><a href="writing_plugins.html">Writing Plugins</a></dd>
-<<<<<<< HEAD
-=======
       <dd><a href="repository.html">Working with repositories</a></dd>
->>>>>>> 2f7a0b8b
 </dl>
 <dl class="R">
     <dt>The Core</dt>
@@ -127,7 +124,52 @@
 		}
 	}
 };
-</pre></div><h3 id="repository-implementation-example">3 Repository implementation example</h3>
+</pre></div><h3 id="repository-api">3 Repository <span class="caps">API</span></h3>
+<h4 id="query">3.1 query</h4>
+<p>http://docs.oasis-open.org/cmis/<span class="caps">CMIS</span>/v1.0/cd04/cmis-spec-v1.0.html#_Toc234072402</p>
+<p>Does a fulltext search in all attributes and properties which have &#8217;&#8217;&#8217;fulltextIndexed == true’’’. This differes to the <span class="caps">CMIS</span> spec because we do not support a query language and do always a fulltext search.</p>
+<h5 id="input-attributes">3.1.1 Input attributes</h5>
+<ul>
+	<li>queryString [String]</li>
+	<li>filter [array] <span class="caps">OPTIONAL</span> Attributes that will be returned.</li>
+	<li>orderBy [array] <span class="caps">OPTIONAL</span> ex. [{lastModificationDate:’DESC’, name:’ASC’}]</li>
+	<li>maxItems [Integer] <span class="caps">OPTIONAL</span></li>
+	<li>in FolderId [ResourceItem] <span class="caps">OPTIONAL</span> his is a predicate function that tests whether or not a candidate object is a child-object of the folder object identified by the given inFolderId.</li>
+	<li>inTreeId [ResourceItem] <span class="caps">OPTIONAL</span> This is a predicate function that tests whether or not a candidate object is a descendant-object of the folder object identified by the given inTreeId.</li>
+	<li>skipCount [Integer]  <span class="caps">OPTIONAL</span> This is tricky in a merged multi repository scenario</li>
+	<li>renditionFilter [array] <span class="caps">OPTIONAL</span>
+	<ul>
+		<li>Instead of termlist an array of &#8217;&#8217;&#8217;kind&#8217;&#8217;&#8217; or &#8217;&#8217;&#8217;mimetype&#8217;&#8217;&#8217; is expected. If &#8217;&#8217;&#8217;null&#8217;&#8217;&#8217; or &#8217;&#8217;&#8217;array.length == 0&#8217;&#8217;&#8217; all renditions are returned. See http://docs.oasis-open.org/cmis/<span class="caps">CMIS</span>/v1.0/cd04/cmis-spec-v1.0.html#_Ref237323310 for renditionFilter</li>
+	</ul></li>
+</ul>
+<h5 id="output-attributes">3.1.2 Output attributes</h5>
+<ul>
+	<li>[array] Objects Aloha objects as result of a fulltext search</li>
+	<li>Boolean hasMoreItems</li>
+	<li>Integer numItems <span class="caps">OPTIONAL</span></li>
+</ul>
+<h4 id="getchildren">3.2 getChildren</h4>
+<h5 id="input-attributes">3.2.1 Input attributes</h5>
+<ul>
+	<li>folderId [ResourceItem]  <span class="caps">OPTIONAL</span> If null the root folderId should be used</li>
+	<li>maxItems [Integer] <span class="caps">OPTIONAL</span></li>
+	<li>skipCount [Integer] <span class="caps">OPTIONAL</span> This is tricky in a merged multi repository scenario</li>
+	<li>filter [array] <span class="caps">OPTIONAL</span> Attributes that will be returned</li>
+	<li>renditionFilter [array] <span class="caps">OPTIONAL</span>
+	<ul>
+		<li>Instead of termlist an array of &#8217;&#8217;&#8217;kind&#8217;&#8217;&#8217; or &#8217;&#8217;&#8217;mimetype&#8217;&#8217;&#8217; is expected. If &#8217;&#8217;&#8217;null&#8217;&#8217;&#8217; or &#8217;&#8217;&#8217;array.length == 0&#8217;&#8217;&#8217; all renditions are returned. See http://docs.oasis-open.org/cmis/<span class="caps">CMIS</span>/v1.0/cd04/cmis-spec-v1.0.html#_Ref237323310</li>
+	</ul></li>
+</ul>
+<h5 id="output-attributes">3.2.2 Output attributes</h5>
+<ul>
+	<li>[array] Objects Aloha objects as result of a fulltext search</li>
+	<li>Boolean hasMoreItems</li>
+	<li>Integer numItems <span class="caps">OPTIONAL</span></li>
+</ul>
+<h4 id="getobjectbyid">3.3 getObjectById</h4>
+<h4 id="markobject">3.4 markObject</h4>
+<h4 id="makeclean">3.5 makeClean</h4>
+<h4 id="example">3.6 example</h4>
 <div class="code_container">
 <pre class="brush: plain; gutter: false; toolbar: false">
 
@@ -279,7 +321,7 @@
 	<li>lastModifiedBy <span class="caps">OPTIONAL</span></li>
 	<li>lastModificationDate <span class="caps">OPTIONAL</span></li>
 </ul>
-<h3 id="rendition">5 Rendition</h3>
+<h4 id="rendition">4.4 Rendition</h4>
 <ul>
 	<li>documentId ID identfies the rendition document (baseObjectType == document)</li>
 	<li>url <span class="caps">URL</span> identifies the rendition stream.</li>
@@ -302,9 +344,9 @@
 	<li>height Integer (optional) Typically used for ‘image’ renditions (expressed as pixels).  <span class="caps">SHOULD</span> be present if kind = cmis:thumbnail.</li>
 	<li>width Integer (optional) Typically used for ‘image’ renditions (expressed as pixels).  <span class="caps">SHOULD</span> be present if kind = cmis:thumbnail.</li>
 </ul>
-<h4 id="what-are-renditions-and-why-are-they-so-useful">5.1 What are renditions, and why are they so useful?</h4>
+<h5 id="what-are-renditions-and-why-are-they-so-useful">4.4.1 What are renditions, and why are they so useful?</h5>
 <p>A repository may implement renditions for any object that has &#8220;document&#8221; as its baseObjectType. A rendition is simply an alternative representation (rendering) of a given object. Any document may have any number of renditions. For example: A page document in a repositroy may be rendered in 3 different languages. Each of these 3 variations of that page can be served by the repository as a rendition of any of the other 2 translations that correspond with it. Each of these pages may be a stand-alone document in the repository as well. In fact, different renditions for a single document type will likely be different files which the repository will server back in response to a request for a specific rendition of a given object.</p>
-<h3 id="example-flickr-image-object-document-object">6 Example Flickr Image Object  (Document Object)</h3>
+<h4 id="example-flickr-image-object-document-object">4.5 Example Flickr Image Object  (Document Object)</h4>
 <ul>
 	<li>id &#8211; gailenejane/5008283282</li>
 	<li>name &#8211; Quiet moment</li>
@@ -330,48 +372,7 @@
   width: 75
   }]
 }
-</pre></div><h3 id="methods">7 Methods</h3>
-<p>[[Image:repositoryManager.png]]</p>
-<h4 id="query">7.1 query http://docs.oasis-open.org/cmis/<span class="caps">CMIS</span>/v1.0/cd04/cmis-spec-v1.0.html#_Toc234072402</h4>
-<p>Does a fulltext search in all attributes and properties which have &#8217;&#8217;&#8217;fulltextIndexed == true’’’. This differes to the <span class="caps">CMIS</span> spec because we do not support a query language and do always a fulltext search.</p>
-<h4 id="input-attributes">7.2 Input attributes</h4>
-<ul>
-	<li>queryString [String]</li>
-	<li>filter [array] <span class="caps">OPTIONAL</span> Attributes that will be returned.</li>
-	<li>orderBy [array] <span class="caps">OPTIONAL</span> ex. [{lastModificationDate:’DESC’, name:’ASC’}]</li>
-	<li>maxItems [Integer] <span class="caps">OPTIONAL</span></li>
-	<li>in FolderId [ResourceItem] <span class="caps">OPTIONAL</span> his is a predicate function that tests whether or not a candidate object is a child-object of the folder object identified by the given inFolderId.</li>
-	<li>inTreeId [ResourceItem] <span class="caps">OPTIONAL</span> This is a predicate function that tests whether or not a candidate object is a descendant-object of the folder object identified by the given inTreeId.</li>
-	<li>skipCount [Integer]  <span class="caps">OPTIONAL</span> This is tricky in a merged multi repository scenario</li>
-	<li>renditionFilter [array] <span class="caps">OPTIONAL</span>
-	<ul>
-		<li>Instead of termlist an array of &#8217;&#8217;&#8217;kind&#8217;&#8217;&#8217; or &#8217;&#8217;&#8217;mimetype&#8217;&#8217;&#8217; is expected. If &#8217;&#8217;&#8217;null&#8217;&#8217;&#8217; or &#8217;&#8217;&#8217;array.length == 0&#8217;&#8217;&#8217; all renditions are returned. See http://docs.oasis-open.org/cmis/<span class="caps">CMIS</span>/v1.0/cd04/cmis-spec-v1.0.html#_Ref237323310 for renditionFilter</li>
-	</ul></li>
-</ul>
-<h4 id="output-attributes">7.3 Output attributes</h4>
-<ul>
-	<li>[array] Objects Aloha objects as result of a fulltext search</li>
-	<li>Boolean hasMoreItems</li>
-	<li>Integer numItems <span class="caps">OPTIONAL</span></li>
-</ul>
-<h3 id="getchildren">8 getChildren</h3>
-<h4 id="input-attributes">8.1 Input attributes</h4>
-<ul>
-	<li>folderId [ResourceItem]  <span class="caps">OPTIONAL</span> If null the root folderId should be used</li>
-	<li>maxItems [Integer] <span class="caps">OPTIONAL</span></li>
-	<li>skipCount [Integer] <span class="caps">OPTIONAL</span> This is tricky in a merged multi repository scenario</li>
-	<li>filter [array] <span class="caps">OPTIONAL</span> Attributes that will be returned</li>
-	<li>renditionFilter [array] <span class="caps">OPTIONAL</span>
-	<ul>
-		<li>Instead of termlist an array of &#8217;&#8217;&#8217;kind&#8217;&#8217;&#8217; or &#8217;&#8217;&#8217;mimetype&#8217;&#8217;&#8217; is expected. If &#8217;&#8217;&#8217;null&#8217;&#8217;&#8217; or &#8217;&#8217;&#8217;array.length == 0&#8217;&#8217;&#8217; all renditions are returned. See http://docs.oasis-open.org/cmis/<span class="caps">CMIS</span>/v1.0/cd04/cmis-spec-v1.0.html#_Ref237323310</li>
-	</ul></li>
-</ul>
-<h4 id="output-attributes">8.2 Output attributes</h4>
-<ul>
-	<li>[array] Objects Aloha objects as result of a fulltext search</li>
-	<li>Boolean hasMoreItems</li>
-	<li>Integer numItems <span class="caps">OPTIONAL</span></li>
-</ul>
+</pre></div>
 
       </div>
         <div id="subCol">
@@ -379,21 +380,19 @@
           <ol class="chapters">
             <li><a href="#concept"><p>Concept</p>
 </a></li><li><a href="#configuring-the-repositorymanager"><p>Configuring the repositoryManager</p>
-</a></li><li><a href="#repository-implementation-example"><p>Repository implementation example</p>
-</a></li><li><a href="#reccomandation-of-repository-item-attributes"><p>Reccomandation of repository item attributes</p>
+</a></li><li><a href="#repository-api"><p>Repository <span class="caps">API</span></p>
+</a><ul><li><a href="#query"><p>query</p>
+</a></li> <li><a href="#getchildren"><p>getChildren</p>
+</a></li> <li><a href="#getobjectbyid"><p>getObjectById</p>
+</a></li> <li><a href="#markobject"><p>markObject</p>
+</a></li> <li><a href="#makeclean"><p>makeClean</p>
+</a></li> <li><a href="#example"><p>example</p>
+</a></li></ul></li><li><a href="#reccomandation-of-repository-item-attributes"><p>Reccomandation of repository item attributes</p>
 </a><ul><li><a href="#objecttypes"><p>ObjectTypes</p>
 </a></li> <li><a href="#document"><p>Document</p>
 </a></li> <li><a href="#folder"><p>Folder</p>
-</a></li></ul></li><li><a href="#rendition"><p>Rendition</p>
-</a><ul><li><a href="#what-are-renditions-and-why-are-they-so-useful"><p>What are renditions, and why are they so useful?</p>
-</a></li></ul></li><li><a href="#example-flickr-image-object-document-object"><p>Example Flickr Image Object  (Document Object)</p>
-</a></li><li><a href="#methods"><p>Methods</p>
-</a><ul><li><a href="#query"><p>query</p>
-</a></li> <li><a href="#input-attributes"><p>Input attributes</p>
-</a></li> <li><a href="#output-attributes"><p>Output attributes</p>
-</a></li></ul></li><li><a href="#getchildren"><p>getChildren</p>
-</a><ul><li><a href="#input-attributes"><p>Input attributes</p>
-</a></li> <li><a href="#output-attributes"><p>Output attributes</p>
+</a></li> <li><a href="#rendition"><p>Rendition</p>
+</a></li> <li><a href="#example-flickr-image-object-document-object"><p>Example Flickr Image Object  (Document Object)</p>
 </a></li></ul></li>
           </ol>
         </div>

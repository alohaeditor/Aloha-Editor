<<<<<<< HEAD
<!DOCTYPE html>
<html lang="en">
<head>
  <meta charset="utf-8" />
  <title>: Aloha Editor componentTypes</title>

  <!-- guides styles -->
  <link rel="stylesheet" type="text/css" href="stylesheets/style.css" />
  <link rel="stylesheet" type="text/css" href="stylesheets/print.css" media="print" />
  <link rel="stylesheet" type="text/css" href="stylesheets/strobe.css" />
  <link rel="stylesheet" type="text/css" href="stylesheets/overrides.style.css" />
  <link rel="stylesheet" type="text/css" href="stylesheets/overrides.print.css" media="print" />
  <!--[if lt IE 9]>
  <script src="http://html5shim.googlecode.com/svn/trunk/html5.js"></script>
  <![endif]-->

  <!-- syntax highlighting styles -->
  <link rel="stylesheet" type="text/css" href="stylesheets/syntaxhighlighter/shCore.css" />
  <link rel="stylesheet" type="text/css" href="stylesheets/shThemeStrobeGuides.css" />
</head>
<body class="guide">

  <header role="banner">
    <div class="container">
      <h1 id="logo">
        <a href="http://aloha-editor.org"><img src="images/header/logo.png" height="50" alt="Aloha Editor" /></a>
      </h1>
      <nav role="navigation">
        <ul>
			<li><a href="http://aloha-editor.org/features.php" title="A shortcut for Aloha Editor features" class="new">Features</a></li>
			<li><a href="http://aloha-editor.org/plugins.php" title="A list of all known Aloha Editor plugins.">Plugins</a></li>
	        <li class="active"><a href="http://aloha-editor.org/guides/" title="The Aloha Editor documentation">Guides</a></li>
			<li><a href="http://aloha-editor.org/about.php" title="Why Aloha? Why HTML5? Lern more about Aloha Editor">About</a></li>
			<li><a href="http://getsatisfaction.com/aloha_editor" title="Get help or help others">Forum</a></li>
			<li><a href="http://aloha-editor.org/demos.php" title="Feel the Aloha">Try it</a></li>
        </ul>
      </nav>
    </div>
  </header>

  <div id="feature">
    <div class="wrapper">
      <div class="feature_header">
        <a href="/"><img src="images/strobe/guides.png"></a>
        <h2><a href="/"></a></h2>
        <p>These guides help you to make your content editable and to develop Aloha.</p>
      </div>
      <div class="feature_sidebar">
        <a href="index.html" id="guidesMenu">
          Guides Index <span id="guidesArrow">&#9656;</span>
        </a>
        <div id="guides" class="clearfix" style="display: none;">
          <a href="index.html" class="guidesMenu">
            Guides Index <span class="guidesArrow">&#9662;</span>
          </a>
          <hr style="clear:both;">
          <dl class="L">
    <dt>Start Here</dt>
      <dd><a href="using_aloha.html">Using Aloha Editor</a></dd>
      <dd><a href="configure_aloha.html">Configuring Aloha Editor</a></dd>
      <dd><a href="aloha_jquery.html">Aloha and jQuery</a></dd>
      <dd><a href="develop_aloha.html">Developing and building Aloha Editor</a></dd>
      <dd><a href="require.html">Aloha dependency management</a></dd>
      <dd><a href="writing_plugins.html">Writing Plugins</a></dd>
      <dd><a href="repository.html">Working with repositories</a></dd>
    <dt>The Core</dt>
      <dd><a href="core.html">The Core</a></dd>
    <dt>Commands</dt>
      <dd><a href="using_commands.html">Using commands</a></dd>
    <dt>UI</dt>
      <dd><a href="ui.html">Aloha Editor Ui</a></dd>
      <dd><a href="toolbar.html">Aloha Editor toolbar</a></dd>
      <dd><a href="sidebar.html">Aloha Editor sidebar</a></dd>
      <dd><a href="componenttypes.html">Aloha Editor UI API</a></dd>
</dl>
<dl class="R">
    <dt>Plugins</dt>
      <dd><a href="plugins.html">Aloha Editor plugins</a></dd>
      <dd><a href="plugin_block.html">Block</a></dd>
      <dd><a href="plugin_image.html">Image</a></dd>
      <dd><a href="plugin_contenthandler.html">Content Handler</a></dd>
      <dd><a href="plugin_browser.html">Browser</a></dd>
      <dd><a href="plugin_numeratedheaders.html">Numerated Headers</a></dd>
      <dd><a href="plugin_undo.html">Undo</a></dd>
      <dd><a href="plugin_table.html">Table</a></dd>
      <dd><a href="plugin_paste.html">Paste</a></dd>
      <dd><a href="plugin_formatlesspaste.html">Formatless paste</a></dd>
    <dt>Contributing to Aloha Editor</dt>
      <dd><a href="releasing.html">Releasing</a></dd>
      <dd>Development Process</dd>
      <dd><a href="style_guide.html">Javascript Style Guide</a></dd>
      <dd><a href="documentation_guidelines.html">Documentation Guidelines</a></dd>
</dl>


        </div>
      </div>
    </div>
  </div>

  <div id="container">
    <div class="wrapper">
      <div id="mainCol">
          <div class="headerSection">
            <h2>Aloha Editor componentTypes</h2>
<p>After reading this guide, you will be able to:</p>
<ul>
	<li>Understand how to use Aloha component types</li>
</ul>

          </div>
        
<div class="warning"><p>This guide is currently a draft for the Aloha Editor jQuery UI, which is supposed to be the next generation UI for Aloha Editor. Your feedback is welcome!</p></div>
<h3 id="aloha-editor-ui-component-types">1 Aloha Editor UI Component Types</h3>
<p>Component types are your starting point to generate basic components. There is a set of component types that have to be implemented in order to create your own UI:</p>
<ul>
	<li>Button</li>
	<li>Toggle Button</li>
	<li>Toggle Command Button</li>
	<li>Dropdown</li>
	<li>Multi Split Button</li>
	<li>Panel (for sidebar)</li>
	<li>Autocomplete Repository Attribute</li>
	<li>Splitter (vertical pipe for visual grouping)</li>
	<li>Radiobutton</li>
</ul>
<h4 id="button-component-type-button">1.1 Button Component Type <tt>Button</tt></h4>
<p>The button component type resembles a simple button input element, that can be clicked by the user to trigger an action.</p>
<p>The Button Component must provide a <tt>click</tt> method to handle user clicks. Here&#8217;s an example implementation:</p>
<div class="code_container">
<pre class="brush: javascript; gutter: false; toolbar: false">

define([ 'aloha/jquery', 'ui/ui' ],
function ( jQuery, Ui ) {

	// The button component type creates a simple button.
	// Buttons have no state, they only respond to click events.
	Ui.createType( &quot;button&quot;, {
		
		// The `init` method is invoked when the component is rendered, not when it
		// is created. This is necessary to allow multiple renderings of the same
		// component. For example, you may want a component to be in the toolbar
		// and in the sidebar.
		init: function( editable, settings ) {
			this._super( editable, settings );
			
			this.element = jQuery( &quot;&lt;button&gt;&quot;, {
				'class': 'aloha-ui aloha-button'
			})
			/* this should be a localized label, not the name of the button */
			.text( this.settings.name )
			.click( jQuery.proxy( function() {
				this.click();
			}, this ) );
		},
		
		// The `click()` method is invoked whenever the user clicks the rendered button.
		click: function() {
			this.settings.click.apply( this, arguments );
		}
	});
	
	return Ui.button;
});
</pre></div><h4 id="toggle-button-component-type-togglebutton">1.2 Toggle Button Component Type <tt>ToggleButton</tt></h4>
<p>A toggle button acts like the basic button component type, but will remain pressed when clicked. Clicking the toggle button once again will revert it back to normal state. The <tt>setState( on )</tt> method has to be implemented for Aloha Editor to be able to set the button state.</p>
<p>Here&#8217;s an example implementation of the toggle button</p>
<div class="code_container">
<pre class="brush: javascript; gutter: false; toolbar: false">

define([ 'aloha/core', 'ui/ui', 'ui/button' ],
function ( Aloha, Ui, Button ) {
	
	// The toggleButton extends the button component type to provide an easy
	// way to create buttons for commands that are either on or off.
	Ui.createType( &quot;toggleButton&quot;, Button, {
		// The `setState()` method updates the visual display of the toggleButton.
		setState: function( on ) {
			this.element.toggleClass( &quot;aloha-button-on&quot;, on );
		}
	});
	
	return Ui.toggleButton;
});
</pre></div><h4 id="toggle-command-button-type-togglecommandbutton">1.3 Toggle Command Button Type <tt>ToggleCommandButton</tt></h4>
<p>The <tt>ToggleCommandButton</tt> is used to modify contents by triggering Aloha Editor&#8217;s internal commands <span class="caps">API</span> available via <tt>Aloha.execCommand( command )</tt>. The command will then modify the current user selection. A very common usecase for this would be to apply bold formatting.</p>
<p>The <tt>ToggleCommandButton</tt> has to implement the following methods:</p>
<ul>
	<li><tt>click()</tt> which is triggered when clicking the button</li>
	<li><tt>selectionChange()</tt> which will be triggered when the user updates the browser selection. This will enable the <tt>toggleCommandButton</tt> to change it&#8217;s current highlight state in order to reflect the current content formatting the cursor is placed within.</li>
</ul>
<div class="code_container">
<pre class="brush: javascript; gutter: false; toolbar: false">

define([ 'aloha/core', 'ui/ui', 'ui/togglebutton' ],
function ( Aloha, Ui, ToggleButton ) {
	// The toggleCommandButton extends the toggleButton component type to provide an easy
	// way to create buttons for __commands__ that are either on or off.
	Ui.createType( &quot;toggleCommandButton&quot;, ToggleButton, {
		// On click, we will always execute the command. Since toggleCommandButton is
		// used for binary commands, there is no need to provide a value
		click: function() {
			Aloha.execCommand( this.settings.command );
		},
		// When the selection changes, the button will query the current state
		// of the command to determine if the button should be rendered as
		// on or off.
		selectionChange: function() {
			this.setState( Aloha.queryCommandState(this.settings.command) );
		}
	});
	
	return Ui.toggleCommandButton;
});
</pre></div><h4 id="dropdown-component-type-dropdown">1.4 Dropdown Component Type <tt>Dropdown</tt></h4>
<p>The dropdown component will provide functionality as known by the html <tt>&lt;select&gt;</tt> input field. The following methods have to be implemented:</p>
<ul>
	<li><tt>setValue()</tt> to switch the dropdown to another value</li>
	<li><tt>getValue()</tt> to read the currently selected value from the dropdown</li>
</ul>
<h4 id="multisplitbutton-component-type-multisplitbutton">1.5 MultiSplitButton Component Type <tt>MultiSplitButton</tt></h4>
<p>The <tt>MultiSplitButton</tt> is intended to provide an array of buttons to select from which will apply interchangeable stylings to selected content. The classic use for the MultiSplitButton is a selection of standard paragraph and header stylings. In case there are more than four buttons it can be extended to reveal additional buttons. The currently applied selection is highlighted. It&#8217;s also possible to add special buttons at the bottom which are reserved for actions such as removing formatting from selected content.</p>
<p><img src="images/MultiSplitButton.png" alt="" /></p>
<p>The <tt>MultiSplitButton</tt> has to provide methods to read the currently active button as well as switching another button to highlight state.</p>
<ul>
	<li><tt>getActiveButton()</tt> will return the currently active button</li>
	<li><tt>setActiveButton(button)</tt> will switch the current button to highlight state</li>
</ul>
<h4 id="panel">1.6 Panel</h4>
<p>See the <a href="sidebar.html">Sidebar</a> for details.</p>
<h4 id="autocompleterepositoryattribute-component-type-autocompleterepositoryattribute">1.7 AutocompleteRepositoryAttribute Component Type <tt>AutocompleteRepositoryAttribute</tt></h4>
<p>This is a basic input field that is augmented with autocomplete (typeahead) capabilities from data repositories. When entering a value all configured repositories should be searched for it. The input field is linked to a dom element&#8217;s attribute by configuration and is able to update the element when changing the value.</p>
<p>The following methods are provided:</p>
<ul>
	<li><tt>getValue()</tt> retrieve the current value</li>
	<li><tt>getRepositoryItem()</tt> retrive the currently selected repository item if any</li>
	<li><tt>setValue(val)</tt> set a value</li>
	<li><tt>setRepositoryItem(item)</tt> set repository item</li>
</ul>
<h4 id="splitter-vertical-pipe-for-visual-grouping">1.8 Splitter (vertical pipe for visual grouping)</h4>
<p>The splitter is just an optical seperator (like a pipe symbol) to organize buttons in the toolbar.</p>
<h4 id="radiobutton-component-type-radiobutton">1.9 Radiobutton Component Type <tt>RadioButton</tt></h4>
<p>Just your standard RadioButton as known from html.</p>
<ul>
	<li><tt>getValue()</tt> currently selected value</li>
	<li><tt>getValues()</tt> array of all possible values</li>
	<li><tt>setValue(value)</tt> set current value</li>
</ul>
<ul>
	<li>September 1, 2011: Initial version by <a href="credits.html#haymo">Haymo Meran</a> and <a href="credits.html#scottgonzales">Scott Gonzales</a></li>
</ul>

      </div>
        <div id="subCol">
          <h3 class="chapter"><img src="images/strobe/chapters.png" alt="" />Chapters</h3>
          <ol class="chapters">
            <li><a href="#aloha-editor-ui-component-types"><p>Aloha Editor UI Component Types</p>
</a><ul><li><a href="#button-component-type-button"><p>Button Component Type <tt>Button</tt></p>
</a></li> <li><a href="#toggle-button-component-type-togglebutton"><p>Toggle Button Component Type <tt>ToggleButton</tt></p>
</a></li> <li><a href="#toggle-command-button-type-togglecommandbutton"><p>Toggle Command Button Type <tt>ToggleCommandButton</tt></p>
</a></li> <li><a href="#dropdown-component-type-dropdown"><p>Dropdown Component Type <tt>Dropdown</tt></p>
</a></li> <li><a href="#multisplitbutton-component-type-multisplitbutton"><p>MultiSplitButton Component Type <tt>MultiSplitButton</tt></p>
</a></li> <li><a href="#panel"><p>Panel</p>
</a></li> <li><a href="#autocompleterepositoryattribute-component-type-autocompleterepositoryattribute"><p>AutocompleteRepositoryAttribute Component Type <tt>AutocompleteRepositoryAttribute</tt></p>
</a></li> <li><a href="#splitter-vertical-pipe-for-visual-grouping"><p>Splitter (vertical pipe for visual grouping)</p>
</a></li> <li><a href="#radiobutton-component-type-radiobutton"><p>Radiobutton Component Type <tt>RadioButton</tt></p>
</a></li></ul></li>
          </ol>
        </div>
    </div>
  </div>

  <hr class="hide" />
	  <footer>
	    <div class="container">
	      <div class="col">
	        <a href="index.html"><img src="images/footer/logo.png" alt="Aloha Editor" /></a>
	        <p>
	        	Templates based on <a href="https://github.com/sproutcore/sproutguides">SproutCore guides</a>.
	        </p>
	      </div>
	      <a href="#feature" class="top">Back To Top</a>
	    </div>
	  </footer>

  <script src="http://code.jquery.com/jquery-1.6.min.js" type="text/javascript" charset="utf-8"></script>
  <script type="text/javascript" src="javascripts/alohaEditorGuides.js"></script>
  <script type="text/javascript" src="javascripts/syntaxhighlighter/shCore.js"></script>
  <script type="text/javascript" src="javascripts/syntaxhighlighter/shBrushRuby.js"></script>
  <script type="text/javascript" src="javascripts/syntaxhighlighter/shBrushJScript.js"></script>
  <script type="text/javascript" src="javascripts/syntaxhighlighter/shBrushCss.js"></script>
  <script type="text/javascript" src="javascripts/syntaxhighlighter/shBrushXml.js"></script>
  <script type="text/javascript" src="javascripts/syntaxhighlighter/shBrushSql.js"></script>
  <script type="text/javascript" src="javascripts/syntaxhighlighter/shBrushPlain.js"></script>
  <script type="text/javascript">
    SyntaxHighlighter.all()
  </script>
</body>
</html>
=======
<!DOCTYPE html>
<html lang="en">
<head>
  <meta charset="utf-8" />
  <title>: Aloha Editor componentTypes</title>

  <!-- guides styles -->
  <link rel="stylesheet" type="text/css" href="stylesheets/style.css" />
  <link rel="stylesheet" type="text/css" href="stylesheets/print.css" media="print" />
  <link rel="stylesheet" type="text/css" href="stylesheets/strobe.css" />
  <link rel="stylesheet" type="text/css" href="stylesheets/overrides.style.css" />
  <link rel="stylesheet" type="text/css" href="stylesheets/overrides.print.css" media="print" />
  <!--[if lt IE 9]>
  <script src="http://html5shim.googlecode.com/svn/trunk/html5.js"></script>
  <![endif]-->

  <!-- syntax highlighting styles -->
  <link rel="stylesheet" type="text/css" href="stylesheets/syntaxhighlighter/shCore.css" />
  <link rel="stylesheet" type="text/css" href="stylesheets/shThemeStrobeGuides.css" />
</head>
<body class="guide">

  <header role="banner">
    <div class="container">
      <h1 id="logo">
        <a href="http://aloha-editor.org"><img src="images/header/logo.png" height="50" alt="Aloha Editor" /></a>
      </h1>
      <nav role="navigation">
        <ul>
			<li><a href="http://aloha-editor.org/features.php" title="A shortcut for Aloha Editor features" class="new">Features</a></li>
			<li><a href="http://aloha-editor.org/plugins.php" title="A list of all known Aloha Editor plugins.">Plugins</a></li>
	        <li class="active"><a href="http://aloha-editor.org/guides/" title="The Aloha Editor documentation">Guides</a></li>
			<li><a href="http://aloha-editor.org/about.php" title="Why Aloha? Why HTML5? Lern more about Aloha Editor">About</a></li>
			<li><a href="http://getsatisfaction.com/aloha_editor" title="Get help or help others">Forum</a></li>
			<li><a href="http://aloha-editor.org/demos.php" title="Feel the Aloha">Try it</a></li>
        </ul>
      </nav>
    </div>
  </header>

  <div id="feature">
    <div class="wrapper">
      <div class="feature_header">
        <a href="/"><img src="images/strobe/guides.png"></a>
        <h2><a href="/"></a></h2>
        <p>These guides help you to make your content editable and to develop Aloha.</p>
      </div>
      <div class="feature_sidebar">
        <a href="index.html" id="guidesMenu">
          Guides Index <span id="guidesArrow">&#9656;</span>
        </a>
        <div id="guides" class="clearfix" style="display: none;">
          <a href="index.html" class="guidesMenu">
            Guides Index <span class="guidesArrow">&#9662;</span>
          </a>
          <hr style="clear:both;">
          <dl class="L">
    <dt>Start Here</dt>
      <dd><a href="using_aloha.html">Using Aloha Editor</a></dd>
      <dd><a href="develop_aloha.html">Developing and building Aloha Editor</a></dd>
      <dd><a href="configure_aloha.html">Configuring Aloha Editor</a></dd>
      <dd><a href="require.html">Aloha dependency management</a></dd>
      <dd><a href="writing_plugins.html">Writing Plugins</a></dd>
      <dd><a href="repository.html">Working with repositories</a></dd>
    <dt>The Core</dt>
      <dd><a href="core.html">The Core</a></dd>
    <dt>Commands</dt>
      <dd><a href="using_commands.html">Using commands</a></dd>
    <dt>UI</dt>
      <dd><a href="ui.html">Aloha Editor Ui</a></dd>
      <dd><a href="toolbar.html">Aloha Editor toolbar</a></dd>
      <dd><a href="sidebar.html">Aloha Editor sidebar</a></dd>
      <dd><a href="componenttypes.html">Aloha Editor UI API</a></dd>
</dl>
<dl class="R">
    <dt>Plugins</dt>
      <dd><a href="plugins.html">Aloha Editor plugins</a></dd>
      <dd><a href="plugin_block.html">Block</a></dd>
      <dd><a href="plugin_image.html">Image</a></dd>
      <dd><a href="plugin_contenthandler.html">Content Handler</a></dd>
      <dd><a href="plugin_browser.html">Browser</a></dd>
      <dd><a href="plugin_numeratedheaders.html">Numerated Headers</a></dd>
      <dd><a href="plugin_undo.html">Undo</a></dd>
      <dd><a href="plugin_table.html">Table</a></dd>
      <dd><a href="plugin_paste.html">Paste</a></dd>
      <dd><a href="plugin_formatlesspaste.html">Formatless paste</a></dd>
      <dd><a href="plugin_dom_to_xhtml.html">DOM to XHTML</a></dd>
    <dt>Contributing to Aloha Editor</dt>
      <dd><a href="releasing.html">Releasing</a></dd>
      <dd>Development Process</dd>
      <dd><a href="style_guide.html">Javascript Style Guide</a></dd>
      <dd><a href="documentation_guidelines.html">Documentation Guidelines</a></dd>
</dl>


        </div>
      </div>
    </div>
  </div>

  <div id="container">
    <div class="wrapper">
      <div id="mainCol">
          <div class="headerSection">
            <h2>Aloha Editor componentTypes</h2>
<p>After reading this guide, you will be able to:</p>
<ul>
	<li>Understand how to use Aloha component types</li>
</ul>

          </div>
        
<div class="warning"><p>This guide is currently a draft for the Aloha Editor jQuery UI, which is supposed to be the next generation UI for Aloha Editor. Your feedback is welcome!</p></div>
<h3 id="aloha-editor-ui-component-types">1 Aloha Editor UI Component Types</h3>
<p>Component types are your starting point to generate basic components. There is a set of component types that have to be implemented in order to create your own UI:</p>
<ul>
	<li>Button</li>
	<li>Toggle Button</li>
	<li>Toggle Command Button</li>
	<li>Dropdown</li>
	<li>Multi Split Button</li>
	<li>Panel (for sidebar)</li>
	<li>Autocomplete Repository Attribute</li>
	<li>Splitter (vertical pipe for visual grouping)</li>
	<li>Radiobutton</li>
</ul>
<h4 id="button-component-type-button">1.1 Button Component Type <tt>Button</tt></h4>
<p>The button component type resembles a simple button input element, that can be clicked by the user to trigger an action.</p>
<p>The Button Component must provide a <tt>click</tt> method to handle user clicks. Here&#8217;s an example implementation:</p>
<div class="code_container">
<pre class="brush: javascript; gutter: false; toolbar: false">

define([ 'aloha/jquery', 'ui/ui' ],
function ( jQuery, Ui ) {

	// The button component type creates a simple button.
	// Buttons have no state, they only respond to click events.
	Ui.createType( &quot;button&quot;, {
		
		// The `init` method is invoked when the component is rendered, not when it
		// is created. This is necessary to allow multiple renderings of the same
		// component. For example, you may want a component to be in the toolbar
		// and in the sidebar.
		init: function( editable, settings ) {
			this._super( editable, settings );
			
			this.element = jQuery( &quot;&lt;button&gt;&quot;, {
				'class': 'aloha-ui aloha-button'
			})
			/* this should be a localized label, not the name of the button */
			.text( this.settings.name )
			.click( jQuery.proxy( function() {
				this.click();
			}, this ) );
		},
		
		// The `click()` method is invoked whenever the user clicks the rendered button.
		click: function() {
			this.settings.click.apply( this, arguments );
		}
	});
	
	return Ui.button;
});
</pre></div><h4 id="toggle-button-component-type-togglebutton">1.2 Toggle Button Component Type <tt>ToggleButton</tt></h4>
<p>A toggle button acts like the basic button component type, but will remain pressed when clicked. Clicking the toggle button once again will revert it back to normal state. The <tt>setState( on )</tt> method has to be implemented for Aloha Editor to be able to set the button state.</p>
<p>Here&#8217;s an example implementation of the toggle button</p>
<div class="code_container">
<pre class="brush: javascript; gutter: false; toolbar: false">

define([ 'aloha/core', 'ui/ui', 'ui/button' ],
function ( Aloha, Ui, Button ) {
	
	// The toggleButton extends the button component type to provide an easy
	// way to create buttons for commands that are either on or off.
	Ui.createType( &quot;toggleButton&quot;, Button, {
		// The `setState()` method updates the visual display of the toggleButton.
		setState: function( on ) {
			this.element.toggleClass( &quot;aloha-button-on&quot;, on );
		}
	});
	
	return Ui.toggleButton;
});
</pre></div><h4 id="toggle-command-button-type-togglecommandbutton">1.3 Toggle Command Button Type <tt>ToggleCommandButton</tt></h4>
<p>The <tt>ToggleCommandButton</tt> is used to modify contents by triggering Aloha Editor&#8217;s internal commands <span class="caps">API</span> available via <tt>Aloha.execCommand( command )</tt>. The command will then modify the current user selection. A very common usecase for this would be to apply bold formatting.</p>
<p>The <tt>ToggleCommandButton</tt> has to implement the following methods:</p>
<ul>
	<li><tt>click()</tt> which is triggered when clicking the button</li>
	<li><tt>selectionChange()</tt> which will be triggered when the user updates the browser selection. This will enable the <tt>toggleCommandButton</tt> to change it&#8217;s current highlight state in order to reflect the current content formatting the cursor is placed within.</li>
</ul>
<div class="code_container">
<pre class="brush: javascript; gutter: false; toolbar: false">

define([ 'aloha/core', 'ui/ui', 'ui/togglebutton' ],
function ( Aloha, Ui, ToggleButton ) {
	// The toggleCommandButton extends the toggleButton component type to provide an easy
	// way to create buttons for __commands__ that are either on or off.
	Ui.createType( &quot;toggleCommandButton&quot;, ToggleButton, {
		// On click, we will always execute the command. Since toggleCommandButton is
		// used for binary commands, there is no need to provide a value
		click: function() {
			Aloha.execCommand( this.settings.command );
		},
		// When the selection changes, the button will query the current state
		// of the command to determine if the button should be rendered as
		// on or off.
		selectionChange: function() {
			this.setState( Aloha.queryCommandState(this.settings.command) );
		}
	});
	
	return Ui.toggleCommandButton;
});
</pre></div><h4 id="dropdown-component-type-dropdown">1.4 Dropdown Component Type <tt>Dropdown</tt></h4>
<p>The dropdown component will provide functionality as known by the html <tt>&lt;select&gt;</tt> input field. The following methods have to be implemented:</p>
<ul>
	<li><tt>setValue()</tt> to switch the dropdown to another value</li>
	<li><tt>getValue()</tt> to read the currently selected value from the dropdown</li>
</ul>
<h4 id="multisplitbutton-component-type-multisplitbutton">1.5 MultiSplitButton Component Type <tt>MultiSplitButton</tt></h4>
<p>The <tt>MultiSplitButton</tt> is intended to provide an array of buttons to select from which will apply interchangeable stylings to selected content. The classic use for the MultiSplitButton is a selection of standard paragraph and header stylings. In case there are more than four buttons it can be extended to reveal additional buttons. The currently applied selection is highlighted. It&#8217;s also possible to add special buttons at the bottom which are reserved for actions such as removing formatting from selected content.</p>
<p><img src="images/MultiSplitButton.png" alt="" /></p>
<p>The <tt>MultiSplitButton</tt> has to provide methods to read the currently active button as well as switching another button to highlight state.</p>
<ul>
	<li><tt>getActiveButton()</tt> will return the currently active button</li>
	<li><tt>setActiveButton(button)</tt> will switch the current button to highlight state</li>
</ul>
<h4 id="panel">1.6 Panel</h4>
<p>See the <a href="sidebar.html">Sidebar</a> for details.</p>
<h4 id="autocompleterepositoryattribute-component-type-autocompleterepositoryattribute">1.7 AutocompleteRepositoryAttribute Component Type <tt>AutocompleteRepositoryAttribute</tt></h4>
<p>This is a basic input field that is augmented with autocomplete (typeahead) capabilities from data repositories. When entering a value all configured repositories should be searched for it. The input field is linked to a dom element&#8217;s attribute by configuration and is able to update the element when changing the value.</p>
<p>The following methods are provided:</p>
<ul>
	<li><tt>getValue()</tt> retrieve the current value</li>
	<li><tt>getRepositoryItem()</tt> retrive the currently selected repository item if any</li>
	<li><tt>setValue(val)</tt> set a value</li>
	<li><tt>setRepositoryItem(item)</tt> set repository item</li>
</ul>
<h4 id="splitter-vertical-pipe-for-visual-grouping">1.8 Splitter (vertical pipe for visual grouping)</h4>
<p>The splitter is just an optical seperator (like a pipe symbol) to organize buttons in the toolbar.</p>
<h4 id="radiobutton-component-type-radiobutton">1.9 Radiobutton Component Type <tt>RadioButton</tt></h4>
<p>Just your standard RadioButton as known from html.</p>
<ul>
	<li><tt>getValue()</tt> currently selected value</li>
	<li><tt>getValues()</tt> array of all possible values</li>
	<li><tt>setValue(value)</tt> set current value</li>
</ul>
<ul>
	<li>September 1, 2011: Initial version by <a href="credits.html#haymo">Haymo Meran</a> and <a href="credits.html#scottgonzales">Scott Gonzales</a></li>
</ul>

      </div>
        <div id="subCol">
          <h3 class="chapter"><img src="images/strobe/chapters.png" alt="" />Chapters</h3>
          <ol class="chapters">
            <li><a href="#aloha-editor-ui-component-types"><p>Aloha Editor UI Component Types</p>
</a><ul><li><a href="#button-component-type-button"><p>Button Component Type <tt>Button</tt></p>
</a></li> <li><a href="#toggle-button-component-type-togglebutton"><p>Toggle Button Component Type <tt>ToggleButton</tt></p>
</a></li> <li><a href="#toggle-command-button-type-togglecommandbutton"><p>Toggle Command Button Type <tt>ToggleCommandButton</tt></p>
</a></li> <li><a href="#dropdown-component-type-dropdown"><p>Dropdown Component Type <tt>Dropdown</tt></p>
</a></li> <li><a href="#multisplitbutton-component-type-multisplitbutton"><p>MultiSplitButton Component Type <tt>MultiSplitButton</tt></p>
</a></li> <li><a href="#panel"><p>Panel</p>
</a></li> <li><a href="#autocompleterepositoryattribute-component-type-autocompleterepositoryattribute"><p>AutocompleteRepositoryAttribute Component Type <tt>AutocompleteRepositoryAttribute</tt></p>
</a></li> <li><a href="#splitter-vertical-pipe-for-visual-grouping"><p>Splitter (vertical pipe for visual grouping)</p>
</a></li> <li><a href="#radiobutton-component-type-radiobutton"><p>Radiobutton Component Type <tt>RadioButton</tt></p>
</a></li></ul></li>
          </ol>
        </div>
    </div>
  </div>

  <hr class="hide" />
	  <footer>
	    <div class="container">
	      <div class="col">
	        <a href="index.html"><img src="images/footer/logo.png" alt="Aloha Editor" /></a>
	        <p>
	        	Templates based on <a href="https://github.com/sproutcore/sproutguides">SproutCore guides</a>.
	        </p>
	      </div>
	      <a href="#feature" class="top">Back To Top</a>
	    </div>
	  </footer>

  <script src="http://code.jquery.com/jquery-1.6.min.js" type="text/javascript" charset="utf-8"></script>
  <script type="text/javascript" src="javascripts/alohaEditorGuides.js"></script>
  <script type="text/javascript" src="javascripts/syntaxhighlighter/shCore.js"></script>
  <script type="text/javascript" src="javascripts/syntaxhighlighter/shBrushRuby.js"></script>
  <script type="text/javascript" src="javascripts/syntaxhighlighter/shBrushJScript.js"></script>
  <script type="text/javascript" src="javascripts/syntaxhighlighter/shBrushCss.js"></script>
  <script type="text/javascript" src="javascripts/syntaxhighlighter/shBrushXml.js"></script>
  <script type="text/javascript" src="javascripts/syntaxhighlighter/shBrushSql.js"></script>
  <script type="text/javascript" src="javascripts/syntaxhighlighter/shBrushPlain.js"></script>
  <script type="text/javascript">
    SyntaxHighlighter.all()
  </script>
</body>
</html>
>>>>>>> ff529c3d
<|MERGE_RESOLUTION|>--- conflicted
+++ resolved
@@ -1,304 +1,3 @@
-<<<<<<< HEAD
-<!DOCTYPE html>
-<html lang="en">
-<head>
-  <meta charset="utf-8" />
-  <title>: Aloha Editor componentTypes</title>
-
-  <!-- guides styles -->
-  <link rel="stylesheet" type="text/css" href="stylesheets/style.css" />
-  <link rel="stylesheet" type="text/css" href="stylesheets/print.css" media="print" />
-  <link rel="stylesheet" type="text/css" href="stylesheets/strobe.css" />
-  <link rel="stylesheet" type="text/css" href="stylesheets/overrides.style.css" />
-  <link rel="stylesheet" type="text/css" href="stylesheets/overrides.print.css" media="print" />
-  <!--[if lt IE 9]>
-  <script src="http://html5shim.googlecode.com/svn/trunk/html5.js"></script>
-  <![endif]-->
-
-  <!-- syntax highlighting styles -->
-  <link rel="stylesheet" type="text/css" href="stylesheets/syntaxhighlighter/shCore.css" />
-  <link rel="stylesheet" type="text/css" href="stylesheets/shThemeStrobeGuides.css" />
-</head>
-<body class="guide">
-
-  <header role="banner">
-    <div class="container">
-      <h1 id="logo">
-        <a href="http://aloha-editor.org"><img src="images/header/logo.png" height="50" alt="Aloha Editor" /></a>
-      </h1>
-      <nav role="navigation">
-        <ul>
-			<li><a href="http://aloha-editor.org/features.php" title="A shortcut for Aloha Editor features" class="new">Features</a></li>
-			<li><a href="http://aloha-editor.org/plugins.php" title="A list of all known Aloha Editor plugins.">Plugins</a></li>
-	        <li class="active"><a href="http://aloha-editor.org/guides/" title="The Aloha Editor documentation">Guides</a></li>
-			<li><a href="http://aloha-editor.org/about.php" title="Why Aloha? Why HTML5? Lern more about Aloha Editor">About</a></li>
-			<li><a href="http://getsatisfaction.com/aloha_editor" title="Get help or help others">Forum</a></li>
-			<li><a href="http://aloha-editor.org/demos.php" title="Feel the Aloha">Try it</a></li>
-        </ul>
-      </nav>
-    </div>
-  </header>
-
-  <div id="feature">
-    <div class="wrapper">
-      <div class="feature_header">
-        <a href="/"><img src="images/strobe/guides.png"></a>
-        <h2><a href="/"></a></h2>
-        <p>These guides help you to make your content editable and to develop Aloha.</p>
-      </div>
-      <div class="feature_sidebar">
-        <a href="index.html" id="guidesMenu">
-          Guides Index <span id="guidesArrow">&#9656;</span>
-        </a>
-        <div id="guides" class="clearfix" style="display: none;">
-          <a href="index.html" class="guidesMenu">
-            Guides Index <span class="guidesArrow">&#9662;</span>
-          </a>
-          <hr style="clear:both;">
-          <dl class="L">
-    <dt>Start Here</dt>
-      <dd><a href="using_aloha.html">Using Aloha Editor</a></dd>
-      <dd><a href="configure_aloha.html">Configuring Aloha Editor</a></dd>
-      <dd><a href="aloha_jquery.html">Aloha and jQuery</a></dd>
-      <dd><a href="develop_aloha.html">Developing and building Aloha Editor</a></dd>
-      <dd><a href="require.html">Aloha dependency management</a></dd>
-      <dd><a href="writing_plugins.html">Writing Plugins</a></dd>
-      <dd><a href="repository.html">Working with repositories</a></dd>
-    <dt>The Core</dt>
-      <dd><a href="core.html">The Core</a></dd>
-    <dt>Commands</dt>
-      <dd><a href="using_commands.html">Using commands</a></dd>
-    <dt>UI</dt>
-      <dd><a href="ui.html">Aloha Editor Ui</a></dd>
-      <dd><a href="toolbar.html">Aloha Editor toolbar</a></dd>
-      <dd><a href="sidebar.html">Aloha Editor sidebar</a></dd>
-      <dd><a href="componenttypes.html">Aloha Editor UI API</a></dd>
-</dl>
-<dl class="R">
-    <dt>Plugins</dt>
-      <dd><a href="plugins.html">Aloha Editor plugins</a></dd>
-      <dd><a href="plugin_block.html">Block</a></dd>
-      <dd><a href="plugin_image.html">Image</a></dd>
-      <dd><a href="plugin_contenthandler.html">Content Handler</a></dd>
-      <dd><a href="plugin_browser.html">Browser</a></dd>
-      <dd><a href="plugin_numeratedheaders.html">Numerated Headers</a></dd>
-      <dd><a href="plugin_undo.html">Undo</a></dd>
-      <dd><a href="plugin_table.html">Table</a></dd>
-      <dd><a href="plugin_paste.html">Paste</a></dd>
-      <dd><a href="plugin_formatlesspaste.html">Formatless paste</a></dd>
-    <dt>Contributing to Aloha Editor</dt>
-      <dd><a href="releasing.html">Releasing</a></dd>
-      <dd>Development Process</dd>
-      <dd><a href="style_guide.html">Javascript Style Guide</a></dd>
-      <dd><a href="documentation_guidelines.html">Documentation Guidelines</a></dd>
-</dl>
-
-
-        </div>
-      </div>
-    </div>
-  </div>
-
-  <div id="container">
-    <div class="wrapper">
-      <div id="mainCol">
-          <div class="headerSection">
-            <h2>Aloha Editor componentTypes</h2>
-<p>After reading this guide, you will be able to:</p>
-<ul>
-	<li>Understand how to use Aloha component types</li>
-</ul>
-
-          </div>
-        
-<div class="warning"><p>This guide is currently a draft for the Aloha Editor jQuery UI, which is supposed to be the next generation UI for Aloha Editor. Your feedback is welcome!</p></div>
-<h3 id="aloha-editor-ui-component-types">1 Aloha Editor UI Component Types</h3>
-<p>Component types are your starting point to generate basic components. There is a set of component types that have to be implemented in order to create your own UI:</p>
-<ul>
-	<li>Button</li>
-	<li>Toggle Button</li>
-	<li>Toggle Command Button</li>
-	<li>Dropdown</li>
-	<li>Multi Split Button</li>
-	<li>Panel (for sidebar)</li>
-	<li>Autocomplete Repository Attribute</li>
-	<li>Splitter (vertical pipe for visual grouping)</li>
-	<li>Radiobutton</li>
-</ul>
-<h4 id="button-component-type-button">1.1 Button Component Type <tt>Button</tt></h4>
-<p>The button component type resembles a simple button input element, that can be clicked by the user to trigger an action.</p>
-<p>The Button Component must provide a <tt>click</tt> method to handle user clicks. Here&#8217;s an example implementation:</p>
-<div class="code_container">
-<pre class="brush: javascript; gutter: false; toolbar: false">
-
-define([ 'aloha/jquery', 'ui/ui' ],
-function ( jQuery, Ui ) {
-
-	// The button component type creates a simple button.
-	// Buttons have no state, they only respond to click events.
-	Ui.createType( &quot;button&quot;, {
-		
-		// The `init` method is invoked when the component is rendered, not when it
-		// is created. This is necessary to allow multiple renderings of the same
-		// component. For example, you may want a component to be in the toolbar
-		// and in the sidebar.
-		init: function( editable, settings ) {
-			this._super( editable, settings );
-			
-			this.element = jQuery( &quot;&lt;button&gt;&quot;, {
-				'class': 'aloha-ui aloha-button'
-			})
-			/* this should be a localized label, not the name of the button */
-			.text( this.settings.name )
-			.click( jQuery.proxy( function() {
-				this.click();
-			}, this ) );
-		},
-		
-		// The `click()` method is invoked whenever the user clicks the rendered button.
-		click: function() {
-			this.settings.click.apply( this, arguments );
-		}
-	});
-	
-	return Ui.button;
-});
-</pre></div><h4 id="toggle-button-component-type-togglebutton">1.2 Toggle Button Component Type <tt>ToggleButton</tt></h4>
-<p>A toggle button acts like the basic button component type, but will remain pressed when clicked. Clicking the toggle button once again will revert it back to normal state. The <tt>setState( on )</tt> method has to be implemented for Aloha Editor to be able to set the button state.</p>
-<p>Here&#8217;s an example implementation of the toggle button</p>
-<div class="code_container">
-<pre class="brush: javascript; gutter: false; toolbar: false">
-
-define([ 'aloha/core', 'ui/ui', 'ui/button' ],
-function ( Aloha, Ui, Button ) {
-	
-	// The toggleButton extends the button component type to provide an easy
-	// way to create buttons for commands that are either on or off.
-	Ui.createType( &quot;toggleButton&quot;, Button, {
-		// The `setState()` method updates the visual display of the toggleButton.
-		setState: function( on ) {
-			this.element.toggleClass( &quot;aloha-button-on&quot;, on );
-		}
-	});
-	
-	return Ui.toggleButton;
-});
-</pre></div><h4 id="toggle-command-button-type-togglecommandbutton">1.3 Toggle Command Button Type <tt>ToggleCommandButton</tt></h4>
-<p>The <tt>ToggleCommandButton</tt> is used to modify contents by triggering Aloha Editor&#8217;s internal commands <span class="caps">API</span> available via <tt>Aloha.execCommand( command )</tt>. The command will then modify the current user selection. A very common usecase for this would be to apply bold formatting.</p>
-<p>The <tt>ToggleCommandButton</tt> has to implement the following methods:</p>
-<ul>
-	<li><tt>click()</tt> which is triggered when clicking the button</li>
-	<li><tt>selectionChange()</tt> which will be triggered when the user updates the browser selection. This will enable the <tt>toggleCommandButton</tt> to change it&#8217;s current highlight state in order to reflect the current content formatting the cursor is placed within.</li>
-</ul>
-<div class="code_container">
-<pre class="brush: javascript; gutter: false; toolbar: false">
-
-define([ 'aloha/core', 'ui/ui', 'ui/togglebutton' ],
-function ( Aloha, Ui, ToggleButton ) {
-	// The toggleCommandButton extends the toggleButton component type to provide an easy
-	// way to create buttons for __commands__ that are either on or off.
-	Ui.createType( &quot;toggleCommandButton&quot;, ToggleButton, {
-		// On click, we will always execute the command. Since toggleCommandButton is
-		// used for binary commands, there is no need to provide a value
-		click: function() {
-			Aloha.execCommand( this.settings.command );
-		},
-		// When the selection changes, the button will query the current state
-		// of the command to determine if the button should be rendered as
-		// on or off.
-		selectionChange: function() {
-			this.setState( Aloha.queryCommandState(this.settings.command) );
-		}
-	});
-	
-	return Ui.toggleCommandButton;
-});
-</pre></div><h4 id="dropdown-component-type-dropdown">1.4 Dropdown Component Type <tt>Dropdown</tt></h4>
-<p>The dropdown component will provide functionality as known by the html <tt>&lt;select&gt;</tt> input field. The following methods have to be implemented:</p>
-<ul>
-	<li><tt>setValue()</tt> to switch the dropdown to another value</li>
-	<li><tt>getValue()</tt> to read the currently selected value from the dropdown</li>
-</ul>
-<h4 id="multisplitbutton-component-type-multisplitbutton">1.5 MultiSplitButton Component Type <tt>MultiSplitButton</tt></h4>
-<p>The <tt>MultiSplitButton</tt> is intended to provide an array of buttons to select from which will apply interchangeable stylings to selected content. The classic use for the MultiSplitButton is a selection of standard paragraph and header stylings. In case there are more than four buttons it can be extended to reveal additional buttons. The currently applied selection is highlighted. It&#8217;s also possible to add special buttons at the bottom which are reserved for actions such as removing formatting from selected content.</p>
-<p><img src="images/MultiSplitButton.png" alt="" /></p>
-<p>The <tt>MultiSplitButton</tt> has to provide methods to read the currently active button as well as switching another button to highlight state.</p>
-<ul>
-	<li><tt>getActiveButton()</tt> will return the currently active button</li>
-	<li><tt>setActiveButton(button)</tt> will switch the current button to highlight state</li>
-</ul>
-<h4 id="panel">1.6 Panel</h4>
-<p>See the <a href="sidebar.html">Sidebar</a> for details.</p>
-<h4 id="autocompleterepositoryattribute-component-type-autocompleterepositoryattribute">1.7 AutocompleteRepositoryAttribute Component Type <tt>AutocompleteRepositoryAttribute</tt></h4>
-<p>This is a basic input field that is augmented with autocomplete (typeahead) capabilities from data repositories. When entering a value all configured repositories should be searched for it. The input field is linked to a dom element&#8217;s attribute by configuration and is able to update the element when changing the value.</p>
-<p>The following methods are provided:</p>
-<ul>
-	<li><tt>getValue()</tt> retrieve the current value</li>
-	<li><tt>getRepositoryItem()</tt> retrive the currently selected repository item if any</li>
-	<li><tt>setValue(val)</tt> set a value</li>
-	<li><tt>setRepositoryItem(item)</tt> set repository item</li>
-</ul>
-<h4 id="splitter-vertical-pipe-for-visual-grouping">1.8 Splitter (vertical pipe for visual grouping)</h4>
-<p>The splitter is just an optical seperator (like a pipe symbol) to organize buttons in the toolbar.</p>
-<h4 id="radiobutton-component-type-radiobutton">1.9 Radiobutton Component Type <tt>RadioButton</tt></h4>
-<p>Just your standard RadioButton as known from html.</p>
-<ul>
-	<li><tt>getValue()</tt> currently selected value</li>
-	<li><tt>getValues()</tt> array of all possible values</li>
-	<li><tt>setValue(value)</tt> set current value</li>
-</ul>
-<ul>
-	<li>September 1, 2011: Initial version by <a href="credits.html#haymo">Haymo Meran</a> and <a href="credits.html#scottgonzales">Scott Gonzales</a></li>
-</ul>
-
-      </div>
-        <div id="subCol">
-          <h3 class="chapter"><img src="images/strobe/chapters.png" alt="" />Chapters</h3>
-          <ol class="chapters">
-            <li><a href="#aloha-editor-ui-component-types"><p>Aloha Editor UI Component Types</p>
-</a><ul><li><a href="#button-component-type-button"><p>Button Component Type <tt>Button</tt></p>
-</a></li> <li><a href="#toggle-button-component-type-togglebutton"><p>Toggle Button Component Type <tt>ToggleButton</tt></p>
-</a></li> <li><a href="#toggle-command-button-type-togglecommandbutton"><p>Toggle Command Button Type <tt>ToggleCommandButton</tt></p>
-</a></li> <li><a href="#dropdown-component-type-dropdown"><p>Dropdown Component Type <tt>Dropdown</tt></p>
-</a></li> <li><a href="#multisplitbutton-component-type-multisplitbutton"><p>MultiSplitButton Component Type <tt>MultiSplitButton</tt></p>
-</a></li> <li><a href="#panel"><p>Panel</p>
-</a></li> <li><a href="#autocompleterepositoryattribute-component-type-autocompleterepositoryattribute"><p>AutocompleteRepositoryAttribute Component Type <tt>AutocompleteRepositoryAttribute</tt></p>
-</a></li> <li><a href="#splitter-vertical-pipe-for-visual-grouping"><p>Splitter (vertical pipe for visual grouping)</p>
-</a></li> <li><a href="#radiobutton-component-type-radiobutton"><p>Radiobutton Component Type <tt>RadioButton</tt></p>
-</a></li></ul></li>
-          </ol>
-        </div>
-    </div>
-  </div>
-
-  <hr class="hide" />
-	  <footer>
-	    <div class="container">
-	      <div class="col">
-	        <a href="index.html"><img src="images/footer/logo.png" alt="Aloha Editor" /></a>
-	        <p>
-	        	Templates based on <a href="https://github.com/sproutcore/sproutguides">SproutCore guides</a>.
-	        </p>
-	      </div>
-	      <a href="#feature" class="top">Back To Top</a>
-	    </div>
-	  </footer>
-
-  <script src="http://code.jquery.com/jquery-1.6.min.js" type="text/javascript" charset="utf-8"></script>
-  <script type="text/javascript" src="javascripts/alohaEditorGuides.js"></script>
-  <script type="text/javascript" src="javascripts/syntaxhighlighter/shCore.js"></script>
-  <script type="text/javascript" src="javascripts/syntaxhighlighter/shBrushRuby.js"></script>
-  <script type="text/javascript" src="javascripts/syntaxhighlighter/shBrushJScript.js"></script>
-  <script type="text/javascript" src="javascripts/syntaxhighlighter/shBrushCss.js"></script>
-  <script type="text/javascript" src="javascripts/syntaxhighlighter/shBrushXml.js"></script>
-  <script type="text/javascript" src="javascripts/syntaxhighlighter/shBrushSql.js"></script>
-  <script type="text/javascript" src="javascripts/syntaxhighlighter/shBrushPlain.js"></script>
-  <script type="text/javascript">
-    SyntaxHighlighter.all()
-  </script>
-</body>
-</html>
-=======
 <!DOCTYPE html>
 <html lang="en">
 <head>
@@ -597,5 +296,4 @@
     SyntaxHighlighter.all()
   </script>
 </body>
-</html>
->>>>>>> ff529c3d
+</html>
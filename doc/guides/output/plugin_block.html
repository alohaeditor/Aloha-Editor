<<<<<<< HEAD
<!DOCTYPE html>
<html lang="en">
<head>
  <meta charset="utf-8" />
  <title>: The Block Plugin</title>

  <!-- guides styles -->
  <link rel="stylesheet" type="text/css" href="stylesheets/style.css" />
  <link rel="stylesheet" type="text/css" href="stylesheets/print.css" media="print" />
  <link rel="stylesheet" type="text/css" href="stylesheets/strobe.css" />
  <link rel="stylesheet" type="text/css" href="stylesheets/overrides.style.css" />
  <link rel="stylesheet" type="text/css" href="stylesheets/overrides.print.css" media="print" />
  <!--[if lt IE 9]>
  <script src="http://html5shim.googlecode.com/svn/trunk/html5.js"></script>
  <![endif]-->

  <!-- syntax highlighting styles -->
  <link rel="stylesheet" type="text/css" href="stylesheets/syntaxhighlighter/shCore.css" />
  <link rel="stylesheet" type="text/css" href="stylesheets/shThemeStrobeGuides.css" />
</head>
<body class="guide">

  <header role="banner">
    <div class="container">
      <h1 id="logo">
        <a href="http://aloha-editor.org"><img src="images/header/logo.png" height="50" alt="Aloha Editor" /></a>
      </h1>
      <nav role="navigation">
        <ul>
			<li><a href="http://aloha-editor.org/features.php" title="A shortcut for Aloha Editor features" class="new">Features</a></li>
			<li><a href="http://aloha-editor.org/plugins.php" title="A list of all known Aloha Editor plugins.">Plugins</a></li>
	        <li class="active"><a href="http://aloha-editor.org/guides/" title="The Aloha Editor documentation">Guides</a></li>
			<li><a href="http://aloha-editor.org/about.php" title="Why Aloha? Why HTML5? Lern more about Aloha Editor">About</a></li>
			<li><a href="http://getsatisfaction.com/aloha_editor" title="Get help or help others">Forum</a></li>
			<li><a href="http://aloha-editor.org/demos.php" title="Feel the Aloha">Try it</a></li>
        </ul>
      </nav>
    </div>
  </header>

  <div id="feature">
    <div class="wrapper">
      <div class="feature_header">
        <a href="/"><img src="images/strobe/guides.png"></a>
        <h2><a href="/"></a></h2>
        <p>These guides help you to make your content editable and to develop Aloha.</p>
      </div>
      <div class="feature_sidebar">
        <a href="index.html" id="guidesMenu">
          Guides Index <span id="guidesArrow">&#9656;</span>
        </a>
        <div id="guides" class="clearfix" style="display: none;">
          <a href="index.html" class="guidesMenu">
            Guides Index <span class="guidesArrow">&#9662;</span>
          </a>
          <hr style="clear:both;">
          <dl class="L">
    <dt>Start Here</dt>
      <dd><a href="using_aloha.html">Using Aloha Editor</a></dd>
      <dd><a href="configure_aloha.html">Configuring Aloha Editor</a></dd>
      <dd><a href="aloha_jquery.html">Aloha and jQuery</a></dd>
      <dd><a href="develop_aloha.html">Developing and building Aloha Editor</a></dd>
      <dd><a href="require.html">Aloha dependency management</a></dd>
      <dd><a href="writing_plugins.html">Writing Plugins</a></dd>
      <dd><a href="repository.html">Working with repositories</a></dd>
    <dt>The Core</dt>
      <dd><a href="core.html">The Core</a></dd>
    <dt>Commands</dt>
      <dd><a href="using_commands.html">Using commands</a></dd>
    <dt>UI</dt>
      <dd><a href="ui.html">Aloha Editor Ui</a></dd>
      <dd><a href="toolbar.html">Aloha Editor toolbar</a></dd>
      <dd><a href="sidebar.html">Aloha Editor sidebar</a></dd>
      <dd><a href="componenttypes.html">Aloha Editor UI API</a></dd>
</dl>
<dl class="R">
    <dt>Plugins</dt>
      <dd><a href="plugins.html">Aloha Editor plugins</a></dd>
      <dd><a href="plugin_block.html">Block</a></dd>
      <dd><a href="plugin_image.html">Image</a></dd>
      <dd><a href="plugin_contenthandler.html">Content Handler</a></dd>
      <dd><a href="plugin_browser.html">Browser</a></dd>
      <dd><a href="plugin_numeratedheaders.html">Numerated Headers</a></dd>
      <dd><a href="plugin_undo.html">Undo</a></dd>
      <dd><a href="plugin_table.html">Table</a></dd>
      <dd><a href="plugin_paste.html">Paste</a></dd>
      <dd><a href="plugin_formatlesspaste.html">Formatless paste</a></dd>
    <dt>Contributing to Aloha Editor</dt>
      <dd><a href="releasing.html">Releasing</a></dd>
      <dd>Development Process</dd>
      <dd><a href="style_guide.html">Javascript Style Guide</a></dd>
      <dd><a href="documentation_guidelines.html">Documentation Guidelines</a></dd>
</dl>


        </div>
      </div>
    </div>
  </div>

  <div id="container">
    <div class="wrapper">
      <div id="mainCol">
          <div class="headerSection">
            <p>﻿</p>
<h2>The Block Plugin</h2>
<p>After reading this guide, you will be able to:</p>
<ul>
	<li>Understand what Aloha Blocks are</li>
	<li>use already-given Aloha Blocks</li>
	<li>write your own blocks and editors</li>
	<li>Integrate Blocks into your <span class="caps">CMS</span> or backend system</li>
</ul>

          </div>
        
<div class="info"><p>We suggest that you open up the block demo located at <ins>src/demo/block/index.html</ins> of the Aloha Source, as it contains lots of usage examples and best practices.</p></div>
<h3 id="what-are-aloha-blocks">1 What are Aloha Blocks?</h3>
<p><strong>Aloha Blocks</strong> (Blocks) are non-editable areas of a website, which often have some properties being editable through the Aloha user interface.</p>
<p>Some use cases for blocks include:</p>
<ul>
	<li>Displaying a vCard of a person from an address book as a paragraph inside   an editable, where the person can be chosen through the Aloha UI</li>
	<li>Display a custom &#8220;inline image&#8221; in continuous text, which could float either left or right,   and where the image caption is again changeable using Aloha</li>
	<li>Show a listing of news inside or outside an editable.</li>
	<li>Create a &#8220;column&#8221; container which can contain other blocks or other contents</li>
</ul>
<p>Some properties of blocks:</p>
<ul>
	<li>Blocks can occur inside or outside of Aloha Editables</li>
	<li>Both <tt>&lt;span&gt;</tt> and <tt>&lt;div&gt;</tt> elements can be blockified (i.e. converted to blocks)</li>
	<li>can contain nested editable areas</li>
	<li>can be copy/pasted and dragged/dropped if they are inside an Aloha editable</li>
	<li>can be deleted using backspace or <span class="caps">DEL</span> if inside an editable</li>
</ul>
<h3 id="enabling-the-block-plugin">2 Enabling the Block Plugin</h3>
<p>Aloha Blocks are implemented as a plugin called <code>block</code>, which is part of the <code>common</code> bundle.</p>
<p>Furthermore, you need to load the <code>paste</code> plugin. Thus, just add <tt>common/block,common/paste</tt> to the <code>data-aloha-plugins</code> loading list.</p>
<div class="warning"><p>As the <code>contenthandler</code> plugin currently cleans up the <span class="caps">HTML</span> very rigidly, this can interfere with blocks. If you use them together, make sure to test thoroughly that no unwanted <span class="caps">HTML</span> is removed.</p></div>
<h4 id="initializing-blocks">2.1 Initializing  Blocks</h4>
<p>Blocks need to be initialized before they can be used. Most conveniently, it should be done when the page is loaded. The most simple way to initialize a block is by using the <tt>.alohaBlock()</tt> function on a jQuery collection, i.e. to make <code>.vcard</code> a block, just use <code>jQuery('.vcard').alohaBlock()</code>.</p>
<div class="info"><p>Make sure to wrap the initialization code inside an <code>Aloha.ready()</code> callback, to make sure Aloha is fully loaded by then.</p></div>

<div class="note"><p>It is only allowed to convert <code>span</code> or <code>div</code> elements into an Aloha Block. Otherwise, an error will be thrown. So watch the browser&#8217;s console output when debugging!</p></div>
<p>The <code>alohaBlock</code> function takes a configuration object of <strong>Block Attributes</strong>, which are set on the block.</p>
<h4 id="block-attributes">2.2 Block Attributes</h4>
<p>Each block can have multiple <strong>block attributes</strong>, which are like configuration parameters and can influence the rendering of blocks. A block attribute key is only allowed to be lowercase, and shall contain only <code>a-z, 0-9, -</code> and <code>_</code> in the name. The block attribute value must be a string:</p>
<div class="code_container">
<pre class="brush: javascript; gutter: false; toolbar: false">

// Valid block attributes
{
	key: 'value',
	_foo: 'bar',
	'my-special-attr': 'Yeah',
	'attr-09': 'Test some very long string',
	another: '{&quot;json&quot;: &quot;encoded as string&quot;}'
}
// Invalid block attributes
{
	kEy: 'value'
	foo: false,
	bar: {
		json: &quot;foo&quot;
	}
}
</pre></div>
<div class="note"><p>Because block attributes are stored as <code>data</code> attributes on the block <span class="caps">DOM</span> node, we must be quite restrictive concerning the allowed keys, and only allow string values.</p></div>
<p>Block attributes can be set at construction time through <tt>.alohaBlock(attrs)</tt> or using the <tt>block.attr()</tt> function at runtime.</p>
<p>All block attributes which start with <tt>aloha-block-</tt> are <strong>internal</strong> and can <strong>only</strong> be set during construction time.</p>
<h4 id="block-types">2.3 Block Types</h4>
<p>One special block attribute is called <tt>aloha-block-type</tt>, which must be set to one of the block types registered at the <code>BlockManager</code>. It can be only set during construction time, and if it is not set, the <code>DefaultBlock</code> is automatically chosen.</p>
<p>Depending on the block type, a different <code>Block</code> class is being instanciated. Later, you will be introduced in writing your own block type.</p>
<div class="info"><p>Aloha shows configuration errors on the firebug or webkit console; so watch this place for any errors, f.e. because block types were not found.</p></div>
<h4 id="block-attribute-overriding-sources">2.4 Block Attribute Overriding Sources</h4>
<p>When calling <code>.alohaBlock</code> on an element, the following data is merged together:</p>
<ul>
	<li><code>{ aloha-block-type: 'DefaultBlock' }</code></li>
	<li>The block attributes specified in the <code>.alohaBlock(attr)</code> function</li>
	<li>All <code>data-</code> attributes on the corresponding <span class="caps">DOM</span> node.</li>
</ul>
<p>That is, if a <span class="caps">DOM</span> node which should be blockified has a <code>data-aloha-block-type</code> property, this one is always used. Else, the <code>aloha-block-type</code> property from the <code>.alohaBlock()</code> function is used (if given). If nothing is specified, the <code>DefaultBlock</code> is used.</p>
<p>The same is done for all block attributes, not only <code>aloha-block-type</code>.</p>
<h4 id="default-settings">2.5 Default Settings</h4>
<p>Block construction such as the following is very common:</p>
<div class="code_container">
<pre class="brush: javascript; gutter: false; toolbar: false">

Aloha.ready(function() {
	Aloha.jQuery('.foo').alohaBlock({
		'aloha-block-type': 'MySpecialBlock'
	});
	Aloha.jQuery('.bar').alohaBlock({
		'aloha-block-type': 'DebugBlock'
	});
});
</pre></div><p>To make such initialization code more easy to write and more declarative, this can be also written inside the Aloha settings:</p>
<div class="code_container">
<pre class="brush: javascript; gutter: false; toolbar: false">

Aloha.settings.plugins.block.defaults {
	'.foo': {
		'aloha-block-type': 'MySpecialBlock'
	},
	'.bar': {
		'aloha-block-type': 'DebugBlock'
	}
}
</pre></div><p>Using Aloha settings is the preferred way of initialization, as it is more easy to read.</p>
<h3 id="interacting-with-blocks">3 Interacting with Blocks</h3>
<p>After a block has been initialized, it can be retrieved through the <tt>BlockManager.getBlock()</tt> method. This method accepts a variety of arguments:</p>
<ul>
	<li>the ID of the block (as in <code>&lt;span id="...."&gt;</code>)</li>
	<li>the <span class="caps">DOM</span> element of the block</li>
	<li>the jQuery object of the block</li>
</ul>
<p>Thus, the following is all possible and returns the same <code>Block</code> object instance:</p>
<div class="code_container">
<pre class="brush: javascript; gutter: false; toolbar: false">

require(['block/blockmanager'], function(BlockManager) {
	var b1 = BlockManager.getBlock('myBlock'); // ID
	var b2 = BlockManager.getBlock(jQuery('#myBlock')); // jQuery object
	var b3 = BlockManager.getBlock(jQuery('#myBlock').get(0)); // DOM object
});
</pre></div><p>After you retrieved a block instance, you can use the public <span class="caps">API</span> of it. The most important methods are:</p>
<ul>
	<li><tt>attr(key, value)</tt> to set <code>key</code> to <code>value</code></li>
	<li><tt>attr({key1: value1, key2: value2})</tt> to set multiple values simultaneously</li>
	<li><tt>attr(key)</tt> to retrieve the value for <code>key</code></li>
	<li><tt>attr()</tt> to retrieve all key/values as objecz</li>
	<li><tt>activate()</tt> to activate the block</li>
	<li><tt>deactivate()</tt> to deactivate the block</li>
</ul>
<p>When an attribute is changed through <code>attr</code>, the block is re-rendered automatically.</p>
<h3 id="writing-a-custom-aloha-block">4 Writing a Custom Aloha Block</h3>
<p>When writing a custom block, you should do so in your own <strong>aloha plugin</strong>. Inside the <strong>plugin module</strong>, you need to register the Aloha Blocks at the Block Manager. An example skeleton follows:</p>
<div class="code_container">
<div class="filename">blockdemo/lib/blockdemo-plugin.js</div>
<pre class="brush: javascript; gutter: false; toolbar: false">

define([
	'aloha/plugin',
	'block/blockmanager',
	'blockdemo/block'
], function(Plugin, BlockManager, block) {
	&quot;use strict&quot;;
	return Plugin.create('blockdemo', {
		init: function() {
			BlockManager.registerBlockType('MyCustomBlock', block.MyCustomBlock);
		}
	});
});
</pre></div>
<div class="code_container">
<div class="filename">blockdemo/lib/block.js</div>
<pre class="brush: javascript; gutter: false; toolbar: false">

define([
	'block/block'
], function(block) {
	var MyCustomBlock = block.AbstractBlock.extend({
		// ... your custom code here ...
	});

	return {
		MyCustomBlock: MyCustomBlock
	};
});
</pre></div><p>Now, you can implement the main <span class="caps">API</span> of the block, as explained in the next section.</p>
<h4 id="initialization-and-rendering-api">4.1 Initialization and Rendering <span class="caps">API</span></h4>
<p>The first method you can override is the <tt>init($element, postProcessFn)</tt> method. There, you get the jQuery <code>$element</code> as argument, and can use it to register f.e. custom event handlers or initialize the block contents. The second parameter is a function which needs to be run <strong>always</strong> after init() is complete. Furthermore, you can set block attributes using the <code>attr()</code> method if needed.</p>
<div class="note"><p>init() requires you to call <strong>postProcessFn</strong>, as this enables you to do asynchronous queries inside init().</p></div>

<div class="warning"><p><ins>init()</ins> can be called multiple times under some circumstances; so do <strong>not</strong> rely on the fact that init is only run once in your code. See the <span class="caps">API</span> doc about <code>init()</code> for further explanations on this.</p></div>
<p>After the <tt>init()</tt> method, the <code>$element</code> is <strong>augumented</strong> by additional <span class="caps">DOM</span> nodes, which are needed f.e. for the drag/drop handles of the block.</p>
<p>The second place you will most certainly override is the <tt>update($element, postProcessFn)</tt> method. This method is called always when one or multiple block attributes changed, so you are able to run any code you want inside there, manipulating <code>$element</code>.</p>
<p>In some use cases, you will want to do some asynchronous work inside the <code>update()</code> method, like fetching an updated rendering of the element via <span class="caps">AJAX</span> from the server side. That is the reason of the <code>postProcessFn</code> callback function you get as second method argument: This function must be <strong>always called</strong> after the <code>$element</code> has been modified, as it renders the drag/drop handles if necessary.</p>
<p>Because we add some special <span class="caps">DOM</span> nodes to the <code>$element</code> (for displaying the drag/drop handles for example), you should not rely on stuff like the number of child elements of <code>$element</code>. If you still need to do this, make sure to filter out all elements which have an <tt>aloha-block-handle</tt> <span class="caps">CSS</span> class applied (as they are internal elements).</p>
<h4 id="custom-block-handles">4.2 Custom Block Handles</h4>
<p>If you wish to write custom block handles, e.g. for deleting a block or adding new blocks, you need to override the <tt>renderBlockHandlesIfNeeded</tt> method. There, you can add <span class="caps">DOM</span> nodes to <code>this.$element</code>, and style them as handles using <span class="caps">CSS</span>.</p>
<p>There are two rules to follow:</p>
<ul>
	<li>First, the method must be <strong>idempotent</strong>, that is, it needs to have the same behavior   no matter how often it is called. This means f.e. that if this method inserts a drag handle,   it is only allowed to do so if the drag handle is not yet inserted.</li>
	<li>Second, the method must mark all <span class="caps">DOM</span> nodes which are added with the <span class="caps">CSS</span> class   <tt>aloha-block-handle</tt> such that they are marked as internal.</li>
</ul>
<p>The default block handles function looks as follows, rendering a drag handle:</p>
<div class="code_container">
<pre class="brush: javascript; gutter: false; toolbar: false">

renderBlockHandlesIfNeeded: function() {
	if (this.isDraggable()) {
		if (this.$element.find('.aloha-block-draghandle').length == 0) {
			this.$element.prepend('&lt;span class=&quot;aloha-block-handle aloha-block-draghandle&quot;&gt;&lt;/span&gt;');
		}
	}
}
</pre></div><h4 id="nested-aloha-editables">4.3 Nested Aloha Editables</h4>
<p>If you want to mark a certain area inside a block as aloha editable again, you just need to apply the <tt>aloha-editable</tt> <span class="caps">CSS</span> class to it. If the default behavior is not what you want, you can also call <code>$element.find(...).aloha()</code> in the <code>init()</code> and/or <code>update()</code> method.</p>
<h3 id="editing-api">5 Editing <span class="caps">API</span></h3>
<p>The attributes of an Aloha Block can be edited through an automatically generated User Interface in the <strong>Aloha Sidebar</strong>. Of course, this user interface needs to know which block attributes are editable. For that, an Aloha Block can contain a <strong>schema</strong> which defines this information. Simply override the <code>getSchema()</code> method and make it return a schema.</p>
<p>A basic schema can look like this:</p>
<div class="code_container">
<pre class="brush: javascript; gutter: false; toolbar: false">

getSchema: function() {
	return {
		symbol: {
			type: 'string',
			label: 'Stock Quote Name'
		}
	};
},		
</pre></div><p>It just defines that the block attribute <tt>symbol</tt> is of type <code>string</code> and has a certain label.</p>
<p>Additionally, the Aloha Block needs a title which is shown in the sidebar. Just set the <tt>title</tt> property of your block, or for more advanced computations override the <code>getTitle()</code> method.</p>
<h4 id="introducing-editors">5.1 Introducing Editors</h4>
<p>Every form element in the sidebar is represented internally through an <tt>editor</tt> class, which defines the behavior of the given form element.</p>
<p>You might now wonder how the system knows that an element of type <code>string</code> shall be edited through an input field. For that, the <tt>EditorManager</tt> is responsible. It contains a mapping from data types to editor classes, for example a mapping from the <code>string</code> data type to the <code>StringEditor</code>.</p>
<h4 id="available-editors">5.2 Available Editors</h4>
<p>So far, the following data types/editors are available (each with an example):</p>
<h5 id="string">5.2.1 string</h5>
<div class="code_container">
<pre class="brush: javascript; gutter: false; toolbar: false">

{
	type: 'string',
	label: 'My Label'
}
</pre></div><p>Output: <tt>&lt;input type=&quot;text&quot; /&gt;</tt></p>
<h5 id="number">5.2.2 number</h5>
<div class="code_container">
<pre class="brush: javascript; gutter: false; toolbar: false">

{
	type: 'number',
	label: 'My Label',
	range: {
		min: 0,
		max: 5,
		step: 0.5 // values 0, 0.5, ...,  4.5, 5
	}
}
</pre></div><p>Output: <tt>&lt;input type=&quot;range&quot; min=&quot;0&quot; max=&quot;5&quot; step=&quot;0.5&quot; /&gt;</tt></p>
<h5 id="url">5.2.3 url</h5>
<div class="code_container">
<pre class="brush: javascript; gutter: false; toolbar: false">

{
	type: 'url',
	label: 'My Label'
}
</pre></div><p>Output: <tt>&lt;input type=&quot;url&quot; /&gt;</tt></p>
<h5 id="email">5.2.4 email</h5>
<div class="code_container">
<pre class="brush: javascript; gutter: false; toolbar: false">

{
	type: 'email',
	label: 'My Label'
}
</pre></div><p>Output: <tt>&lt;input type=&quot;email&quot; /&gt;</tt></p>
<h5 id="select">5.2.5 select</h5>
<div class="code_container">
<pre class="brush: javascript; gutter: false; toolbar: false">

{
	type: 'select',
	label: 'Position',
	values: [{
		key: '',
		label: 'No Float'
	}, {
		key: 'left',
		label: 'Float left'
	}, {
		key: 'right',
		label: 'Float right'
	}]
}
</pre></div><p>Output: <tt>&lt;select&gt;...&lt;/select&gt;</tt> (with the correctly active option pre-selected)</p>
<h5 id="button">5.2.6 button</h5>
<div class="code_container">
<pre class="brush: javascript; gutter: false; toolbar: false">

{
	type: 'button',
	buttonLabel: 'Click me!',
	callback: function() {
		// This function is executed when the button is clicked.
	}
}
</pre></div><p>Output: <tt>&lt;button /&gt;</tt></p>
<h4 id="writing-a-custom-editor">5.3 Writing a Custom Editor</h4>
<p>For writing custom editors, just check the <tt>AbstractEditor</tt> and <tt>AbstractFormElementEditor</tt> inside <code>lib/editor.js</code>, as well as the default editor implementations. It should be quite self-explanatory :-)</p>
<p>In case you do not extend the <code>AbstractFormElementEditor</code> you just need to remember one thing &#8212; Make sure to throw a <tt>change</tt> event on the editor class, with the changed value as parameter:</p>
<div class="code_container">
<pre class="brush: javascript; gutter: false; toolbar: false">

this.trigger('change', this.getValue());
</pre></div><p>Then the framework takes care of updating the attribute in the Aloha Block accordingly.</p>
<p>If you subclass <tt>AbstractFormElementEditor</tt>, you mostly do not need to deal with the event handling yourself, as this is done for you. This can greatly simplify the editors.</p>
<div class="info"><p>Check the example editors in <code>plugins/common/block/lib/editor.js</code>, they are really easy and small.</p></div>
<h3 id="advanced-topics">6 Advanced Topics</h3>
<p>Here, we want to show some advanced integration tips and tricks.</p>
<h4 id="block-collections">6.1 Block Collections</h4>
<p>Sometimes, you want to create blocks which are mainly a container for other blocks. An example is a &#8220;Column&#8221; block, which should accomodate other blocks. Now, there are two supported possibilities for that.</p>
<p>First, you can mark your columns with the <span class="caps">CSS</span> class <tt>aloha-editable</tt>, and then these columns can contain other blocks. Use this when you want to allow content to be placed <strong>between</strong> your blocks.</p>
<p>Second, you can mark your columns with the <span class="caps">CSS</span> class <tt>aloha-block-collection</tt>. Then, the Aloha Blocks inside become sortable: You see that they have a drag handle now. Furthermore, they can now be deleted using the standard backspace or delete keys.</p>
<p>Check the example blocks for a demo of this feature.</p>
<h4 id="custom-floating-menu">6.2 Custom Floating Menu</h4>
<p>When the Aloha Blocks are active, we set a custom Floating Menu scope called:  <tt>Aloha.Block.(alohaBlockType}</tt>. so for example <code>Aloha.Block.DefaultBlock</code>, so you add buttons to the floating menu if you want to show them when a specific block is active.</p>
<h4 id="disabling-the-sidebar-editor">6.3 Disabling the sidebar editor</h4>
<p>Sometimes, you want to embed Aloha into a bigger system, and you do not want to use the default Aloha sidebar for editing. Because of this, it is possible to disable the sidebar attribute editor as follows:</p>
<div class="code_container">
<pre class="brush: javascript; gutter: false; toolbar: false">

Aloha.settings.plugins.block.sidebarAttributeEditor = false;
</pre></div><p>Then, you need to listen to some events on the BlockManager, most notably the <tt>block-selection-change</tt> event, which is triggered each time the block selection changes.</p>
<div class="code_container">
<pre class="brush: javascript; gutter: false; toolbar: false">

BlockManager.bind('block-selection-change', function(blocks) {
	// blocks is an array now, where the first element is the selected block
	// and the other elements are the ancestor blocs.
	// If the array is empty, no block has been selected.
});
</pre></div><h4 id="preventing-switch-of-scope-for-a-block">6.4 Preventing switch of scope for a block</h4>
<p>The block plugin will switch the current scope to a block-specific one whenever a block is activated. To prevent it from doing so just add the <tt>data-block-skip-scope=&quot;true&quot;</tt> attribute to the element you plan to turn into a block. As long as it&#8217;s value is &#8220;true&#8221; the scope will not be switched.</p>
<h3 id="internals">7 Internals</h3>
<p>For this work, numerous IE hacks were needed. Especially in areas like Drag/Drop, Deletion and Copy/Paste, especially IE7 and IE8 differ considerably in their behavior. See the compatibility matrix below for the tests which have been run.</p>
<h4 id="browser-compatibility-matrix">7.1 Browser Compatibility Matrix</h4>
<table>
	<tr>
		<th></th>
		<th>Firefox 7</th>
		<th>Chrome 17</th>
		<th>IE7 </th>
		<th>IE8  </th>
		<th>IE9 </th>
		<th>Unit Test Written</th>
	</tr>
	<tr>
		<th>General Aloha                               </th>
		<td>  ✓         </td>
		<td>  ✓         </td>
		<td>  ✓    </td>
		<td> ✓     </td>
		<td> ✓     </td>
		<td>     ✓              </td>
	</tr>
	<tr>
		<th>General Blocks                              </th>
		<td>  ✓         </td>
		<td>  ✓         </td>
		<td>  ✓    </td>
		<td> ✓     </td>
		<td> ✓     </td>
		<td>     ✓              </td>
	</tr>
	<tr>
		<th>Drag &amp; Drop of inline elements              </th>
		<td>  ✓         </td>
		<td>  ✓         </td>
		<td>  ✓    </td>
		<td> ✓     </td>
		<td> ✓     </td>
		<td>     ✓              </td>
	</tr>
	<tr>
		<th>Drag &amp; Drop of block-level elements         </th>
		<td>  ✓         </td>
		<td>  ✓         </td>
		<td>  ✓    </td>
		<td> ✓     </td>
		<td> ✓     </td>
		<td>     ✘              </td>
	</tr>
	<tr>
		<th>Copy &amp; Paste                                </th>
		<td>  ✓         </td>
		<td>  ✓         </td>
		<td> (✓) works in Emul. Mode; IE7 always dies on second copy/paste    </td>
		<td> ✓     </td>
		<td> ✓     </td>
		<td>     ✓              </td>
	</tr>
	<tr>
		<th>Cut &amp; Paste                                 </th>
		<td>  ✓         </td>
		<td>  ✓         </td>
		<td> (✓) works in Emul. Mode; IE7 always dies on second copy/paste    </td>
		<td> ✓     </td>
		<td> ✓     </td>
		<td>     ✓              </td>
	</tr>
	<tr>
		<th>Deletion of single blocks (block-level)     </th>
		<td>  ✓         </td>
		<td>  ✓         </td>
		<td>  ✓    </td>
		<td> ✓     </td>
		<td> ✓     </td>
		<td>      ✘              </td>
	</tr>
	<tr>
		<th>Deletion of single blocks (inline)          </th>
		<td>  ✓         </td>
		<td>  ✓         </td>
		<td>  ✓    </td>
		<td> ✓     </td>
		<td> ✓     </td>
		<td>      ✘              </td>
	</tr>
	<tr>
		<th>Deletion of blocks being part of selection  </th>
		<td>  ✓         </td>
		<td>  ✓         </td>
		<td>  ✓    </td>
		<td> ✓     </td>
		<td> ✓     </td>
		<td>      ✘              </td>
	</tr>
	<tr>
		<th>nested inline Blocks inside editables       </th>
		<td>  ✓         </td>
		<td>  ✓         </td>
		<td>  ✓    </td>
		<td> ✓     </td>
		<td> ✓     </td>
		<td>      &#8211;              </td>
	</tr>
	<tr>
		<th>nested block-level Blocks inside editables  </th>
		<td>  ✓         </td>
		<td>  ✓         </td>
		<td>  ✓    </td>
		<td> ✓     </td>
		<td> ✓     </td>
		<td>      &#8211;              </td>
	</tr>
	<tr>
		<th>nested inline Blocks drag/drop              </th>
		<td>  ✓         </td>
		<td>  ✓         </td>
		<td>  ✓    </td>
		<td> ✓     </td>
		<td> ✓     </td>
		<td>      &#8211;              </td>
	</tr>
	<tr>
		<th>nested block-level Blocks drag/drop         </th>
		<td>  ✓         </td>
		<td>  ✓         </td>
		<td>  ✓    </td>
		<td> ✓     </td>
		<td> ✓     </td>
		<td>      &#8211;              </td>
	</tr>
	<tr>
		<th>block-collection: basic functionality       </th>
		<td>  ✓         </td>
		<td>  ✓         </td>
		<td>  ✓    </td>
		<td> ✓     </td>
		<td> ✓     </td>
		<td>      &#8211;              </td>
	</tr>
	<tr>
		<th>block-collection: delete block-level blocks </th>
		<td>  ✓         </td>
		<td>  ✓         </td>
		<td>  ✓    </td>
		<td> ✓     </td>
		<td> ✓     </td>
		<td>      &#8211;              </td>
	</tr>
	<tr>
		<th>block-collection: drag/drop of block-level b</th>
		<td>  ✓         </td>
		<td>  ✓         </td>
		<td>  ✓    </td>
		<td> ✓     </td>
		<td> ✓     </td>
		<td>      &#8211;              </td>
	</tr>
	<tr>
		<th>Caret handling of inline blocks             </th>
		<td>  ✘         </td>
		<td>  ✘         </td>
		<td>  ✘    </td>
		<td> ✘     </td>
		<td> ✘     </td>
		<td>      ✘              </td>
	</tr>
</table>
<h3 id="changelog">8 Changelog</h3>
<ul>
	<li>July 7, 2011: Initial version by <a href="credits.html#skurfuerst">Sebastian Kurfürst</a> and <a href="credits.html#hlubek">Christopher Hlubek</a></li>
	<li>November 29, 2011: Greatly expanded version by <a href="credits.html#skurfuerst">Sebastian Kurfürst</a></li>
</ul>

      </div>
        <div id="subCol">
          <h3 class="chapter"><img src="images/strobe/chapters.png" alt="" />Chapters</h3>
          <ol class="chapters">
            <li><a href="#what-are-aloha-blocks"><p>What are Aloha Blocks?</p>
</a></li><li><a href="#enabling-the-block-plugin"><p>Enabling the Block Plugin</p>
</a><ul><li><a href="#initializing-blocks"><p>Initializing  Blocks</p>
</a></li> <li><a href="#block-attributes"><p>Block Attributes</p>
</a></li> <li><a href="#block-types"><p>Block Types</p>
</a></li> <li><a href="#block-attribute-overriding-sources"><p>Block Attribute Overriding Sources</p>
</a></li> <li><a href="#default-settings"><p>Default Settings</p>
</a></li></ul></li><li><a href="#interacting-with-blocks"><p>Interacting with Blocks</p>
</a></li><li><a href="#writing-a-custom-aloha-block"><p>Writing a Custom Aloha Block</p>
</a><ul><li><a href="#initialization-and-rendering-api"><p>Initialization and Rendering <span class="caps">API</span></p>
</a></li> <li><a href="#custom-block-handles"><p>Custom Block Handles</p>
</a></li> <li><a href="#nested-aloha-editables"><p>Nested Aloha Editables</p>
</a></li></ul></li><li><a href="#editing-api"><p>Editing <span class="caps">API</span></p>
</a><ul><li><a href="#introducing-editors"><p>Introducing Editors</p>
</a></li> <li><a href="#available-editors"><p>Available Editors</p>
</a></li> <li><a href="#writing-a-custom-editor"><p>Writing a Custom Editor</p>
</a></li></ul></li><li><a href="#advanced-topics"><p>Advanced Topics</p>
</a><ul><li><a href="#block-collections"><p>Block Collections</p>
</a></li> <li><a href="#custom-floating-menu"><p>Custom Floating Menu</p>
</a></li> <li><a href="#disabling-the-sidebar-editor"><p>Disabling the sidebar editor</p>
</a></li> <li><a href="#preventing-switch-of-scope-for-a-block"><p>Preventing switch of scope for a block</p>
</a></li></ul></li><li><a href="#internals"><p>Internals</p>
</a><ul><li><a href="#browser-compatibility-matrix"><p>Browser Compatibility Matrix</p>
</a></li></ul></li><li><a href="#changelog"><p>Changelog</p>
</a></li>
          </ol>
        </div>
    </div>
  </div>

  <hr class="hide" />
	  <footer>
	    <div class="container">
	      <div class="col">
	        <a href="index.html"><img src="images/footer/logo.png" alt="Aloha Editor" /></a>
	        <p>
	        	Templates based on <a href="https://github.com/sproutcore/sproutguides">SproutCore guides</a>.
	        </p>
	      </div>
	      <a href="#feature" class="top">Back To Top</a>
	    </div>
	  </footer>

  <script src="http://code.jquery.com/jquery-1.6.min.js" type="text/javascript" charset="utf-8"></script>
  <script type="text/javascript" src="javascripts/alohaEditorGuides.js"></script>
  <script type="text/javascript" src="javascripts/syntaxhighlighter/shCore.js"></script>
  <script type="text/javascript" src="javascripts/syntaxhighlighter/shBrushRuby.js"></script>
  <script type="text/javascript" src="javascripts/syntaxhighlighter/shBrushJScript.js"></script>
  <script type="text/javascript" src="javascripts/syntaxhighlighter/shBrushCss.js"></script>
  <script type="text/javascript" src="javascripts/syntaxhighlighter/shBrushXml.js"></script>
  <script type="text/javascript" src="javascripts/syntaxhighlighter/shBrushSql.js"></script>
  <script type="text/javascript" src="javascripts/syntaxhighlighter/shBrushPlain.js"></script>
  <script type="text/javascript">
    SyntaxHighlighter.all()
  </script>
</body>
</html>
=======
<!DOCTYPE html>
<html lang="en">
<head>
  <meta charset="utf-8" />
  <title>: The Block Plugin</title>

  <!-- guides styles -->
  <link rel="stylesheet" type="text/css" href="stylesheets/style.css" />
  <link rel="stylesheet" type="text/css" href="stylesheets/print.css" media="print" />
  <link rel="stylesheet" type="text/css" href="stylesheets/strobe.css" />
  <link rel="stylesheet" type="text/css" href="stylesheets/overrides.style.css" />
  <link rel="stylesheet" type="text/css" href="stylesheets/overrides.print.css" media="print" />
  <!--[if lt IE 9]>
  <script src="http://html5shim.googlecode.com/svn/trunk/html5.js"></script>
  <![endif]-->

  <!-- syntax highlighting styles -->
  <link rel="stylesheet" type="text/css" href="stylesheets/syntaxhighlighter/shCore.css" />
  <link rel="stylesheet" type="text/css" href="stylesheets/shThemeStrobeGuides.css" />
</head>
<body class="guide">

  <header role="banner">
    <div class="container">
      <h1 id="logo">
        <a href="http://aloha-editor.org"><img src="images/header/logo.png" height="50" alt="Aloha Editor" /></a>
      </h1>
      <nav role="navigation">
        <ul>
			<li><a href="http://aloha-editor.org/features.php" title="A shortcut for Aloha Editor features" class="new">Features</a></li>
			<li><a href="http://aloha-editor.org/plugins.php" title="A list of all known Aloha Editor plugins.">Plugins</a></li>
	        <li class="active"><a href="http://aloha-editor.org/guides/" title="The Aloha Editor documentation">Guides</a></li>
			<li><a href="http://aloha-editor.org/about.php" title="Why Aloha? Why HTML5? Lern more about Aloha Editor">About</a></li>
			<li><a href="http://getsatisfaction.com/aloha_editor" title="Get help or help others">Forum</a></li>
			<li><a href="http://aloha-editor.org/demos.php" title="Feel the Aloha">Try it</a></li>
        </ul>
      </nav>
    </div>
  </header>

  <div id="feature">
    <div class="wrapper">
      <div class="feature_header">
        <a href="/"><img src="images/strobe/guides.png"></a>
        <h2><a href="/"></a></h2>
        <p>These guides help you to make your content editable and to develop Aloha.</p>
      </div>
      <div class="feature_sidebar">
        <a href="index.html" id="guidesMenu">
          Guides Index <span id="guidesArrow">&#9656;</span>
        </a>
        <div id="guides" class="clearfix" style="display: none;">
          <a href="index.html" class="guidesMenu">
            Guides Index <span class="guidesArrow">&#9662;</span>
          </a>
          <hr style="clear:both;">
          <dl class="L">
    <dt>Start Here</dt>
      <dd><a href="using_aloha.html">Using Aloha Editor</a></dd>
      <dd><a href="develop_aloha.html">Developing and building Aloha Editor</a></dd>
      <dd><a href="configure_aloha.html">Configuring Aloha Editor</a></dd>
      <dd><a href="require.html">Aloha dependency management</a></dd>
      <dd><a href="writing_plugins.html">Writing Plugins</a></dd>
      <dd><a href="repository.html">Working with repositories</a></dd>
    <dt>The Core</dt>
      <dd><a href="core.html">The Core</a></dd>
    <dt>Commands</dt>
      <dd><a href="using_commands.html">Using commands</a></dd>
    <dt>UI</dt>
      <dd><a href="ui.html">Aloha Editor Ui</a></dd>
      <dd><a href="toolbar.html">Aloha Editor toolbar</a></dd>
      <dd><a href="sidebar.html">Aloha Editor sidebar</a></dd>
      <dd><a href="componenttypes.html">Aloha Editor UI API</a></dd>
</dl>
<dl class="R">
    <dt>Plugins</dt>
      <dd><a href="plugins.html">Aloha Editor plugins</a></dd>
      <dd><a href="plugin_block.html">Block</a></dd>
      <dd><a href="plugin_image.html">Image</a></dd>
      <dd><a href="plugin_contenthandler.html">Content Handler</a></dd>
      <dd><a href="plugin_browser.html">Browser</a></dd>
      <dd><a href="plugin_numeratedheaders.html">Numerated Headers</a></dd>
      <dd><a href="plugin_undo.html">Undo</a></dd>
      <dd><a href="plugin_table.html">Table</a></dd>
      <dd><a href="plugin_paste.html">Paste</a></dd>
      <dd><a href="plugin_formatlesspaste.html">Formatless paste</a></dd>
      <dd><a href="plugin_dom_to_xhtml.html">DOM to XHTML</a></dd>
    <dt>Contributing to Aloha Editor</dt>
      <dd><a href="releasing.html">Releasing</a></dd>
      <dd>Development Process</dd>
      <dd><a href="style_guide.html">Javascript Style Guide</a></dd>
      <dd><a href="documentation_guidelines.html">Documentation Guidelines</a></dd>
</dl>


        </div>
      </div>
    </div>
  </div>

  <div id="container">
    <div class="wrapper">
      <div id="mainCol">
          <div class="headerSection">
            <p>﻿h2. The Block Plugin</p>
<p><strong>Aloha Blocks</strong> (Blocks) are non-editable areas of a website, which often have some properties being editable through the Aloha user interface.</p>
<div class="warning"><p>The Block Plugin is still being developed.</p></div>


          </div>
        <h3 id="overview">1 Overview</h3>
<div class="info"><p>We suggest that you open up the block demo located at <code>src/demo/block/index.html</code> of the Aloha Source, as it contains lots of usage examples and best practices.</p></div>
<p>Some use cases for blocks include:</p>
<ul>
	<li>Displaying a vCard of a person from an address book as a paragraph inside   an editable, where the person can be chosen through the Aloha UI</li>
	<li>Display a custom &#8220;inline image&#8221; in continuous text, which could float either left or right,   and where the image caption is again changeable using Aloha</li>
	<li>Show a listing of news inside or outside an editable.</li>
	<li>Create a &#8220;column&#8221; container which can contain other blocks or other contents</li>
</ul>
<p>Some properties of blocks:</p>
<ul>
	<li>Blocks can occur inside or outside of Aloha Editables</li>
	<li>Both <code>&lt;span&gt;</code> and <code>&lt;div&gt;</code> elements can be blockified (i.e. converted to blocks)</li>
	<li>can contain nested editable areas</li>
	<li>can be copy/pasted and dragged/dropped if they are inside an Aloha editable</li>
	<li>can be deleted using backspace or <span class="caps">DEL</span> if inside an editable</li>
</ul>
<h3 id="enabling-the-block-plugin">2 Enabling the Block Plugin</h3>
<p>Aloha Blocks are implemented as a plugin called <code>block</code>, which is part of the <code>common</code> bundle.</p>
<p>Furthermore, you need to load the <code>paste</code> plugin. Thus, just add <code>common/block,common/paste</code> to the <code>data-aloha-plugins</code> loading list.</p>
<div class="warning"><p>As the <code>contenthandler</code> plugin currently cleans up the <span class="caps">HTML</span> very rigidly, this can interfere with blocks. If you use them together, make sure to test thoroughly that no unwanted <span class="caps">HTML</span> is removed.</p></div>
<h4 id="initializing-blocks">2.1 Initializing  Blocks</h4>
<p>Blocks need to be initialized before they can be used. Most conveniently, it should be done when the page is loaded. The most simple way to initialize a block is by using the <code>.alohaBlock()</code> function on a jQuery collection, i.e. to make <code>.vcard</code> a block, just use <code>jQuery('.vcard').alohaBlock()</code>.</p>
<div class="info"><p>Make sure to wrap the initialization code inside an <code>Aloha.ready()</code> callback, to make sure Aloha is fully loaded by then.</p></div>

<div class="note"><p>It is only allowed to convert <code>span</code> or <code>div</code> elements into an Aloha Block. Otherwise, an error will be thrown. So watch the browser&#8217;s console output when debugging!</p></div>
<p>The <code>alohaBlock</code> function takes a configuration object of <strong>Block Attributes</strong>, which are set on the block.</p>
<h4 id="block-attributes">2.2 Block Attributes</h4>
<p>Each block can have multiple <strong>block attributes</strong>, which are like configuration parameters and can influence the rendering of blocks. A block attribute key is only allowed to be lowercase, and shall contain only <code>a-z, 0-9, -</code> and <code>_</code> in the name. The block attribute value must be a string:</p>
<div class="code_container">
<pre class="brush: javascript; gutter: false; toolbar: false">

// Valid block attributes
{
	key: 'value',
	_foo: 'bar',
	'my-special-attr': 'Yeah',
	'attr-09': 'Test some very long string',
	another: '{&quot;json&quot;: &quot;encoded as string&quot;}'
}
// Invalid block attributes
{
	kEy: 'value'
	foo: false,
	bar: {
		json: &quot;foo&quot;
	}
}
</pre></div>
<div class="note"><p>Because block attributes are stored as <code>data</code> attributes on the block <span class="caps">DOM</span> node, we must be quite restrictive concerning the allowed keys, and only allow string values.</p></div>
<p>Block attributes can be set at construction time through <code>.alohaBlock(attrs)</code> or using the <code>block.attr()</code> function at runtime.</p>
<p>All block attributes which start with <code>aloha-block-</code> are <strong>internal</strong> and can <strong>only</strong> be set during construction time.</p>
<h4 id="block-types">2.3 Block Types</h4>
<p>One special block attribute is called <code>aloha-block-type</code>, which must be set to one of the block types registered at the <code>BlockManager</code>. It can be only set during construction time, and if it is not set, the <code>DefaultBlock</code> is automatically chosen.</p>
<p>Depending on the block type, a different <code>Block</code> class is being instanciated. Later, you will be introduced in writing your own block type.</p>
<div class="info"><p>Aloha shows configuration errors on the firebug or webkit console; so watch this place for any errors, f.e. because block types were not found.</p></div>
<h4 id="block-attribute-overriding-sources">2.4 Block Attribute Overriding Sources</h4>
<p>When calling <code>.alohaBlock</code> on an element, the following data is merged together:</p>
<ul>
	<li><code>{ aloha-block-type: 'DefaultBlock' }</code></li>
	<li>The block attributes specified in the <code>.alohaBlock(attr)</code> function</li>
	<li>All <code>data-</code> attributes on the corresponding <span class="caps">DOM</span> node.</li>
</ul>
<p>That is, if a <span class="caps">DOM</span> node which should be blockified has a <code>data-aloha-block-type</code> property, this one is always used. Else, the <code>aloha-block-type</code> property from the <code>.alohaBlock()</code> function is used (if given). If nothing is specified, the <code>DefaultBlock</code> is used.</p>
<p>The same is done for all block attributes, not only <code>aloha-block-type</code>.</p>
<h4 id="default-settings">2.5 Default Settings</h4>
<p>Block construction such as the following is very common:</p>
<div class="code_container">
<pre class="brush: javascript; gutter: false; toolbar: false">

Aloha.ready(function() {
	Aloha.jQuery('.foo').alohaBlock({
		'aloha-block-type': 'MySpecialBlock'
	});
	Aloha.jQuery('.bar').alohaBlock({
		'aloha-block-type': 'DebugBlock'
	});
});
</pre></div><p>To make such initialization code more easy to write and more declarative, this can be also written inside the Aloha settings:</p>
<div class="code_container">
<pre class="brush: javascript; gutter: false; toolbar: false">

Aloha.settings.plugins.block.defaults {
	'.foo': {
		'aloha-block-type': 'MySpecialBlock'
	},
	'.bar': {
		'aloha-block-type': 'DebugBlock'
	}
}
</pre></div><p>Using Aloha settings is the preferred way of initialization, as it is more easy to read.</p>
<h3 id="interacting-with-blocks">3 Interacting with Blocks</h3>
<p>After a block has been initialized, it can be retrieved through the <code>BlockManager.getBlock()</code> method. This method accepts a variety of arguments:</p>
<ul>
	<li>the ID of the block (as in <code>&lt;span id="...."&gt;</code>)</li>
	<li>the <span class="caps">DOM</span> element of the block</li>
	<li>the jQuery object of the block</li>
</ul>
<p>Thus, the following is all possible and returns the same <code>Block</code> object instance:</p>
<div class="code_container">
<pre class="brush: javascript; gutter: false; toolbar: false">

require(['block/blockmanager'], function(BlockManager) {
	var b1 = BlockManager.getBlock('myBlock'); // ID
	var b2 = BlockManager.getBlock(jQuery('#myBlock')); // jQuery object
	var b3 = BlockManager.getBlock(jQuery('#myBlock').get(0)); // DOM object
});
</pre></div><p>After you retrieved a block instance, you can use the public <span class="caps">API</span> of it. The most important methods are:</p>
<ul>
	<li><code>attr(key, value)</code> to set <code>key</code> to <code>value</code></li>
	<li><code>attr({key1: value1, key2: value2})</code> to set multiple values simultaneously</li>
	<li><code>attr(key)</code> to retrieve the value for <code>key</code></li>
	<li><code>attr()</code> to retrieve all key/values as objecz</li>
	<li><code>activate()</code> to activate the block</li>
	<li><code>deactivate()</code> to deactivate the block</li>
</ul>
<p>When an attribute is changed through <code>attr</code>, the block is re-rendered automatically.</p>
<h3 id="writing-a-custom-aloha-block">4 Writing a Custom Aloha Block</h3>
<p>When writing a custom block, you should do so in your own <strong>aloha plugin</strong>. Inside the <strong>plugin module</strong>, you need to register the Aloha Blocks at the Block Manager. An example skeleton follows:</p>
<div class="code_container">
<div class="filename">blockdemo/lib/blockdemo-plugin.js</div>
<pre class="brush: javascript; gutter: false; toolbar: false">

define([
	'aloha/plugin',
	'block/blockmanager',
	'blockdemo/block'
], function(Plugin, BlockManager, block) {
	&quot;use strict&quot;;
	return Plugin.create('blockdemo', {
		init: function() {
			BlockManager.registerBlockType('MyCustomBlock', block.MyCustomBlock);
		}
	});
});
</pre></div>
<div class="code_container">
<div class="filename">blockdemo/lib/block.js</div>
<pre class="brush: javascript; gutter: false; toolbar: false">

define([
	'block/block'
], function(block) {
	var MyCustomBlock = block.AbstractBlock.extend({
		// ... your custom code here ...
	});

	return {
		MyCustomBlock: MyCustomBlock
	};
});
</pre></div><p>Now, you can implement the main <span class="caps">API</span> of the block, as explained in the next section.</p>
<h4 id="initialization-and-rendering-api">4.1 Initialization and Rendering <span class="caps">API</span></h4>
<p>The first method you can override is the <code>init($element, postProcessFn)</code> method. There, you get the jQuery <code>$element</code> as argument, and can use it to register f.e. custom event handlers or initialize the block contents. The second parameter is a function which needs to be run <strong>always</strong> after init() is complete. Furthermore, you can set block attributes using the <code>attr()</code> method if needed.</p>
<div class="note"><p>init() requires you to call <strong>postProcessFn</strong>, as this enables you to do asynchronous queries inside init().</p></div>

<div class="warning"><p><code>init()</code> can be called multiple times under some circumstances; so do <strong>not</strong> rely on the fact that init is only run once in your code. See the <span class="caps">API</span> doc about <code>init()</code> for further explanations on this.</p></div>
<p>After the <code>init()</code> method, the <code>$element</code> is <strong>augumented</strong> by additional <span class="caps">DOM</span> nodes, which are needed f.e. for the drag/drop handles of the block.</p>
<p>The second place you will most certainly override is the <code>update($element, postProcessFn)</code> method. This method is called always when one or multiple block attributes changed, so you are able to run any code you want inside there, manipulating <code>$element</code>.</p>
<p>In some use cases, you will want to do some asynchronous work inside the <code>update()</code> method, like fetching an updated rendering of the element via <span class="caps">AJAX</span> from the server side. That is the reason of the <code>postProcessFn</code> callback function you get as second method argument: This function must be <strong>always called</strong> after the <code>$element</code> has been modified, as it renders the drag/drop handles if necessary.</p>
<p>Because we add some special <span class="caps">DOM</span> nodes to the <code>$element</code> (for displaying the drag/drop handles for example), you should not rely on stuff like the number of child elements of <code>$element</code>. If you still need to do this, make sure to filter out all elements which have an <code>aloha-block-handle</code> <span class="caps">CSS</span> class applied (as they are internal elements).</p>
<h4 id="custom-block-handles">4.2 Custom Block Handles</h4>
<p>If you wish to write custom block handles, e.g. for deleting a block or adding new blocks, you need to override the <code>renderBlockHandlesIfNeeded</code> method. There, you can add <span class="caps">DOM</span> nodes to <code>this.$element</code>, and style them as handles using <span class="caps">CSS</span>.</p>
<p>There are two rules to follow:</p>
<ul>
	<li>First, the method must be <strong>idempotent</strong>, that is, it needs to have the same behavior   no matter how often it is called. This means f.e. that if this method inserts a drag handle,   it is only allowed to do so if the drag handle is not yet inserted.</li>
	<li>Second, the method must mark all <span class="caps">DOM</span> nodes which are added with the <span class="caps">CSS</span> class   <code>aloha-block-handle</code> such that they are marked as internal.</li>
</ul>
<p>The default block handles function looks as follows, rendering a drag handle:</p>
<div class="code_container">
<pre class="brush: javascript; gutter: false; toolbar: false">

renderBlockHandlesIfNeeded: function() {
	if (this.isDraggable()) {
		if (this.$element.find('.aloha-block-draghandle').length == 0) {
			this.$element.prepend('&lt;span class=&quot;aloha-block-handle aloha-block-draghandle&quot;&gt;&lt;/span&gt;');
		}
	}
}
</pre></div><h4 id="nested-aloha-editables">4.3 Nested Aloha Editables</h4>
<p>If you want to mark a certain area inside a block as aloha editable again, you just need to apply the <code>aloha-editable</code> <span class="caps">CSS</span> class to it. If the default behavior is not what you want, you can also call <code>$element.find(...).aloha()</code> in the <code>init()</code> and/or <code>update()</code> method.</p>
<h3 id="editing-api">5 Editing <span class="caps">API</span></h3>
<p>The attributes of an Aloha Block can be edited through an automatically generated User Interface in the <strong>Aloha Sidebar</strong>. Of course, this user interface needs to know which block attributes are editable. For that, an Aloha Block can contain a <strong>schema</strong> which defines this information. Simply override the <code>getSchema()</code> method and make it return a schema.</p>
<p>A basic schema can look like this:</p>
<div class="code_container">
<pre class="brush: javascript; gutter: false; toolbar: false">

getSchema: function() {
	return {
		symbol: {
			type: 'string',
			label: 'Stock Quote Name'
		}
	};
},		
</pre></div><p>It just defines that the block attribute <code>symbol</code> is of type <code>string</code> and has a certain label.</p>
<p>Additionally, the Aloha Block needs a title which is shown in the sidebar. Just set the <code>title</code> property of your block, or for more advanced computations override the <code>getTitle()</code> method.</p>
<h4 id="introducing-editors">5.1 Introducing Editors</h4>
<p>Every form element in the sidebar is represented internally through an <code>editor</code> class, which defines the behavior of the given form element.</p>
<p>You might now wonder how the system knows that an element of type <code>string</code> shall be edited through an input field. For that, the <code>EditorManager</code> is responsible. It contains a mapping from data types to editor classes, for example a mapping from the <code>string</code> data type to the <code>StringEditor</code>.</p>
<h4 id="available-editors">5.2 Available Editors</h4>
<p>So far, the following data types/editors are available (each with an example):</p>
<h5 id="string">5.2.1 string</h5>
<div class="code_container">
<pre class="brush: javascript; gutter: false; toolbar: false">

{
	type: 'string',
	label: 'My Label'
}
</pre></div><p>Output: <code>&lt;input type="text" /&gt;</code></p>
<h5 id="number">5.2.2 number</h5>
<div class="code_container">
<pre class="brush: javascript; gutter: false; toolbar: false">

{
	type: 'number',
	label: 'My Label',
	range: {
		min: 0,
		max: 5,
		step: 0.5 // values 0, 0.5, ...,  4.5, 5
	}
}
</pre></div><p>Output: <code>&lt;input type="range" min="0" max="5" step="0.5" /&gt;</code></p>
<h5 id="url">5.2.3 url</h5>
<div class="code_container">
<pre class="brush: javascript; gutter: false; toolbar: false">

{
	type: 'url',
	label: 'My Label'
}
</pre></div><p>Output: <code>&lt;input type="url" /&gt;</code></p>
<h5 id="email">5.2.4 email</h5>
<div class="code_container">
<pre class="brush: javascript; gutter: false; toolbar: false">

{
	type: 'email',
	label: 'My Label'
}
</pre></div><p>Output: <code>&lt;input type="email" /&gt;</code></p>
<h5 id="select">5.2.5 select</h5>
<div class="code_container">
<pre class="brush: javascript; gutter: false; toolbar: false">

{
	type: 'select',
	label: 'Position',
	values: [{
		key: '',
		label: 'No Float'
	}, {
		key: 'left',
		label: 'Float left'
	}, {
		key: 'right',
		label: 'Float right'
	}]
}
</pre></div><p>Output: <code>&lt;select&gt;...&lt;/select&gt;</code> (with the correctly active option pre-selected)</p>
<h5 id="button">5.2.6 button</h5>
<div class="code_container">
<pre class="brush: javascript; gutter: false; toolbar: false">

{
	type: 'button',
	buttonLabel: 'Click me!',
	callback: function() {
		// This function is executed when the button is clicked.
	}
}
</pre></div><p>Output: <code>&lt;button /&gt;</code></p>
<h4 id="writing-a-custom-editor">5.3 Writing a Custom Editor</h4>
<p>For writing custom editors, just check the <code>AbstractEditor</code> and <code>AbstractFormElementEditor</code> inside <code>lib/editor.js</code>, as well as the default editor implementations. It should be quite self-explanatory :-)</p>
<p>In case you do not extend the <code>AbstractFormElementEditor</code> you just need to remember one thing &#8212; Make sure to throw a <code>change</code> event on the editor class, with the changed value as parameter:</p>
<div class="code_container">
<pre class="brush: javascript; gutter: false; toolbar: false">

this.trigger('change', this.getValue());
</pre></div><p>Then the framework takes care of updating the attribute in the Aloha Block accordingly.</p>
<p>If you subclass <code>AbstractFormElementEditor</code>, you mostly do not need to deal with the event handling yourself, as this is done for you. This can greatly simplify the editors.</p>
<div class="info"><p>Check the example editors in <code>plugins/common/block/lib/editor.js</code>, they are really easy and small.</p></div>
<h3 id="advanced-topics">6 Advanced Topics</h3>
<p>Here, we want to show some advanced integration tips and tricks.</p>
<h4 id="block-collections">6.1 Block Collections</h4>
<p>Sometimes, you want to create blocks which are mainly a container for other blocks. An example is a &#8220;Column&#8221; block, which should accomodate other blocks. Now, there are two supported possibilities for that.</p>
<p>First, you can mark your columns with the <span class="caps">CSS</span> class <code>aloha-editable</code>, and then these columns can contain other blocks. Use this when you want to allow content to be placed <strong>between</strong> your blocks.</p>
<p>Second, you can mark your columns with the <span class="caps">CSS</span> class <code>aloha-block-collection</code>. Then, the Aloha Blocks inside become sortable: You see that they have a drag handle now. Furthermore, they can now be deleted using the standard backspace or delete keys.</p>
<p>Check the example blocks for a demo of this feature.</p>
<h4 id="custom-floating-menu">6.2 Custom Floating Menu</h4>
<p>When the Aloha Blocks are active, we set a custom Floating Menu scope called:  <code>Aloha.Block.(alohaBlockType}</code>. so for example <code>Aloha.Block.DefaultBlock</code>, so you add buttons to the floating menu if you want to show them when a specific block is active.</p>
<h4 id="disabling-the-sidebar-editor">6.3 Disabling the sidebar editor</h4>
<p>Sometimes, you want to embed Aloha into a bigger system, and you do not want to use the default Aloha sidebar for editing. Because of this, it is possible to disable the sidebar attribute editor as follows:</p>
<div class="code_container">
<pre class="brush: javascript; gutter: false; toolbar: false">

Aloha.settings.plugins.block.sidebarAttributeEditor = false;
</pre></div><p>Then, you need to listen to some events on the BlockManager, most notably the <code>block-selection-change</code> event, which is triggered each time the block selection changes.</p>
<div class="code_container">
<pre class="brush: javascript; gutter: false; toolbar: false">

BlockManager.bind('block-selection-change', function(blocks) {
	// blocks is an array now, where the first element is the selected block
	// and the other elements are the ancestor blocs.
	// If the array is empty, no block has been selected.
});
</pre></div><h4 id="preventing-switch-of-scope-for-a-block">6.4 Preventing switch of scope for a block</h4>
<p>The block plugin will switch the current scope to a block-specific one whenever a block is activated. To prevent it from doing so just add the <code>data-block-skip-scope="true"</code> attribute to the element you plan to turn into a block. As long as it&#8217;s value is &#8220;true&#8221; the scope will not be switched.</p>
<h3 id="internals">7 Internals</h3>
<p>For this work, numerous IE hacks were needed. Especially in areas like Drag/Drop, Deletion and Copy/Paste, especially IE7 and IE8 differ considerably in their behavior. See the compatibility matrix below for the tests which have been run.</p>
<h4 id="browser-compatibility-matrix">7.1 Browser Compatibility Matrix</h4>
<table>
	<tr>
		<th></th>
		<th>Firefox 7</th>
		<th>Chrome 17</th>
		<th>IE7 </th>
		<th>IE8  </th>
		<th>IE9 </th>
		<th>Unit Test Written</th>
	</tr>
	<tr>
		<th>General Aloha                               </th>
		<td>  ✓         </td>
		<td>  ✓         </td>
		<td>  ✓    </td>
		<td> ✓     </td>
		<td> ✓     </td>
		<td>     ✓              </td>
	</tr>
	<tr>
		<th>General Blocks                              </th>
		<td>  ✓         </td>
		<td>  ✓         </td>
		<td>  ✓    </td>
		<td> ✓     </td>
		<td> ✓     </td>
		<td>     ✓              </td>
	</tr>
	<tr>
		<th>Drag &amp; Drop of inline elements              </th>
		<td>  ✓         </td>
		<td>  ✓         </td>
		<td>  ✓    </td>
		<td> ✓     </td>
		<td> ✓     </td>
		<td>     ✓              </td>
	</tr>
	<tr>
		<th>Drag &amp; Drop of block-level elements         </th>
		<td>  ✓         </td>
		<td>  ✓         </td>
		<td>  ✓    </td>
		<td> ✓     </td>
		<td> ✓     </td>
		<td>     ✘              </td>
	</tr>
	<tr>
		<th>Copy &amp; Paste                                </th>
		<td>  ✓         </td>
		<td>  ✓         </td>
		<td> (✓) works in Emul. Mode; IE7 always dies on second copy/paste    </td>
		<td> ✓     </td>
		<td> ✓     </td>
		<td>     ✓              </td>
	</tr>
	<tr>
		<th>Cut &amp; Paste                                 </th>
		<td>  ✓         </td>
		<td>  ✓         </td>
		<td> (✓) works in Emul. Mode; IE7 always dies on second copy/paste    </td>
		<td> ✓     </td>
		<td> ✓     </td>
		<td>     ✓              </td>
	</tr>
	<tr>
		<th>Deletion of single blocks (block-level)     </th>
		<td>  ✓         </td>
		<td>  ✓         </td>
		<td>  ✓    </td>
		<td> ✓     </td>
		<td> ✓     </td>
		<td>      ✘              </td>
	</tr>
	<tr>
		<th>Deletion of single blocks (inline)          </th>
		<td>  ✓         </td>
		<td>  ✓         </td>
		<td>  ✓    </td>
		<td> ✓     </td>
		<td> ✓     </td>
		<td>      ✘              </td>
	</tr>
	<tr>
		<th>Deletion of blocks being part of selection  </th>
		<td>  ✓         </td>
		<td>  ✓         </td>
		<td>  ✓    </td>
		<td> ✓     </td>
		<td> ✓     </td>
		<td>      ✘              </td>
	</tr>
	<tr>
		<th>nested inline Blocks inside editables       </th>
		<td>  ✓         </td>
		<td>  ✓         </td>
		<td>  ✓    </td>
		<td> ✓     </td>
		<td> ✓     </td>
		<td>      &#8211;              </td>
	</tr>
	<tr>
		<th>nested block-level Blocks inside editables  </th>
		<td>  ✓         </td>
		<td>  ✓         </td>
		<td>  ✓    </td>
		<td> ✓     </td>
		<td> ✓     </td>
		<td>      &#8211;              </td>
	</tr>
	<tr>
		<th>nested inline Blocks drag/drop              </th>
		<td>  ✓         </td>
		<td>  ✓         </td>
		<td>  ✓    </td>
		<td> ✓     </td>
		<td> ✓     </td>
		<td>      &#8211;              </td>
	</tr>
	<tr>
		<th>nested block-level Blocks drag/drop         </th>
		<td>  ✓         </td>
		<td>  ✓         </td>
		<td>  ✓    </td>
		<td> ✓     </td>
		<td> ✓     </td>
		<td>      &#8211;              </td>
	</tr>
	<tr>
		<th>block-collection: basic functionality       </th>
		<td>  ✓         </td>
		<td>  ✓         </td>
		<td>  ✓    </td>
		<td> ✓     </td>
		<td> ✓     </td>
		<td>      &#8211;              </td>
	</tr>
	<tr>
		<th>block-collection: delete block-level blocks </th>
		<td>  ✓         </td>
		<td>  ✓         </td>
		<td>  ✓    </td>
		<td> ✓     </td>
		<td> ✓     </td>
		<td>      &#8211;              </td>
	</tr>
	<tr>
		<th>block-collection: drag/drop of block-level b</th>
		<td>  ✓         </td>
		<td>  ✓         </td>
		<td>  ✓    </td>
		<td> ✓     </td>
		<td> ✓     </td>
		<td>      &#8211;              </td>
	</tr>
	<tr>
		<th>Caret handling of inline blocks             </th>
		<td>  ✘         </td>
		<td>  ✘         </td>
		<td>  ✘    </td>
		<td> ✘     </td>
		<td> ✘     </td>
		<td>      ✘              </td>
	</tr>
</table>
<h3 id="changelog">8 Changelog</h3>
<ul>
	<li>July 7, 2011: Initial version by <a href="credits.html#skurfuerst">Sebastian Kurfürst</a> and <a href="credits.html#hlubek">Christopher Hlubek</a></li>
	<li>November 29, 2011: Greatly expanded version by <a href="credits.html#skurfuerst">Sebastian Kurfürst</a></li>
</ul>

      </div>
        <div id="subCol">
          <h3 class="chapter"><img src="images/strobe/chapters.png" alt="" />Chapters</h3>
          <ol class="chapters">
            <li><a href="#overview"><p>Overview</p>
</a></li><li><a href="#enabling-the-block-plugin"><p>Enabling the Block Plugin</p>
</a><ul><li><a href="#initializing-blocks"><p>Initializing  Blocks</p>
</a></li> <li><a href="#block-attributes"><p>Block Attributes</p>
</a></li> <li><a href="#block-types"><p>Block Types</p>
</a></li> <li><a href="#block-attribute-overriding-sources"><p>Block Attribute Overriding Sources</p>
</a></li> <li><a href="#default-settings"><p>Default Settings</p>
</a></li></ul></li><li><a href="#interacting-with-blocks"><p>Interacting with Blocks</p>
</a></li><li><a href="#writing-a-custom-aloha-block"><p>Writing a Custom Aloha Block</p>
</a><ul><li><a href="#initialization-and-rendering-api"><p>Initialization and Rendering <span class="caps">API</span></p>
</a></li> <li><a href="#custom-block-handles"><p>Custom Block Handles</p>
</a></li> <li><a href="#nested-aloha-editables"><p>Nested Aloha Editables</p>
</a></li></ul></li><li><a href="#editing-api"><p>Editing <span class="caps">API</span></p>
</a><ul><li><a href="#introducing-editors"><p>Introducing Editors</p>
</a></li> <li><a href="#available-editors"><p>Available Editors</p>
</a></li> <li><a href="#writing-a-custom-editor"><p>Writing a Custom Editor</p>
</a></li></ul></li><li><a href="#advanced-topics"><p>Advanced Topics</p>
</a><ul><li><a href="#block-collections"><p>Block Collections</p>
</a></li> <li><a href="#custom-floating-menu"><p>Custom Floating Menu</p>
</a></li> <li><a href="#disabling-the-sidebar-editor"><p>Disabling the sidebar editor</p>
</a></li> <li><a href="#preventing-switch-of-scope-for-a-block"><p>Preventing switch of scope for a block</p>
</a></li></ul></li><li><a href="#internals"><p>Internals</p>
</a><ul><li><a href="#browser-compatibility-matrix"><p>Browser Compatibility Matrix</p>
</a></li></ul></li><li><a href="#changelog"><p>Changelog</p>
</a></li>
          </ol>
        </div>
    </div>
  </div>

  <hr class="hide" />
	  <footer>
	    <div class="container">
	      <div class="col">
	        <a href="index.html"><img src="images/footer/logo.png" alt="Aloha Editor" /></a>
	        <p>
	        	Templates based on <a href="https://github.com/sproutcore/sproutguides">SproutCore guides</a>.
	        </p>
	      </div>
	      <a href="#feature" class="top">Back To Top</a>
	    </div>
	  </footer>

  <script src="http://code.jquery.com/jquery-1.6.min.js" type="text/javascript" charset="utf-8"></script>
  <script type="text/javascript" src="javascripts/alohaEditorGuides.js"></script>
  <script type="text/javascript" src="javascripts/syntaxhighlighter/shCore.js"></script>
  <script type="text/javascript" src="javascripts/syntaxhighlighter/shBrushRuby.js"></script>
  <script type="text/javascript" src="javascripts/syntaxhighlighter/shBrushJScript.js"></script>
  <script type="text/javascript" src="javascripts/syntaxhighlighter/shBrushCss.js"></script>
  <script type="text/javascript" src="javascripts/syntaxhighlighter/shBrushXml.js"></script>
  <script type="text/javascript" src="javascripts/syntaxhighlighter/shBrushSql.js"></script>
  <script type="text/javascript" src="javascripts/syntaxhighlighter/shBrushPlain.js"></script>
  <script type="text/javascript">
    SyntaxHighlighter.all()
  </script>
</body>
</html>
>>>>>>> ff529c3d
<|MERGE_RESOLUTION|>--- conflicted
+++ resolved
@@ -1,666 +1,3 @@
-<<<<<<< HEAD
-<!DOCTYPE html>
-<html lang="en">
-<head>
-  <meta charset="utf-8" />
-  <title>: The Block Plugin</title>
-
-  <!-- guides styles -->
-  <link rel="stylesheet" type="text/css" href="stylesheets/style.css" />
-  <link rel="stylesheet" type="text/css" href="stylesheets/print.css" media="print" />
-  <link rel="stylesheet" type="text/css" href="stylesheets/strobe.css" />
-  <link rel="stylesheet" type="text/css" href="stylesheets/overrides.style.css" />
-  <link rel="stylesheet" type="text/css" href="stylesheets/overrides.print.css" media="print" />
-  <!--[if lt IE 9]>
-  <script src="http://html5shim.googlecode.com/svn/trunk/html5.js"></script>
-  <![endif]-->
-
-  <!-- syntax highlighting styles -->
-  <link rel="stylesheet" type="text/css" href="stylesheets/syntaxhighlighter/shCore.css" />
-  <link rel="stylesheet" type="text/css" href="stylesheets/shThemeStrobeGuides.css" />
-</head>
-<body class="guide">
-
-  <header role="banner">
-    <div class="container">
-      <h1 id="logo">
-        <a href="http://aloha-editor.org"><img src="images/header/logo.png" height="50" alt="Aloha Editor" /></a>
-      </h1>
-      <nav role="navigation">
-        <ul>
-			<li><a href="http://aloha-editor.org/features.php" title="A shortcut for Aloha Editor features" class="new">Features</a></li>
-			<li><a href="http://aloha-editor.org/plugins.php" title="A list of all known Aloha Editor plugins.">Plugins</a></li>
-	        <li class="active"><a href="http://aloha-editor.org/guides/" title="The Aloha Editor documentation">Guides</a></li>
-			<li><a href="http://aloha-editor.org/about.php" title="Why Aloha? Why HTML5? Lern more about Aloha Editor">About</a></li>
-			<li><a href="http://getsatisfaction.com/aloha_editor" title="Get help or help others">Forum</a></li>
-			<li><a href="http://aloha-editor.org/demos.php" title="Feel the Aloha">Try it</a></li>
-        </ul>
-      </nav>
-    </div>
-  </header>
-
-  <div id="feature">
-    <div class="wrapper">
-      <div class="feature_header">
-        <a href="/"><img src="images/strobe/guides.png"></a>
-        <h2><a href="/"></a></h2>
-        <p>These guides help you to make your content editable and to develop Aloha.</p>
-      </div>
-      <div class="feature_sidebar">
-        <a href="index.html" id="guidesMenu">
-          Guides Index <span id="guidesArrow">&#9656;</span>
-        </a>
-        <div id="guides" class="clearfix" style="display: none;">
-          <a href="index.html" class="guidesMenu">
-            Guides Index <span class="guidesArrow">&#9662;</span>
-          </a>
-          <hr style="clear:both;">
-          <dl class="L">
-    <dt>Start Here</dt>
-      <dd><a href="using_aloha.html">Using Aloha Editor</a></dd>
-      <dd><a href="configure_aloha.html">Configuring Aloha Editor</a></dd>
-      <dd><a href="aloha_jquery.html">Aloha and jQuery</a></dd>
-      <dd><a href="develop_aloha.html">Developing and building Aloha Editor</a></dd>
-      <dd><a href="require.html">Aloha dependency management</a></dd>
-      <dd><a href="writing_plugins.html">Writing Plugins</a></dd>
-      <dd><a href="repository.html">Working with repositories</a></dd>
-    <dt>The Core</dt>
-      <dd><a href="core.html">The Core</a></dd>
-    <dt>Commands</dt>
-      <dd><a href="using_commands.html">Using commands</a></dd>
-    <dt>UI</dt>
-      <dd><a href="ui.html">Aloha Editor Ui</a></dd>
-      <dd><a href="toolbar.html">Aloha Editor toolbar</a></dd>
-      <dd><a href="sidebar.html">Aloha Editor sidebar</a></dd>
-      <dd><a href="componenttypes.html">Aloha Editor UI API</a></dd>
-</dl>
-<dl class="R">
-    <dt>Plugins</dt>
-      <dd><a href="plugins.html">Aloha Editor plugins</a></dd>
-      <dd><a href="plugin_block.html">Block</a></dd>
-      <dd><a href="plugin_image.html">Image</a></dd>
-      <dd><a href="plugin_contenthandler.html">Content Handler</a></dd>
-      <dd><a href="plugin_browser.html">Browser</a></dd>
-      <dd><a href="plugin_numeratedheaders.html">Numerated Headers</a></dd>
-      <dd><a href="plugin_undo.html">Undo</a></dd>
-      <dd><a href="plugin_table.html">Table</a></dd>
-      <dd><a href="plugin_paste.html">Paste</a></dd>
-      <dd><a href="plugin_formatlesspaste.html">Formatless paste</a></dd>
-    <dt>Contributing to Aloha Editor</dt>
-      <dd><a href="releasing.html">Releasing</a></dd>
-      <dd>Development Process</dd>
-      <dd><a href="style_guide.html">Javascript Style Guide</a></dd>
-      <dd><a href="documentation_guidelines.html">Documentation Guidelines</a></dd>
-</dl>
-
-
-        </div>
-      </div>
-    </div>
-  </div>
-
-  <div id="container">
-    <div class="wrapper">
-      <div id="mainCol">
-          <div class="headerSection">
-            <p>﻿</p>
-<h2>The Block Plugin</h2>
-<p>After reading this guide, you will be able to:</p>
-<ul>
-	<li>Understand what Aloha Blocks are</li>
-	<li>use already-given Aloha Blocks</li>
-	<li>write your own blocks and editors</li>
-	<li>Integrate Blocks into your <span class="caps">CMS</span> or backend system</li>
-</ul>
-
-          </div>
-        
-<div class="info"><p>We suggest that you open up the block demo located at <ins>src/demo/block/index.html</ins> of the Aloha Source, as it contains lots of usage examples and best practices.</p></div>
-<h3 id="what-are-aloha-blocks">1 What are Aloha Blocks?</h3>
-<p><strong>Aloha Blocks</strong> (Blocks) are non-editable areas of a website, which often have some properties being editable through the Aloha user interface.</p>
-<p>Some use cases for blocks include:</p>
-<ul>
-	<li>Displaying a vCard of a person from an address book as a paragraph inside   an editable, where the person can be chosen through the Aloha UI</li>
-	<li>Display a custom &#8220;inline image&#8221; in continuous text, which could float either left or right,   and where the image caption is again changeable using Aloha</li>
-	<li>Show a listing of news inside or outside an editable.</li>
-	<li>Create a &#8220;column&#8221; container which can contain other blocks or other contents</li>
-</ul>
-<p>Some properties of blocks:</p>
-<ul>
-	<li>Blocks can occur inside or outside of Aloha Editables</li>
-	<li>Both <tt>&lt;span&gt;</tt> and <tt>&lt;div&gt;</tt> elements can be blockified (i.e. converted to blocks)</li>
-	<li>can contain nested editable areas</li>
-	<li>can be copy/pasted and dragged/dropped if they are inside an Aloha editable</li>
-	<li>can be deleted using backspace or <span class="caps">DEL</span> if inside an editable</li>
-</ul>
-<h3 id="enabling-the-block-plugin">2 Enabling the Block Plugin</h3>
-<p>Aloha Blocks are implemented as a plugin called <code>block</code>, which is part of the <code>common</code> bundle.</p>
-<p>Furthermore, you need to load the <code>paste</code> plugin. Thus, just add <tt>common/block,common/paste</tt> to the <code>data-aloha-plugins</code> loading list.</p>
-<div class="warning"><p>As the <code>contenthandler</code> plugin currently cleans up the <span class="caps">HTML</span> very rigidly, this can interfere with blocks. If you use them together, make sure to test thoroughly that no unwanted <span class="caps">HTML</span> is removed.</p></div>
-<h4 id="initializing-blocks">2.1 Initializing  Blocks</h4>
-<p>Blocks need to be initialized before they can be used. Most conveniently, it should be done when the page is loaded. The most simple way to initialize a block is by using the <tt>.alohaBlock()</tt> function on a jQuery collection, i.e. to make <code>.vcard</code> a block, just use <code>jQuery('.vcard').alohaBlock()</code>.</p>
-<div class="info"><p>Make sure to wrap the initialization code inside an <code>Aloha.ready()</code> callback, to make sure Aloha is fully loaded by then.</p></div>
-
-<div class="note"><p>It is only allowed to convert <code>span</code> or <code>div</code> elements into an Aloha Block. Otherwise, an error will be thrown. So watch the browser&#8217;s console output when debugging!</p></div>
-<p>The <code>alohaBlock</code> function takes a configuration object of <strong>Block Attributes</strong>, which are set on the block.</p>
-<h4 id="block-attributes">2.2 Block Attributes</h4>
-<p>Each block can have multiple <strong>block attributes</strong>, which are like configuration parameters and can influence the rendering of blocks. A block attribute key is only allowed to be lowercase, and shall contain only <code>a-z, 0-9, -</code> and <code>_</code> in the name. The block attribute value must be a string:</p>
-<div class="code_container">
-<pre class="brush: javascript; gutter: false; toolbar: false">
-
-// Valid block attributes
-{
-	key: 'value',
-	_foo: 'bar',
-	'my-special-attr': 'Yeah',
-	'attr-09': 'Test some very long string',
-	another: '{&quot;json&quot;: &quot;encoded as string&quot;}'
-}
-// Invalid block attributes
-{
-	kEy: 'value'
-	foo: false,
-	bar: {
-		json: &quot;foo&quot;
-	}
-}
-</pre></div>
-<div class="note"><p>Because block attributes are stored as <code>data</code> attributes on the block <span class="caps">DOM</span> node, we must be quite restrictive concerning the allowed keys, and only allow string values.</p></div>
-<p>Block attributes can be set at construction time through <tt>.alohaBlock(attrs)</tt> or using the <tt>block.attr()</tt> function at runtime.</p>
-<p>All block attributes which start with <tt>aloha-block-</tt> are <strong>internal</strong> and can <strong>only</strong> be set during construction time.</p>
-<h4 id="block-types">2.3 Block Types</h4>
-<p>One special block attribute is called <tt>aloha-block-type</tt>, which must be set to one of the block types registered at the <code>BlockManager</code>. It can be only set during construction time, and if it is not set, the <code>DefaultBlock</code> is automatically chosen.</p>
-<p>Depending on the block type, a different <code>Block</code> class is being instanciated. Later, you will be introduced in writing your own block type.</p>
-<div class="info"><p>Aloha shows configuration errors on the firebug or webkit console; so watch this place for any errors, f.e. because block types were not found.</p></div>
-<h4 id="block-attribute-overriding-sources">2.4 Block Attribute Overriding Sources</h4>
-<p>When calling <code>.alohaBlock</code> on an element, the following data is merged together:</p>
-<ul>
-	<li><code>{ aloha-block-type: 'DefaultBlock' }</code></li>
-	<li>The block attributes specified in the <code>.alohaBlock(attr)</code> function</li>
-	<li>All <code>data-</code> attributes on the corresponding <span class="caps">DOM</span> node.</li>
-</ul>
-<p>That is, if a <span class="caps">DOM</span> node which should be blockified has a <code>data-aloha-block-type</code> property, this one is always used. Else, the <code>aloha-block-type</code> property from the <code>.alohaBlock()</code> function is used (if given). If nothing is specified, the <code>DefaultBlock</code> is used.</p>
-<p>The same is done for all block attributes, not only <code>aloha-block-type</code>.</p>
-<h4 id="default-settings">2.5 Default Settings</h4>
-<p>Block construction such as the following is very common:</p>
-<div class="code_container">
-<pre class="brush: javascript; gutter: false; toolbar: false">
-
-Aloha.ready(function() {
-	Aloha.jQuery('.foo').alohaBlock({
-		'aloha-block-type': 'MySpecialBlock'
-	});
-	Aloha.jQuery('.bar').alohaBlock({
-		'aloha-block-type': 'DebugBlock'
-	});
-});
-</pre></div><p>To make such initialization code more easy to write and more declarative, this can be also written inside the Aloha settings:</p>
-<div class="code_container">
-<pre class="brush: javascript; gutter: false; toolbar: false">
-
-Aloha.settings.plugins.block.defaults {
-	'.foo': {
-		'aloha-block-type': 'MySpecialBlock'
-	},
-	'.bar': {
-		'aloha-block-type': 'DebugBlock'
-	}
-}
-</pre></div><p>Using Aloha settings is the preferred way of initialization, as it is more easy to read.</p>
-<h3 id="interacting-with-blocks">3 Interacting with Blocks</h3>
-<p>After a block has been initialized, it can be retrieved through the <tt>BlockManager.getBlock()</tt> method. This method accepts a variety of arguments:</p>
-<ul>
-	<li>the ID of the block (as in <code>&lt;span id="...."&gt;</code>)</li>
-	<li>the <span class="caps">DOM</span> element of the block</li>
-	<li>the jQuery object of the block</li>
-</ul>
-<p>Thus, the following is all possible and returns the same <code>Block</code> object instance:</p>
-<div class="code_container">
-<pre class="brush: javascript; gutter: false; toolbar: false">
-
-require(['block/blockmanager'], function(BlockManager) {
-	var b1 = BlockManager.getBlock('myBlock'); // ID
-	var b2 = BlockManager.getBlock(jQuery('#myBlock')); // jQuery object
-	var b3 = BlockManager.getBlock(jQuery('#myBlock').get(0)); // DOM object
-});
-</pre></div><p>After you retrieved a block instance, you can use the public <span class="caps">API</span> of it. The most important methods are:</p>
-<ul>
-	<li><tt>attr(key, value)</tt> to set <code>key</code> to <code>value</code></li>
-	<li><tt>attr({key1: value1, key2: value2})</tt> to set multiple values simultaneously</li>
-	<li><tt>attr(key)</tt> to retrieve the value for <code>key</code></li>
-	<li><tt>attr()</tt> to retrieve all key/values as objecz</li>
-	<li><tt>activate()</tt> to activate the block</li>
-	<li><tt>deactivate()</tt> to deactivate the block</li>
-</ul>
-<p>When an attribute is changed through <code>attr</code>, the block is re-rendered automatically.</p>
-<h3 id="writing-a-custom-aloha-block">4 Writing a Custom Aloha Block</h3>
-<p>When writing a custom block, you should do so in your own <strong>aloha plugin</strong>. Inside the <strong>plugin module</strong>, you need to register the Aloha Blocks at the Block Manager. An example skeleton follows:</p>
-<div class="code_container">
-<div class="filename">blockdemo/lib/blockdemo-plugin.js</div>
-<pre class="brush: javascript; gutter: false; toolbar: false">
-
-define([
-	'aloha/plugin',
-	'block/blockmanager',
-	'blockdemo/block'
-], function(Plugin, BlockManager, block) {
-	&quot;use strict&quot;;
-	return Plugin.create('blockdemo', {
-		init: function() {
-			BlockManager.registerBlockType('MyCustomBlock', block.MyCustomBlock);
-		}
-	});
-});
-</pre></div>
-<div class="code_container">
-<div class="filename">blockdemo/lib/block.js</div>
-<pre class="brush: javascript; gutter: false; toolbar: false">
-
-define([
-	'block/block'
-], function(block) {
-	var MyCustomBlock = block.AbstractBlock.extend({
-		// ... your custom code here ...
-	});
-
-	return {
-		MyCustomBlock: MyCustomBlock
-	};
-});
-</pre></div><p>Now, you can implement the main <span class="caps">API</span> of the block, as explained in the next section.</p>
-<h4 id="initialization-and-rendering-api">4.1 Initialization and Rendering <span class="caps">API</span></h4>
-<p>The first method you can override is the <tt>init($element, postProcessFn)</tt> method. There, you get the jQuery <code>$element</code> as argument, and can use it to register f.e. custom event handlers or initialize the block contents. The second parameter is a function which needs to be run <strong>always</strong> after init() is complete. Furthermore, you can set block attributes using the <code>attr()</code> method if needed.</p>
-<div class="note"><p>init() requires you to call <strong>postProcessFn</strong>, as this enables you to do asynchronous queries inside init().</p></div>
-
-<div class="warning"><p><ins>init()</ins> can be called multiple times under some circumstances; so do <strong>not</strong> rely on the fact that init is only run once in your code. See the <span class="caps">API</span> doc about <code>init()</code> for further explanations on this.</p></div>
-<p>After the <tt>init()</tt> method, the <code>$element</code> is <strong>augumented</strong> by additional <span class="caps">DOM</span> nodes, which are needed f.e. for the drag/drop handles of the block.</p>
-<p>The second place you will most certainly override is the <tt>update($element, postProcessFn)</tt> method. This method is called always when one or multiple block attributes changed, so you are able to run any code you want inside there, manipulating <code>$element</code>.</p>
-<p>In some use cases, you will want to do some asynchronous work inside the <code>update()</code> method, like fetching an updated rendering of the element via <span class="caps">AJAX</span> from the server side. That is the reason of the <code>postProcessFn</code> callback function you get as second method argument: This function must be <strong>always called</strong> after the <code>$element</code> has been modified, as it renders the drag/drop handles if necessary.</p>
-<p>Because we add some special <span class="caps">DOM</span> nodes to the <code>$element</code> (for displaying the drag/drop handles for example), you should not rely on stuff like the number of child elements of <code>$element</code>. If you still need to do this, make sure to filter out all elements which have an <tt>aloha-block-handle</tt> <span class="caps">CSS</span> class applied (as they are internal elements).</p>
-<h4 id="custom-block-handles">4.2 Custom Block Handles</h4>
-<p>If you wish to write custom block handles, e.g. for deleting a block or adding new blocks, you need to override the <tt>renderBlockHandlesIfNeeded</tt> method. There, you can add <span class="caps">DOM</span> nodes to <code>this.$element</code>, and style them as handles using <span class="caps">CSS</span>.</p>
-<p>There are two rules to follow:</p>
-<ul>
-	<li>First, the method must be <strong>idempotent</strong>, that is, it needs to have the same behavior   no matter how often it is called. This means f.e. that if this method inserts a drag handle,   it is only allowed to do so if the drag handle is not yet inserted.</li>
-	<li>Second, the method must mark all <span class="caps">DOM</span> nodes which are added with the <span class="caps">CSS</span> class   <tt>aloha-block-handle</tt> such that they are marked as internal.</li>
-</ul>
-<p>The default block handles function looks as follows, rendering a drag handle:</p>
-<div class="code_container">
-<pre class="brush: javascript; gutter: false; toolbar: false">
-
-renderBlockHandlesIfNeeded: function() {
-	if (this.isDraggable()) {
-		if (this.$element.find('.aloha-block-draghandle').length == 0) {
-			this.$element.prepend('&lt;span class=&quot;aloha-block-handle aloha-block-draghandle&quot;&gt;&lt;/span&gt;');
-		}
-	}
-}
-</pre></div><h4 id="nested-aloha-editables">4.3 Nested Aloha Editables</h4>
-<p>If you want to mark a certain area inside a block as aloha editable again, you just need to apply the <tt>aloha-editable</tt> <span class="caps">CSS</span> class to it. If the default behavior is not what you want, you can also call <code>$element.find(...).aloha()</code> in the <code>init()</code> and/or <code>update()</code> method.</p>
-<h3 id="editing-api">5 Editing <span class="caps">API</span></h3>
-<p>The attributes of an Aloha Block can be edited through an automatically generated User Interface in the <strong>Aloha Sidebar</strong>. Of course, this user interface needs to know which block attributes are editable. For that, an Aloha Block can contain a <strong>schema</strong> which defines this information. Simply override the <code>getSchema()</code> method and make it return a schema.</p>
-<p>A basic schema can look like this:</p>
-<div class="code_container">
-<pre class="brush: javascript; gutter: false; toolbar: false">
-
-getSchema: function() {
-	return {
-		symbol: {
-			type: 'string',
-			label: 'Stock Quote Name'
-		}
-	};
-},		
-</pre></div><p>It just defines that the block attribute <tt>symbol</tt> is of type <code>string</code> and has a certain label.</p>
-<p>Additionally, the Aloha Block needs a title which is shown in the sidebar. Just set the <tt>title</tt> property of your block, or for more advanced computations override the <code>getTitle()</code> method.</p>
-<h4 id="introducing-editors">5.1 Introducing Editors</h4>
-<p>Every form element in the sidebar is represented internally through an <tt>editor</tt> class, which defines the behavior of the given form element.</p>
-<p>You might now wonder how the system knows that an element of type <code>string</code> shall be edited through an input field. For that, the <tt>EditorManager</tt> is responsible. It contains a mapping from data types to editor classes, for example a mapping from the <code>string</code> data type to the <code>StringEditor</code>.</p>
-<h4 id="available-editors">5.2 Available Editors</h4>
-<p>So far, the following data types/editors are available (each with an example):</p>
-<h5 id="string">5.2.1 string</h5>
-<div class="code_container">
-<pre class="brush: javascript; gutter: false; toolbar: false">
-
-{
-	type: 'string',
-	label: 'My Label'
-}
-</pre></div><p>Output: <tt>&lt;input type=&quot;text&quot; /&gt;</tt></p>
-<h5 id="number">5.2.2 number</h5>
-<div class="code_container">
-<pre class="brush: javascript; gutter: false; toolbar: false">
-
-{
-	type: 'number',
-	label: 'My Label',
-	range: {
-		min: 0,
-		max: 5,
-		step: 0.5 // values 0, 0.5, ...,  4.5, 5
-	}
-}
-</pre></div><p>Output: <tt>&lt;input type=&quot;range&quot; min=&quot;0&quot; max=&quot;5&quot; step=&quot;0.5&quot; /&gt;</tt></p>
-<h5 id="url">5.2.3 url</h5>
-<div class="code_container">
-<pre class="brush: javascript; gutter: false; toolbar: false">
-
-{
-	type: 'url',
-	label: 'My Label'
-}
-</pre></div><p>Output: <tt>&lt;input type=&quot;url&quot; /&gt;</tt></p>
-<h5 id="email">5.2.4 email</h5>
-<div class="code_container">
-<pre class="brush: javascript; gutter: false; toolbar: false">
-
-{
-	type: 'email',
-	label: 'My Label'
-}
-</pre></div><p>Output: <tt>&lt;input type=&quot;email&quot; /&gt;</tt></p>
-<h5 id="select">5.2.5 select</h5>
-<div class="code_container">
-<pre class="brush: javascript; gutter: false; toolbar: false">
-
-{
-	type: 'select',
-	label: 'Position',
-	values: [{
-		key: '',
-		label: 'No Float'
-	}, {
-		key: 'left',
-		label: 'Float left'
-	}, {
-		key: 'right',
-		label: 'Float right'
-	}]
-}
-</pre></div><p>Output: <tt>&lt;select&gt;...&lt;/select&gt;</tt> (with the correctly active option pre-selected)</p>
-<h5 id="button">5.2.6 button</h5>
-<div class="code_container">
-<pre class="brush: javascript; gutter: false; toolbar: false">
-
-{
-	type: 'button',
-	buttonLabel: 'Click me!',
-	callback: function() {
-		// This function is executed when the button is clicked.
-	}
-}
-</pre></div><p>Output: <tt>&lt;button /&gt;</tt></p>
-<h4 id="writing-a-custom-editor">5.3 Writing a Custom Editor</h4>
-<p>For writing custom editors, just check the <tt>AbstractEditor</tt> and <tt>AbstractFormElementEditor</tt> inside <code>lib/editor.js</code>, as well as the default editor implementations. It should be quite self-explanatory :-)</p>
-<p>In case you do not extend the <code>AbstractFormElementEditor</code> you just need to remember one thing &#8212; Make sure to throw a <tt>change</tt> event on the editor class, with the changed value as parameter:</p>
-<div class="code_container">
-<pre class="brush: javascript; gutter: false; toolbar: false">
-
-this.trigger('change', this.getValue());
-</pre></div><p>Then the framework takes care of updating the attribute in the Aloha Block accordingly.</p>
-<p>If you subclass <tt>AbstractFormElementEditor</tt>, you mostly do not need to deal with the event handling yourself, as this is done for you. This can greatly simplify the editors.</p>
-<div class="info"><p>Check the example editors in <code>plugins/common/block/lib/editor.js</code>, they are really easy and small.</p></div>
-<h3 id="advanced-topics">6 Advanced Topics</h3>
-<p>Here, we want to show some advanced integration tips and tricks.</p>
-<h4 id="block-collections">6.1 Block Collections</h4>
-<p>Sometimes, you want to create blocks which are mainly a container for other blocks. An example is a &#8220;Column&#8221; block, which should accomodate other blocks. Now, there are two supported possibilities for that.</p>
-<p>First, you can mark your columns with the <span class="caps">CSS</span> class <tt>aloha-editable</tt>, and then these columns can contain other blocks. Use this when you want to allow content to be placed <strong>between</strong> your blocks.</p>
-<p>Second, you can mark your columns with the <span class="caps">CSS</span> class <tt>aloha-block-collection</tt>. Then, the Aloha Blocks inside become sortable: You see that they have a drag handle now. Furthermore, they can now be deleted using the standard backspace or delete keys.</p>
-<p>Check the example blocks for a demo of this feature.</p>
-<h4 id="custom-floating-menu">6.2 Custom Floating Menu</h4>
-<p>When the Aloha Blocks are active, we set a custom Floating Menu scope called:  <tt>Aloha.Block.(alohaBlockType}</tt>. so for example <code>Aloha.Block.DefaultBlock</code>, so you add buttons to the floating menu if you want to show them when a specific block is active.</p>
-<h4 id="disabling-the-sidebar-editor">6.3 Disabling the sidebar editor</h4>
-<p>Sometimes, you want to embed Aloha into a bigger system, and you do not want to use the default Aloha sidebar for editing. Because of this, it is possible to disable the sidebar attribute editor as follows:</p>
-<div class="code_container">
-<pre class="brush: javascript; gutter: false; toolbar: false">
-
-Aloha.settings.plugins.block.sidebarAttributeEditor = false;
-</pre></div><p>Then, you need to listen to some events on the BlockManager, most notably the <tt>block-selection-change</tt> event, which is triggered each time the block selection changes.</p>
-<div class="code_container">
-<pre class="brush: javascript; gutter: false; toolbar: false">
-
-BlockManager.bind('block-selection-change', function(blocks) {
-	// blocks is an array now, where the first element is the selected block
-	// and the other elements are the ancestor blocs.
-	// If the array is empty, no block has been selected.
-});
-</pre></div><h4 id="preventing-switch-of-scope-for-a-block">6.4 Preventing switch of scope for a block</h4>
-<p>The block plugin will switch the current scope to a block-specific one whenever a block is activated. To prevent it from doing so just add the <tt>data-block-skip-scope=&quot;true&quot;</tt> attribute to the element you plan to turn into a block. As long as it&#8217;s value is &#8220;true&#8221; the scope will not be switched.</p>
-<h3 id="internals">7 Internals</h3>
-<p>For this work, numerous IE hacks were needed. Especially in areas like Drag/Drop, Deletion and Copy/Paste, especially IE7 and IE8 differ considerably in their behavior. See the compatibility matrix below for the tests which have been run.</p>
-<h4 id="browser-compatibility-matrix">7.1 Browser Compatibility Matrix</h4>
-<table>
-	<tr>
-		<th></th>
-		<th>Firefox 7</th>
-		<th>Chrome 17</th>
-		<th>IE7 </th>
-		<th>IE8  </th>
-		<th>IE9 </th>
-		<th>Unit Test Written</th>
-	</tr>
-	<tr>
-		<th>General Aloha                               </th>
-		<td>  ✓         </td>
-		<td>  ✓         </td>
-		<td>  ✓    </td>
-		<td> ✓     </td>
-		<td> ✓     </td>
-		<td>     ✓              </td>
-	</tr>
-	<tr>
-		<th>General Blocks                              </th>
-		<td>  ✓         </td>
-		<td>  ✓         </td>
-		<td>  ✓    </td>
-		<td> ✓     </td>
-		<td> ✓     </td>
-		<td>     ✓              </td>
-	</tr>
-	<tr>
-		<th>Drag &amp; Drop of inline elements              </th>
-		<td>  ✓         </td>
-		<td>  ✓         </td>
-		<td>  ✓    </td>
-		<td> ✓     </td>
-		<td> ✓     </td>
-		<td>     ✓              </td>
-	</tr>
-	<tr>
-		<th>Drag &amp; Drop of block-level elements         </th>
-		<td>  ✓         </td>
-		<td>  ✓         </td>
-		<td>  ✓    </td>
-		<td> ✓     </td>
-		<td> ✓     </td>
-		<td>     ✘              </td>
-	</tr>
-	<tr>
-		<th>Copy &amp; Paste                                </th>
-		<td>  ✓         </td>
-		<td>  ✓         </td>
-		<td> (✓) works in Emul. Mode; IE7 always dies on second copy/paste    </td>
-		<td> ✓     </td>
-		<td> ✓     </td>
-		<td>     ✓              </td>
-	</tr>
-	<tr>
-		<th>Cut &amp; Paste                                 </th>
-		<td>  ✓         </td>
-		<td>  ✓         </td>
-		<td> (✓) works in Emul. Mode; IE7 always dies on second copy/paste    </td>
-		<td> ✓     </td>
-		<td> ✓     </td>
-		<td>     ✓              </td>
-	</tr>
-	<tr>
-		<th>Deletion of single blocks (block-level)     </th>
-		<td>  ✓         </td>
-		<td>  ✓         </td>
-		<td>  ✓    </td>
-		<td> ✓     </td>
-		<td> ✓     </td>
-		<td>      ✘              </td>
-	</tr>
-	<tr>
-		<th>Deletion of single blocks (inline)          </th>
-		<td>  ✓         </td>
-		<td>  ✓         </td>
-		<td>  ✓    </td>
-		<td> ✓     </td>
-		<td> ✓     </td>
-		<td>      ✘              </td>
-	</tr>
-	<tr>
-		<th>Deletion of blocks being part of selection  </th>
-		<td>  ✓         </td>
-		<td>  ✓         </td>
-		<td>  ✓    </td>
-		<td> ✓     </td>
-		<td> ✓     </td>
-		<td>      ✘              </td>
-	</tr>
-	<tr>
-		<th>nested inline Blocks inside editables       </th>
-		<td>  ✓         </td>
-		<td>  ✓         </td>
-		<td>  ✓    </td>
-		<td> ✓     </td>
-		<td> ✓     </td>
-		<td>      &#8211;              </td>
-	</tr>
-	<tr>
-		<th>nested block-level Blocks inside editables  </th>
-		<td>  ✓         </td>
-		<td>  ✓         </td>
-		<td>  ✓    </td>
-		<td> ✓     </td>
-		<td> ✓     </td>
-		<td>      &#8211;              </td>
-	</tr>
-	<tr>
-		<th>nested inline Blocks drag/drop              </th>
-		<td>  ✓         </td>
-		<td>  ✓         </td>
-		<td>  ✓    </td>
-		<td> ✓     </td>
-		<td> ✓     </td>
-		<td>      &#8211;              </td>
-	</tr>
-	<tr>
-		<th>nested block-level Blocks drag/drop         </th>
-		<td>  ✓         </td>
-		<td>  ✓         </td>
-		<td>  ✓    </td>
-		<td> ✓     </td>
-		<td> ✓     </td>
-		<td>      &#8211;              </td>
-	</tr>
-	<tr>
-		<th>block-collection: basic functionality       </th>
-		<td>  ✓         </td>
-		<td>  ✓         </td>
-		<td>  ✓    </td>
-		<td> ✓     </td>
-		<td> ✓     </td>
-		<td>      &#8211;              </td>
-	</tr>
-	<tr>
-		<th>block-collection: delete block-level blocks </th>
-		<td>  ✓         </td>
-		<td>  ✓         </td>
-		<td>  ✓    </td>
-		<td> ✓     </td>
-		<td> ✓     </td>
-		<td>      &#8211;              </td>
-	</tr>
-	<tr>
-		<th>block-collection: drag/drop of block-level b</th>
-		<td>  ✓         </td>
-		<td>  ✓         </td>
-		<td>  ✓    </td>
-		<td> ✓     </td>
-		<td> ✓     </td>
-		<td>      &#8211;              </td>
-	</tr>
-	<tr>
-		<th>Caret handling of inline blocks             </th>
-		<td>  ✘         </td>
-		<td>  ✘         </td>
-		<td>  ✘    </td>
-		<td> ✘     </td>
-		<td> ✘     </td>
-		<td>      ✘              </td>
-	</tr>
-</table>
-<h3 id="changelog">8 Changelog</h3>
-<ul>
-	<li>July 7, 2011: Initial version by <a href="credits.html#skurfuerst">Sebastian Kurfürst</a> and <a href="credits.html#hlubek">Christopher Hlubek</a></li>
-	<li>November 29, 2011: Greatly expanded version by <a href="credits.html#skurfuerst">Sebastian Kurfürst</a></li>
-</ul>
-
-      </div>
-        <div id="subCol">
-          <h3 class="chapter"><img src="images/strobe/chapters.png" alt="" />Chapters</h3>
-          <ol class="chapters">
-            <li><a href="#what-are-aloha-blocks"><p>What are Aloha Blocks?</p>
-</a></li><li><a href="#enabling-the-block-plugin"><p>Enabling the Block Plugin</p>
-</a><ul><li><a href="#initializing-blocks"><p>Initializing  Blocks</p>
-</a></li> <li><a href="#block-attributes"><p>Block Attributes</p>
-</a></li> <li><a href="#block-types"><p>Block Types</p>
-</a></li> <li><a href="#block-attribute-overriding-sources"><p>Block Attribute Overriding Sources</p>
-</a></li> <li><a href="#default-settings"><p>Default Settings</p>
-</a></li></ul></li><li><a href="#interacting-with-blocks"><p>Interacting with Blocks</p>
-</a></li><li><a href="#writing-a-custom-aloha-block"><p>Writing a Custom Aloha Block</p>
-</a><ul><li><a href="#initialization-and-rendering-api"><p>Initialization and Rendering <span class="caps">API</span></p>
-</a></li> <li><a href="#custom-block-handles"><p>Custom Block Handles</p>
-</a></li> <li><a href="#nested-aloha-editables"><p>Nested Aloha Editables</p>
-</a></li></ul></li><li><a href="#editing-api"><p>Editing <span class="caps">API</span></p>
-</a><ul><li><a href="#introducing-editors"><p>Introducing Editors</p>
-</a></li> <li><a href="#available-editors"><p>Available Editors</p>
-</a></li> <li><a href="#writing-a-custom-editor"><p>Writing a Custom Editor</p>
-</a></li></ul></li><li><a href="#advanced-topics"><p>Advanced Topics</p>
-</a><ul><li><a href="#block-collections"><p>Block Collections</p>
-</a></li> <li><a href="#custom-floating-menu"><p>Custom Floating Menu</p>
-</a></li> <li><a href="#disabling-the-sidebar-editor"><p>Disabling the sidebar editor</p>
-</a></li> <li><a href="#preventing-switch-of-scope-for-a-block"><p>Preventing switch of scope for a block</p>
-</a></li></ul></li><li><a href="#internals"><p>Internals</p>
-</a><ul><li><a href="#browser-compatibility-matrix"><p>Browser Compatibility Matrix</p>
-</a></li></ul></li><li><a href="#changelog"><p>Changelog</p>
-</a></li>
-          </ol>
-        </div>
-    </div>
-  </div>
-
-  <hr class="hide" />
-	  <footer>
-	    <div class="container">
-	      <div class="col">
-	        <a href="index.html"><img src="images/footer/logo.png" alt="Aloha Editor" /></a>
-	        <p>
-	        	Templates based on <a href="https://github.com/sproutcore/sproutguides">SproutCore guides</a>.
-	        </p>
-	      </div>
-	      <a href="#feature" class="top">Back To Top</a>
-	    </div>
-	  </footer>
-
-  <script src="http://code.jquery.com/jquery-1.6.min.js" type="text/javascript" charset="utf-8"></script>
-  <script type="text/javascript" src="javascripts/alohaEditorGuides.js"></script>
-  <script type="text/javascript" src="javascripts/syntaxhighlighter/shCore.js"></script>
-  <script type="text/javascript" src="javascripts/syntaxhighlighter/shBrushRuby.js"></script>
-  <script type="text/javascript" src="javascripts/syntaxhighlighter/shBrushJScript.js"></script>
-  <script type="text/javascript" src="javascripts/syntaxhighlighter/shBrushCss.js"></script>
-  <script type="text/javascript" src="javascripts/syntaxhighlighter/shBrushXml.js"></script>
-  <script type="text/javascript" src="javascripts/syntaxhighlighter/shBrushSql.js"></script>
-  <script type="text/javascript" src="javascripts/syntaxhighlighter/shBrushPlain.js"></script>
-  <script type="text/javascript">
-    SyntaxHighlighter.all()
-  </script>
-</body>
-</html>
-=======
 <!DOCTYPE html>
 <html lang="en">
 <head>
@@ -1314,5 +651,4 @@
     SyntaxHighlighter.all()
   </script>
 </body>
-</html>
->>>>>>> ff529c3d
+</html>
<!DOCTYPE html>
<html lang="en">
<head>
  <meta charset="utf-8" />
  <title>: Formatless Paste Plugin</title>

  <!-- guides styles -->
  <link rel="stylesheet" type="text/css" href="stylesheets/style.css" />
  <link rel="stylesheet" type="text/css" href="stylesheets/print.css" media="print" />
  <link rel="stylesheet" type="text/css" href="stylesheets/strobe.css" />
  <link rel="stylesheet" type="text/css" href="stylesheets/overrides.style.css" />
  <link rel="stylesheet" type="text/css" href="stylesheets/overrides.print.css" media="print" />
  <!--[if lt IE 9]>
  <script src="http://html5shim.googlecode.com/svn/trunk/html5.js"></script>
  <![endif]-->

  <!-- syntax highlighting styles -->
  <link rel="stylesheet" type="text/css" href="stylesheets/syntaxhighlighter/shCore.css" />
  <link rel="stylesheet" type="text/css" href="stylesheets/shThemeStrobeGuides.css" />
</head>
<body class="guide">

  <header role="banner">
    <div class="container">
      <h1 id="logo">
        <a href="http://aloha-editor.org"><img src="images/header/logo.png" height="50" alt="Aloha Editor" /></a>
      </h1>
      <nav role="navigation">
        <ul>
			<li><a href="http://aloha-editor.org/features.php" title="A shortcut for Aloha Editor features" class="new">Features</a></li>
			<li><a href="http://aloha-editor.org/plugins.php" title="A list of all known Aloha Editor plugins.">Plugins</a></li>
	        <li class="active"><a href="http://aloha-editor.org/guides/" title="The Aloha Editor documentation">Guides</a></li>
			<li><a href="http://aloha-editor.org/about.php" title="Why Aloha? Why HTML5? Lern more about Aloha Editor">About</a></li>
			<li><a href="http://getsatisfaction.com/aloha_editor" title="Get help or help others">Forum</a></li>
			<li><a href="http://aloha-editor.org/demos.php" title="Feel the Aloha">Try it</a></li>
        </ul>
      </nav>
    </div>
  </header>

  <div id="feature">
    <div class="wrapper">
      <div class="feature_header">
        <a href="/"><img src="images/strobe/guides.png"></a>
        <h2><a href="/"></a></h2>
        <p>These guides help you to make your content editable and to develop Aloha Editor.</p>
      </div>
      <div class="feature_sidebar">
        <a href="index.html" id="guidesMenu">
          Guides Index <span id="guidesArrow">&#9656;</span>
        </a>
        <div id="guides" class="clearfix" style="display: none;">
          <a href="index.html" class="guidesMenu">
            Guides Index <span class="guidesArrow">&#9662;</span>
          </a>
          <hr style="clear:both;">
          <dl class="L">
    <dt>Start Here</dt>
      <dd><a href="using_aloha.html">Using Aloha Editor</a></dd>
      <dd><a href="configure_aloha.html">Configuring Aloha Editor</a></dd>
      <dd><a href="aloha_jquery.html">Aloha Editor and jQuery</a></dd>
      <dd><a href="develop_aloha.html">Developing and building Aloha Editor</a></dd>
      <dd><a href="require.html">Aloha Editor dependency management</a></dd>
      <dd><a href="writing_plugins.html">Writing Plugins</a></dd>
      <dd><a href="repository.html">Working with repositories</a></dd>
    <dt>The Core</dt>
      <dd><a href="core.html">The Core</a></dd>
    <dt>Commands</dt>
      <dd><a href="using_commands.html">Using commands</a></dd>
    <dt>UI</dt>
      <dd><a href="ui.html">Aloha Editor UI</a></dd>
      <dd><a href="toolbar.html">Aloha Editor toolbar</a></dd>
      <dd><a href="sidebar.html">Aloha Editor sidebar</a></dd>
      <dd><a href="componenttypes.html">Aloha Editor UI API</a></dd>
</dl>
<dl class="R">
    <dt>Plugins</dt>
      <dd><a href="plugins.html">Aloha Editor plugins</a></dd>
      <dd><a href="plugin_block.html">Block</a></dd>
      <dd><a href="plugin_image.html">Image</a></dd>
      <dd><a href="plugin_contenthandler.html">Content Handler</a></dd>
      <dd><a href="plugin_browser.html">Browser</a></dd>
      <dd>Numerated Headers</dd>
      <dd><a href="plugin_undo.html">Undo</a></dd>
      <dd><a href="plugin_table.html">Table</a></dd>
      <dd><a href="plugin_paste.html">Paste</a></dd>
      <dd><a href="plugin_formatlesspaste.html">Formatless paste</a></dd>
      <dd><a href="plugin_dom_to_xhtml.html">DOM to XHTML</a></dd>
      <dd><a href="plugin_wai-lang.html">WAI Language</a></dd>
    <dt>Contributing to Aloha Editor</dt>
      <dd><a href="releasing.html">Releasing</a></dd>
      <dd>Development Process</dd>
      <dd><a href="style_guide.html">Javascript Style Guide</a></dd>
      <dd><a href="documentation_guidelines.html">Documentation Guidelines</a></dd>
</dl>


        </div>
      </div>
    </div>
  </div>

  <div id="container">
    <div class="wrapper">
      <div id="mainCol">
          <div class="headerSection">
            <h2>Formatless Paste Plugin</h2>
<p>The formatless paste plugin can be used to strip <span class="caps">HTML</span> tags from pasted content.</p>

          </div>
        <h3 id="overview">1 Overview</h3>
<p>With this plugin <span class="caps">HTML</span> tags can be removed from pasted content.</p>
<p>It provides the following features</p>
<ul>
	<li>Strip a configurable set of tags from pasted content</li>
	<li>Enabled / disabled via a button in the floating menu</li>
	<li>Configure the default behaviour (enabled/disabled)</li>
</ul>
<h3 id="usage">2 Usage</h3>
<p>Select some text from a website or document you want to insert and copy it to your clipboard Crtl + C</p>
<p>Position the cursor where you want the pasted content to be placed.<br />
If you want the content to be pasted &#8220;formatless&#8221; click the &#8220;Toggle Formatless Pasting&#8221; button. <img src="images/plugins/formatlesspaste-01.png" style="width:620px"></p>
<p>Press Crtl + V to insert the content from the clipboard.<br />
In this case we strip all formating like bold, italic and so on but allow a-Tags. <img src="images/plugins/formatlesspaste-02.png" style="width:620px"></p>
<h3 id="components">3 Components</h3>
<ul>
	<li>Button to toggle enable / disable the button</li>
</ul>
<h3 id="configuration">4 Configuration</h3>
<p>The default behaviour can be configured with the setting &#8220;formatlessPasteOption&#8221;. The set of elements that should be stripped can be configured with the setting &#8220;strippedElements&#8221;.</p>
<<<<<<< HEAD
<p>A typical configuration could look like this. If no configuration is provided, this is also the default configuration.</p>
=======
<p>The default configuration looks like this:</p>
<div class="code_container">
<pre class="brush: javascript; gutter: false; toolbar: false">

	Aloha.settings.plugins: {
		formatlesspaste: {
			config: {
				button: true, // if set to false the button will be hidden
				formatlessPasteOption: true, // default state of the button
				strippedElements: [ // elements to be stripped from the pasted code
					&quot;a&quot;,
					&quot;em&quot;,
					&quot;strong&quot;,
					&quot;small&quot;,
					&quot;s&quot;,
					&quot;cite&quot;,
					&quot;q&quot;,
					&quot;dfn&quot;,
					&quot;abbr&quot;,
					&quot;time&quot;,
					&quot;code&quot;,
					&quot;var&quot;,
					&quot;samp&quot;,
					&quot;kbd&quot;,
					&quot;sub&quot;,
					&quot;sup&quot;,
					&quot;i&quot;,
					&quot;b&quot;,
					&quot;u&quot;,
					&quot;mark&quot;,
					&quot;ruby&quot;,
					&quot;rt&quot;,
					&quot;rp&quot;,
					&quot;bdi&quot;,
					&quot;bdo&quot;,
					&quot;ins&quot;,
					&quot;del&quot;
				]
			}
		}
	}
</pre></div>
<div class="note"><p>The <code>button</code> and <code>formatlessPasteOption</code> config property will accept boolean or  string values. Boolean <code>false</code>, <code>'false'</code> or <code>'0'</code> will hide the button while boolean  <code>true</code> or any other string value will show it.</p></div>
<p>You can also have configurations for individual editables:</p>
>>>>>>> 6b2a57f2
<div class="code_container">
<pre class="brush: javascript; gutter: false; toolbar: false">

	Aloha.settings.plugins: {
		formatlesspaste: {
			formatlessPasteOption: true,
			strippedElements: [
				&quot;a&quot;,
				&quot;em&quot;,
				&quot;strong&quot;,
				&quot;small&quot;,
				&quot;s&quot;,
				&quot;cite&quot;,
				&quot;q&quot;,
				&quot;dfn&quot;,
				&quot;abbr&quot;,
				&quot;time&quot;,
				&quot;code&quot;,
				&quot;var&quot;,
				&quot;samp&quot;,
				&quot;kbd&quot;,
				&quot;sub&quot;,
				&quot;sup&quot;,
				&quot;i&quot;,
				&quot;b&quot;,
				&quot;u&quot;,
				&quot;mark&quot;,
				&quot;ruby&quot;,
				&quot;rt&quot;,
				&quot;rp&quot;,
				&quot;bdi&quot;,
				&quot;bdo&quot;,
				&quot;ins&quot;,
				&quot;del&quot;
			]
		}
	}
</pre></div><h3 id="testing-the-plugin">5 Testing the Plugin</h3>
<p>Have a look at the <a href="/plugin_formatlesspaste_test.html">test protocol</a></p>

      </div>
        <div id="subCol">
          <h3 class="chapter"><img src="images/strobe/chapters.png" alt="" />Chapters</h3>
          <ol class="chapters">
            <li><a href="#overview"><p>Overview</p>
</a></li><li><a href="#usage"><p>Usage</p>
</a></li><li><a href="#components"><p>Components</p>
</a></li><li><a href="#configuration"><p>Configuration</p>
</a></li><li><a href="#testing-the-plugin"><p>Testing the Plugin</p>
</a></li>
          </ol>
        </div>
    </div>
  </div>

  <hr class="hide" />
	  <footer>
	    <div class="container">
	      <div class="col">
	        <a href="index.html"><img src="images/footer/logo.png" alt="Aloha Editor" /></a>
	        <p>
	        	Templates based on <a href="https://github.com/sproutcore/sproutguides">SproutCore guides</a>.
	        </p>
	      </div>
	      <a href="#feature" class="top">Back To Top</a>
	    </div>
	  </footer>

  <script src="http://code.jquery.com/jquery-1.6.min.js" type="text/javascript" charset="utf-8"></script>
  <script type="text/javascript" src="javascripts/alohaEditorGuides.js"></script>
  <script type="text/javascript" src="javascripts/syntaxhighlighter/shCore.js"></script>
  <script type="text/javascript" src="javascripts/syntaxhighlighter/shBrushRuby.js"></script>
  <script type="text/javascript" src="javascripts/syntaxhighlighter/shBrushJScript.js"></script>
  <script type="text/javascript" src="javascripts/syntaxhighlighter/shBrushCss.js"></script>
  <script type="text/javascript" src="javascripts/syntaxhighlighter/shBrushXml.js"></script>
  <script type="text/javascript" src="javascripts/syntaxhighlighter/shBrushSql.js"></script>
  <script type="text/javascript" src="javascripts/syntaxhighlighter/shBrushPlain.js"></script>
  <script type="text/javascript">
    SyntaxHighlighter.all()
  </script>
</body>
</html><|MERGE_RESOLUTION|>--- conflicted
+++ resolved
@@ -128,9 +128,6 @@
 </ul>
 <h3 id="configuration">4 Configuration</h3>
 <p>The default behaviour can be configured with the setting &#8220;formatlessPasteOption&#8221;. The set of elements that should be stripped can be configured with the setting &#8220;strippedElements&#8221;.</p>
-<<<<<<< HEAD
-<p>A typical configuration could look like this. If no configuration is provided, this is also the default configuration.</p>
-=======
 <p>The default configuration looks like this:</p>
 <div class="code_container">
 <pre class="brush: javascript; gutter: false; toolbar: false">
@@ -141,48 +138,6 @@
 				button: true, // if set to false the button will be hidden
 				formatlessPasteOption: true, // default state of the button
 				strippedElements: [ // elements to be stripped from the pasted code
-					&quot;a&quot;,
-					&quot;em&quot;,
-					&quot;strong&quot;,
-					&quot;small&quot;,
-					&quot;s&quot;,
-					&quot;cite&quot;,
-					&quot;q&quot;,
-					&quot;dfn&quot;,
-					&quot;abbr&quot;,
-					&quot;time&quot;,
-					&quot;code&quot;,
-					&quot;var&quot;,
-					&quot;samp&quot;,
-					&quot;kbd&quot;,
-					&quot;sub&quot;,
-					&quot;sup&quot;,
-					&quot;i&quot;,
-					&quot;b&quot;,
-					&quot;u&quot;,
-					&quot;mark&quot;,
-					&quot;ruby&quot;,
-					&quot;rt&quot;,
-					&quot;rp&quot;,
-					&quot;bdi&quot;,
-					&quot;bdo&quot;,
-					&quot;ins&quot;,
-					&quot;del&quot;
-				]
-			}
-		}
-	}
-</pre></div>
-<div class="note"><p>The <code>button</code> and <code>formatlessPasteOption</code> config property will accept boolean or  string values. Boolean <code>false</code>, <code>'false'</code> or <code>'0'</code> will hide the button while boolean  <code>true</code> or any other string value will show it.</p></div>
-<p>You can also have configurations for individual editables:</p>
->>>>>>> 6b2a57f2
-<div class="code_container">
-<pre class="brush: javascript; gutter: false; toolbar: false">
-
-	Aloha.settings.plugins: {
-		formatlesspaste: {
-			formatlessPasteOption: true,
-			strippedElements: [
 				&quot;a&quot;,
 				&quot;em&quot;,
 				&quot;strong&quot;,

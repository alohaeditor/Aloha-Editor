--- conflicted
+++ resolved
@@ -203,46 +203,6 @@
 					// activate the table
 					table.activate();
 
-<<<<<<< HEAD
-    // subscribe for the 'editableDeactivated' event to deactivate all tables in the editable
-    Aloha.bind('aloha-editable-deactivated', function (event, properties) {
-      TablePlugin.setFocusedTable(undefined);
-      TableSelection.unselectCells();
-      // shortcut for TableRegistry
-      var tr = TablePlugin.TableRegistry;
-      for (var i = 0; i < tr.length; i++) {
-        // activate the table
-        tr[i].deactivate();
-      }
-    });
-	if(this.settings.summaryinsidebar) {
-		Aloha.ready(function () { 
-			that.initSidebar(Aloha.Sidebar.right.show());  
-		});
-	}
-};
-
-//namespace prefix for this plugin
-var tableNamespace = 'aloha-table';
-
-function nsSel () {
-    var stringBuilder = [], prefix = tableNamespace;
-    jQuery.each(arguments, function () { stringBuilder.push('.' + (this == '' ? prefix : prefix + '-' + this)); });
-    return stringBuilder.join(' ').trim();
-};
-
-//Creates string with this component's namepsace prefixed the each classname
-function nsClass () {
-    var stringBuilder = [], prefix = tableNamespace;
-    jQuery.each(arguments, function () { stringBuilder.push(this == '' ? prefix : prefix + '-' + this); });
-    return stringBuilder.join(' ').trim();
-};
-
-TablePlugin.initSidebar = function(sidebar) {
-	var pl = this;
-	pl.sidebar = sidebar;
-	sidebar.addPanel({
-=======
 					// add the activated table to the TableRegistry
 					TablePlugin.TableRegistry.push(table);
 				}
@@ -291,7 +251,6 @@
 		var pl = this;
 		pl.sidebar = sidebar;
 		sidebar.addPanel({
->>>>>>> 812a814c
             
             id         : nsClass('sidebar-panel'),
             title     : i18n.t('table.sidebar.title'),
@@ -300,22 +259,15 @@
             activeOn : 'table',
             
             onInit     : function () {
-<<<<<<< HEAD
-            	 var that = this,
-	                 content = this.setContent(
-	                		 '<label class="' + nsClass('label') + '" for="' + nsClass('textarea') + '" >' + i18n.t('table.label.target') + '</label>' +
-	                		 '<textarea id="' + nsClass('textarea') + '" class="' + nsClass('textarea') + '" />').content;
-	             
-            	 jQuery(nsSel('textarea')).live('keyup', function() { 
-=======
+
             	var that = this,
 	            content = this.setContent(
 	                '<label class="' + nsClass('label') + '" for="' + nsClass('textarea') + '" >' + i18n.t('table.label.target') + '</label>' +
 	                	'<textarea id="' + nsClass('textarea') + '" class="' + nsClass('textarea') + '" />').content;
 	            
             	jQuery(nsSel('textarea')).live('keyup', function() { 
->>>>>>> 812a814c
-					//The original developer thought that escaping the
+
+            		//The original developer thought that escaping the
 					//quote characters of the textarea value are
 					//necessary to work around a bug in IE. I could not
 					//reproduce the bug, so I commented the following
@@ -341,13 +293,8 @@
             }
             
         });
-<<<<<<< HEAD
-	sidebar.show();
-};
-=======
 		sidebar.show();
 	};
->>>>>>> 812a814c
 
   /**
    * test if the table is editable

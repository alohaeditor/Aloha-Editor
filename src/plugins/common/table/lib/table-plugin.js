/* table-plugin.js is part of Aloha Editor project http://aloha-editor.org
 *
 * Aloha Editor is a WYSIWYG HTML5 inline editing library and editor.
 * Copyright (c) 2010-2012 Gentics Software GmbH, Vienna, Austria.
 * Contributors http://aloha-editor.org/contribution.php
 *
 * Aloha Editor is free software; you can redistribute it and/or
 * modify it under the terms of the GNU General Public License
 * as published by the Free Software Foundation; either version 2
 * of the License, or any later version.
 *
 * Aloha Editor is distributed in the hope that it will be useful,
 * but WITHOUT ANY WARRANTY; without even the implied warranty of
 * MERCHANTABILITY or FITNESS FOR A PARTICULAR PURPOSE.  See the
 * GNU General Public License for more details.
 *
 * You should have received a copy of the GNU General Public License
 * along with this program; if not, write to the Free Software
 * Foundation, Inc., 51 Franklin Street, Fifth Floor, Boston, MA 02110-1301, USA.
 *
 * As an additional permission to the GNU GPL version 2, you may distribute
 * non-source (e.g., minimized or compacted) forms of the Aloha-Editor
 * source code without the copy of the GNU GPL normally required,
 * provided you include this license notice and a URL through which
 * recipients can access the Corresponding Source.
 */
define([
	'aloha',
	'jquery',
	'aloha/plugin',
	'aloha/pluginmanager',
	'ui/ui',
	'ui/scopes',
	'ui/button',
	'ui/toggleButton',
	'ui/dialog',
	'ui/port-helper-attribute-field',
	'ui/port-helper-multi-split',
	'i18n!table/nls/i18n',
	'i18n!aloha/nls/i18n',
	'table/table-create-layer',
	'table/table',
	'table/table-plugin-utils'
], function(
	Aloha,
	jQuery,
	Plugin,
	PluginManager,
	Ui,
	Scopes,
	Button,
	ToggleButton,
	Dialog,
	AttributeField,
	MultiSplitButton,
	i18n,
	i18nCore,
	CreateLayer,
	Table,
	Utils
) {
	var GENTICS = window.GENTICS;

	/**
	 * Register the TablePlugin as Aloha.Plugin
	 */
	var TablePlugin = new Plugin('table');

	/**
	 * The Create-Layer Object of the TablePlugin
	 *
	 * @see Table.CreateLayer
	 */
	TablePlugin.createLayer = undefined;

	/**
	 * default button configuration
	 */
	TablePlugin.config = [ 'table' ];

	/**
	 * An Array which holds all newly created tables contains DOM-Nodes of
	 * table-objects
	 */
	TablePlugin.TableRegistry = new Array();

	/**
	 * Holds the active table-object
	 */
	TablePlugin.activeTable = undefined;

	/**
	 * parameters-objects for tables
	 *
	 * @param className
	 *            The class of activated tables
	 */
	TablePlugin.parameters = {
		className            : 'aloha-table',                 // class of editable tables
		classSelectionRow    : 'aloha-table-selectcolumn',    // class for the upper table-row to select columns
		classSelectionColumn : 'aloha-table-selectrow',       // class for the left bound table-cells to select rows
		classLeftUpperCorner : 'aloha-table-leftuppercorner', // class for the left upper corner cell
		classTableWrapper    : 'aloha-table-wrapper',         // class of the outest table-wrapping div
		classCellSelected    : 'aloha-cell-selected',         // class of cell which are selected (row/column selection)
		waiRed               : 'aloha-wai-red',               // class that shows wai of div
		waiGreen             : 'aloha-wai-green',             // class that shows wai of div
		selectionArea        : 10                             // width/height of the selection rows (in pixel)
	};

<<<<<<< HEAD
  /**
   * @hide
   * {name:'green', text:'Green',tooltip:'Green',iconClass:'GENTICS_table GENTICS_button_green',cssClass:'green'}
  */
  TablePlugin.checkConfig = function (c){

    if (typeof c == 'object' && c.length) {
      var newC = [];

      for (var i = 0; i < c.length; i++) {
        if (c[i]) {
          newC.push({
            text	  : c[i].text	   ? c[i].text		: c[i].name,
            tooltip	  : c[i].tooltip   ? c[i].tooltip	: c[i].text,
            iconClass : c[i].iconClass ? c[i].iconClass	: 'aloha-icon-' + c[i].name,
            cssClass  : c[i].cssClass  ? c[i].cssClass	: c[i].name
          });
        }
      }

      c = newC;
    } else {
      c = [];
    }

    return c;
  };

=======
	/**
	 * @hide
	 * {name:'green', text:'Green',tooltip:'Green',iconClass:'GENTICS_table GENTICS_button_green',cssClass:'green'}
	 */
	TablePlugin.checkConfig = function (c){
		if (typeof c == 'object' && c.length) {
			var newC = [];
			
			for (var i = 0; i < c.length; i++) {
				if (c[i]) {
					newC.push({
						name      : c[i].name,
						text	  : c[i].text	   ? c[i].text		: c[i].name,
						tooltip	  : c[i].tooltip   ? c[i].tooltip	: c[i].text,
						iconClass : c[i].iconClass ? c[i].iconClass	: 'aloha-icon-' + c[i].name,
						cssClass  : c[i].cssClass  ? c[i].cssClass	: c[i].name
					});
				}
			}
			
			c = newC;
		} else {
			c = [];
		}
		
		return c;
	};
  
>>>>>>> 27110c00
	/**
	 * Init method of the Table-plugin transforms all tables in the document
	 *
	 * @return void
	 */
	TablePlugin.init = function() {
		var that = this,
		    isEnabled = {};

		// apply settings
		this.tableConfig = this.checkConfig(this.tableConfig||this.settings.tableConfig);
		this.columnConfig = this.checkConfig(this.columnConfig||this.settings.columnConfig);
		this.rowConfig = this.checkConfig(this.rowConfig||this.settings.rowConfig);
		this.cellConfig = this.checkConfig(this.cellConfig||this.settings.cellConfig);

		// add reference to the create layer object
		this.createLayer = new CreateLayer( this );

		// subscribe for the 'editableActivated' event to activate all tables in the editable
		Aloha.bind( 'aloha-editable-created', function (event, editable) {
			var config = that.getEditableConfig(editable.obj);
			isEnabled[editable.getId()] = (-1 !== jQuery.inArray('table', config));

			// add a mousedown event to all created editables to check if focus leaves a table
			editable.obj.bind( 'mousedown', function ( jqEvent ) {
				TablePlugin.setFocusedTable( undefined );
			} );

			editable.obj.find( 'table' ).each( function () {
				// only convert tables which are editable
				if ( that.isEditableTable( this ) &&
						!TablePlugin.isWithinTable( this ) ) {
					var table = new Table( this, TablePlugin );
					table.parentEditable = editable;
					// table.activate();
					TablePlugin.TableRegistry.push( table );
				}

				TablePlugin.checkForNestedTables( editable.obj );
			} );
		} );

		// initialize the table buttons
		this.initTableButtons();

		Aloha.bind( 'aloha-table-selection-changed', function () {
			if ( null != TablePlugin.activeTable &&
					0 !== TablePlugin.activeTable.selection.selectedCells.length ) {
				TablePlugin.updateFloatingMenuScope();
			}

			// check if selected cells are split/merge able and set button status
			if ( typeof TablePlugin.activeTable !== 'undefined' &&
				TablePlugin.activeTable.selection ) {

				if ( TablePlugin.activeTable.selection.cellsAreSplitable() ) {
					that._splitcellsButton.enable(true);
					that._splitcellsRowButton.enable(true);
					that._splitcellsColumnButton.enable(true);
				} else {
					that._splitcellsButton.enable(false);
					that._splitcellsRowButton.enable(false);
					that._splitcellsColumnButton.enable(false);
				}

				if ( TablePlugin.activeTable.selection.cellsAreMergeable() ) {
					that._mergecellsButton.enable(true);
					that._mergecellsRowButton.enable(true);
					that._mergecellsColumnButton.enable(true);
				} else {
					that._mergecellsButton.enable(false);
					that._mergecellsRowButton.enable(false);
					that._mergecellsColumnButton.enable(false);
				}
			}

		});

		Aloha.bind( 'aloha-selection-changed', function (event, rangeObject) {
			// this case probably occurs when the selection is empty?
			if (!rangeObject.startContainer || !Aloha.activeEditable) {
				return;
			}

			// show hide buttons regarding configuration and DOM position
			if (isEnabled[Aloha.activeEditable.getId()] && Aloha.Selection.mayInsertTag('table') ) {
				that._createTableButton.show();
			} else {
				that._createTableButton.hide();
			}

			if (!that.activeTable) {
				return;
			}

			// check wheater we are inside a table
			var table = rangeObject.findMarkup(function() {
				return this.nodeName === 'TABLE';
			}, Aloha.activeEditable.obj);
			if (table) {
				TablePlugin.updateFloatingMenuScope();
			} else {
				that.activeTable.selection.cellSelectionMode = false;
				that.activeTable.selection.baseCellPosition = null;
				that.activeTable.selection.lastSelectionRange = null;
				that.activeTable.focusOut();
			}
		});

		// subscribe for the 'editableActivated' event to activate all tables in the editable
		Aloha.bind( 'aloha-editable-activated', function (event, props) {
			// disable all split / merge buttons

			that._splitcellsButton.enable(false);
			that._mergecellsButton.enable(false);
			that._splitcellsRowButton.enable(false);
			that._mergecellsRowButton.enable(false);
			that._splitcellsColumnButton.enable(false);
			that._mergecellsColumnButton.enable(false);

			props.editable.obj.find('table').each(function () {
				// shortcut for TableRegistry
				var tr = TablePlugin.TableRegistry;
				for (var i = 0; i < tr.length; i++) {
					if (tr[i].obj.attr('id') == jQuery(this).attr('id')) {
						// activate the table
						tr[i].activate();
						// and continue with the next table tag
						return true;
					}
				}

				// if we come here, we did not find the table in our registry, so we need to create a new one
				// only convert tables which are editable
				if ( that.isEditableTable( this ) &&
						!TablePlugin.isWithinTable( this ) ) {
					var table = new Table( this, TablePlugin );
					table.parentEditable = props.editable;
					table.activate();
					TablePlugin.TableRegistry.push( table );
				}

				TablePlugin.checkForNestedTables( props.editable.obj );
			});
		});

		// subscribe for the 'editableDeactivated' event to deactivate all tables in the editable
		Aloha.bind( 'aloha-editable-deactivated', function (event, properties) {
			if (TablePlugin.activeTable) {
				TablePlugin.activeTable.selection.unselectCells();
			}
			TablePlugin.setFocusedTable(undefined);

			// shortcut for TableRegistry
			var tr = TablePlugin.TableRegistry;
			for (var i = 0; i < tr.length; i++) {
				// activate the table
				tr[i].deactivate();
			}
		});

		Aloha.bind( 'aloha-smart-content-changed', function ( event ) {
			if ( Aloha.activeEditable ) {
				Aloha.activeEditable.obj.find( 'table' ).each( function () {
					if ( TablePlugin.indexOfTableInRegistry( this ) == -1 &&
							!TablePlugin.isWithinTable( this ) ) {
						this.id = GENTICS.Utils.guid();

						var table = new Table( this, TablePlugin );
						table.parentEditable = Aloha.activeEditable;
						TablePlugin.TableRegistry.push( table );
						table.activate();
					}

					TablePlugin.checkForNestedTables( Aloha.activeEditable.obj );
				} );
			}
		} );

		if ( this.settings.summaryinsidebar ) {
			Aloha.ready( function () {
				that.initSidebar( Aloha.Sidebar.right.show() );
			} );
		}
	};

	//namespace prefix for this plugin
	var tableNamespace = 'aloha-table';

	function nsSel () {
		var stringBuilder = [], prefix = tableNamespace;
		jQuery.each(arguments, function () { stringBuilder.push('.' + (this == '' ? prefix : prefix + '-' + this)); });
		return jQuery.trim(stringBuilder.join(' '));
	};

	//Creates string with this component's namepsace prefixed the each classname
	function nsClass () {
		var stringBuilder = [], prefix = tableNamespace;
		jQuery.each(arguments, function () { stringBuilder.push(this == '' ? prefix : prefix + '-' + this); });
		return jQuery.trim(stringBuilder.join(' '));
	};

	TablePlugin.initSidebar = function(sidebar) {
		var pl = this;
		pl.sidebar = sidebar;
		pl.sidebarPanel = sidebar.addPanel({

            id       : nsClass('sidebar-panel'),
            title    : i18n.t('table.sidebar.title'),
            content  : '',
            expanded : true,
            activeOn : 'table',

            onInit   : function () {
            	var that = this,
	            content = this.setContent(
	                '<label class="' + nsClass('label') + '" for="' + nsClass('textarea') + '" >' + i18n.t('table.label.target') + '</label>' +
	                	'<textarea id="' + nsClass('textarea') + '" class="' + nsClass('textarea') + '" />').content;

            	jQuery(nsSel('textarea')).live('keyup', function() {
					//The original developer thought that escaping the
					//quote characters of the textarea value are
					//necessary to work around a bug in IE. I could not
					//reproduce the bug, so I commented the following
					//out.
					//.replace("\"", '&quot;').replace("'", "&#39;")
 					jQuery(that.effective).attr('summary', jQuery(nsSel('textarea')).val());
 					var waiDiv = jQuery('div[class*="wai"]', 'table#' + jQuery(that.effective).attr('id'));
 					waiDiv.removeClass(pl.get('waiGreen'));
 					waiDiv.removeClass(pl.get('waiRed'));

 					if (jQuery(nsSel('textarea')).val().trim() != '') {
 						waiDiv.addClass(pl.get('waiGreen'));
				    } else {
				    	waiDiv.addClass(pl.get('waiRed'));
				    }
 				});
            },

            onActivate: function (effective) {
            	var that = this;
				that.effective = effective;
				jQuery(nsSel('textarea')).val(jQuery(that.effective).attr('summary'));
            }

        });
		sidebar.show();
	};

	/**
	 * test if the table is editable
	 * @return boolean true if the table's parent element is contentEditable, false otherwise
	 */
	TablePlugin.isEditableTable = function (table) {
		return GENTICS.Utils.Dom.isEditable( table );
	};

	/**
	 * @param {DOMElement} table
	 * @return {Number}
	 */
	TablePlugin.indexOfTableInRegistry = function ( table ) {
		var registry = this.TableRegistry;

		for ( var i = 0; i < registry.length; i++ ) {
			// We need to find exactly the same object from the
			// registry since we could also deal with cloned objects
			if ( registry[ i ].obj[ 0 ].id == table.id ) {
				return i;
			}
		}

		return -1;
	};

	/**
	 * @param {DOMElement} table
	 * @return {Table}
	 */
	TablePlugin.getTableFromRegistry = function ( table ) {
		var i = this.indexOfTableInRegistry( table );
		if ( i > -1 ) {
			return this.TableRegistry[ i ];
		}
		return null;
	};

	/**
	 * Checks whether the current selection is inside a table within an
	 * editable
	 *
	 * @return {Boolean} true if we are inside a table
	 */
	TablePlugin.isSelectionInTable = function () {
		var range = Aloha.Selection.getRangeObject();
		var container = jQuery( range.commonAncestorContainer );

		if ( container.length == 0 ) {
			return  false;
		}

		if ( container.parents( '.aloha-editable table' ).length ) {
			return true;
		}

		return false;
	};

	TablePlugin.preventNestedTables = function () {
		if ( this.isSelectionInTable() ) {
			Dialog.alert({
				title : i18n.t( 'Table' ),
				text  : i18n.t( 'table.createTable.nestedTablesNoSupported' )
			});

			return true;
		}

		return false;
	};

	/**
	 * Checks if the given element is within a table.
	 *
	 * @param {DOMElment} elem
	 * @return {Boolean} true if elem is nested within a table
	 */
	TablePlugin.isWithinTable = function ( elem ) {
		return ( jQuery( elem )
					.parents( '.aloha-editable table' )
						.length > 0 );
	};

	/**
	 * Checks for the presence of nested tables in the given editable.
	 * @todo complete
	 *		if ( editable.find( 'table table' ).length ) {
	 *			// show warning
	 *		} else {
	 *			// hide warning
	 *		}
	 * @param {jQuery} editable
	 */
	TablePlugin.checkForNestedTables = function ( editable ) {
		if ( editable.find( 'table table' ).length ) {
			// show warning
		} else {
			// hide warning
		}
	};

	TablePlugin.initMergeSplitCellsBtns = function(){
		// TODO current it is not possible to add the same buttons to
		//      multiple tabs. To work around this limitation we are
		//      defining the mergecells and splitcells components
		//      multiple times, once for each tab.

		this._mergecellsButton = Ui.adopt("mergecells", Button, {
			tooltip: i18n.t("button.mergecells.tooltip"),
			icon: "aloha-icon aloha-icon-mergecells",
			scope: this.name + '.cell',
			click: function() {
				if (TablePlugin.activeTable) {
					TablePlugin.activeTable.selection.mergeCells();
				}
			}
		});

		this._splitcellsButton = Ui.adopt("splitcells", Button, {
			tooltip: i18n.t("button.splitcells.tooltip"),
			icon: "aloha-icon aloha-icon-splitcells",
			scope: this.name + '.cell',
			click: function() {
				if (TablePlugin.activeTable) {
					TablePlugin.activeTable.selection.splitCells();
				}
			}
		});

		this._mergecellsRowButton = Ui.adopt("mergecellsRow", Button, {
			tooltip: i18n.t("button.mergecells.tooltip"),
			icon: "aloha-icon aloha-icon-mergecells",
			scope: this.name + '.row',
			click: function() {
				if (TablePlugin.activeTable) {
					TablePlugin.activeTable.selection.mergeCells();
				}
			}
		});

		this._splitcellsRowButton = Ui.adopt("splitcellsRow", Button, {
			tooltip: i18n.t("button.splitcells.tooltip"),
			icon: "aloha-icon aloha-icon-splitcells",
			scope: this.name + '.row',
			click: function() {
				if (TablePlugin.activeTable) {
					TablePlugin.activeTable.selection.splitCells();
				}
			}
		});

		this._mergecellsColumnButton = Ui.adopt("mergecellsColumn", Button, {
			tooltip: i18n.t("button.mergecells.tooltip"),
			icon: "aloha-icon aloha-icon-mergecells",
			scope: this.name + '.column',
			click: function() {
				if (TablePlugin.activeTable) {
					TablePlugin.activeTable.selection.mergeCells();
				}
			}
		});

		this._splitcellsColumnButton = Ui.adopt("splitcellsColumn", Button, {
			tooltip: i18n.t("button.splitcells.tooltip"),
			icon: "aloha-icon aloha-icon-splitcells",
			scope: this.name + '.column',
			click: function() {
				if (TablePlugin.activeTable) {
					TablePlugin.activeTable.selection.splitCells();
				}
			}
		});
	};

	/**
	 * Adds default row buttons, and custom formatting buttons to floating menu
	 */
	TablePlugin.initRowsBtns = function () {
		var that = this;

		this._addrowbeforeButton = Ui.adopt("addrowbefore", Button, {
			tooltip: i18n.t( "button.addrowbefore.tooltip"),
			icon: "aloha-icon aloha-icon-addrowbefore",
			scope: this.name + '.row',
			click: function() {
				if (that.activeTable) {
					that.activeTable.addRowBeforeSelection();
				}
			}
		});

		this._addrowafterButton = Ui.adopt("addrowafter", Button, {
			tooltip: i18n.t("button.addrowafter.tooltip"),
			icon: "aloha-icon aloha-icon-addrowafter",
			scope: this.name + '.row',
			click: function() {
				if (that.activeTable) {
					that.activeTable.addRowAfterSelection();
				}
			}
		});

		this._deleterowsButton = Ui.adopt("deleterows", Button, {
			tooltip: i18n.t("button.delrows.tooltip"),
			icon: "aloha-icon aloha-icon-deleterows",
			scope: this.name + '.row',
			click: function() {
				if (that.activeTable) {
					var aTable = that.activeTable;
					Dialog.confirm({
						title: i18n.t('Table'),
						text: i18n.t('deleterows.confirm'),
						yes: function(){
							aTable.deleteRows();
						}
					});
				}
			}
		});

		this._rowheaderButton = Ui.adopt("rowheader", ToggleButton, {
			tooltip: i18n.t("button.rowheader.tooltip"),
			icon: "aloha-icon aloha-icon-rowheader",
			scope: this.name + '.row',
			click: function() {
				if (that.activeTable) {
    				var selectedRowIdxs = that.activeTable.selection.selectedRowIdxs,
    	  			cell,
    	  			isHeader = that.activeTable.selection.isHeader(),
    				allHeaders = true; // flag for header check

    				// loop through selected cells, determine if any are not already headers
    				for (var j = 0; j < that.activeTable.selection.selectedCells.length; j++) {
    					cell = that.activeTable.selection.selectedCells[j];
						if ( !isHeader ) {
							allHeaders = false;
							break;
						}
    				}

    				// updated selected cells
    				for (var j = 0; j < that.activeTable.selection.selectedCells.length; j++) {
			    		cell = that.activeTable.selection.selectedCells[j];
						if ( allHeaders ) {
			        		cell = Aloha.Markup.transformDomObject( cell, 'td' ).removeAttr( 'scope' ).get(0);
						} else {
			        		cell = Aloha.Markup.transformDomObject( cell, 'th' ).attr( 'scope', 'row' ).get(0);
						}

						jQuery( that.activeTable.selection.selectedCells[j] ).bind( 'mousedown', function ( jqEvent ) {
							var wrapper = jQuery(this).children('div').eq(0);
							// lovely IE ;-)
							window.setTimeout(function () {
			            		wrapper.trigger( 'focus' );
							}, 1);
							// unselect cells
						});

					}

					// select the row
					that.activeTable.refresh();
					that.activeTable.selection.unselectCells();
					that.activeTable.selection.selectRows( selectedRowIdxs );
				}
			}
		});

		// generate formatting buttons
		this.rowMSItems = [];
		jQuery.each(this.rowConfig, function (j, itemConf) {
			that.rowMSItems.push({
				name: itemConf.name,
				text: i18n.t(itemConf.text),
				tooltip: i18n.t(itemConf.tooltip),
				iconClass: 'aloha-icon aloha-row-layout ' + itemConf.iconClass,
				click: function () {
					if (that.activeTable) {
						var sc = that.activeTable.selection.selectedCells;
						// if a selection was made, transform the selected cells
						for (var i = 0; i < sc.length; i++) {
							if ( jQuery(sc[i]).attr('class').indexOf(itemConf.cssClass) > -1 ) {
								jQuery(sc[i]).removeClass(itemConf.cssClass);
							} else {
								jQuery(sc[i]).addClass(itemConf.cssClass);
								// remove all row formattings
								for (var f = 0; f < that.rowConfig.length; f++) {
									if (that.rowConfig[f].cssClass != itemConf.cssClass) {
										jQuery(sc[i]).removeClass(that.rowConfig[f].cssClass);
									}
								}

							}
						}
						// selection could have changed.
						that.activeTable.selectRows();
					}
				}
			});
		});

		if (this.rowMSItems.length > 0) {
			this.rowMSItems.push({
				name    : 'removeFormat',
				text    : i18n.t('button.removeFormat.text'),
				tooltip : i18n.t('button.removeFormat.tooltip'),
				'cls'   : 'aloha-ui-multisplit-fullwidth',
				wide    : true,
				click   : function () {
					if (that.activeTable) {
						var sc = that.activeTable.selection.selectedCells;
						// if a selection was made, transform the selected cells
						for (var i = 0; i < sc.length; i++) {
							for (var f = 0; f < that.rowConfig.length; f++) {
								jQuery(sc[i]).removeClass(that.rowConfig[f].cssClass);
							}
						}
						// selection could have changed.
						that.activeTable.selectRows();
					}
 				}
			});
		}

		this.rowMSButton = MultiSplitButton({
			items: this.rowMSItems,
			name: 'formatRow',
			hideIfEmpty: true,
			scope: this.name + '.row'
		});
	};

	/**
	 * Adds default column buttons, and custom formatting buttons to floating menu
	 */
	TablePlugin.initColumnBtns = function () {
		var that = this;

		this._addcolumnleftButton = Ui.adopt("addcolumnleft", Button, {
			tooltip: i18n.t("button.addcolleft.tooltip"),
			icon: "aloha-icon aloha-icon-addcolumnleft",
			scope: this.name + '.column',
			click: function() {
				if (that.activeTable) {
					that.activeTable.addColumnsLeft();
				}
			}
		});

		this._addcolumnrightButton = Ui.adopt("addcolumnright", Button, {
			tooltip: i18n.t("button.addcolright.tooltip"),
			icon: "aloha-icon aloha-icon-addcolumnright",
			scope: this.name + '.column',
			click: function() {
				if (that.activeTable) {
					that.activeTable.addColumnsRight();
				}
			}
		});

		this._deletecolumnsButton = Ui.adopt("deletecolumns", Button, {
			tooltip: i18n.t("button.delcols.tooltip"),
			icon: "aloha-icon aloha-icon-deletecolumns",
			scope: this.name + '.column',
			click: function() {
				if (that.activeTable) {
					var aTable = that.activeTable;
					Dialog.confirm({
						title: i18n.t('Table'),
						text: i18n.t('deletecolumns.confirm'),
						yes: function(){
							aTable.deleteColumns();
						}
					});
				}
			}
		});

	    this._columnheaderButton = Ui.adopt("columnheader", ToggleButton, {
			tooltip: i18n.t("button.columnheader.tooltip"),
			icon: "aloha-icon aloha-icon-columnheader",
			scope: this.name + '.column',
			click: function() {
				if (that.activeTable) {
    				var
    	  			selectedColumnIdxs = that.activeTable.selection.selectedColumnIdxs,
    	  			cell,
    	  			isHeader = that.activeTable.selection.isHeader(),
    				allHeaders = true; // flag for header check

    				// loop through selected cells, determine if any are not already headers
    				for (var j = 0; j < that.activeTable.selection.selectedCells.length; j++) {
    					cell = that.activeTable.selection.selectedCells[j];
						if ( !isHeader ) {
							allHeaders = false;
							break;
						}
    				}

    				// updated selected cells
    				for (var j = 0; j < that.activeTable.selection.selectedCells.length; j++) {
			    		cell = that.activeTable.selection.selectedCells[j];
						if ( allHeaders ) {
			        		cell = Aloha.Markup.transformDomObject( cell, 'td' ).removeAttr( 'scope' ).get(0);
						} else {
			        		cell = Aloha.Markup.transformDomObject( cell, 'th' ).attr( 'scope', 'row' ).get(0);
						}

						jQuery( that.activeTable.selection.selectedCells[j] ).bind( 'mousedown', function ( jqEvent ) {
							var wrapper = jQuery(this).children('div').eq(0);
							// lovely IE ;-)
							window.setTimeout(function () {
			            		wrapper.trigger( 'focus' );
							}, 1);
							// unselect cells
						});

					}

					// select the column
					that.activeTable.refresh();
					that.activeTable.selection.unselectCells();
					that.activeTable.selection.selectColumns( selectedColumnIdxs );
				}
			}
		});

		// generate formatting buttons
		this.columnMSItems = [];
		jQuery.each(this.columnConfig, function (j, itemConf) {
			var item = {
				name	  : itemConf.name,
				text	  : i18n.t(itemConf.text),
				tooltip	  : i18n.t(itemConf.tooltip),
				iconClass : 'aloha-icon aloha-column-layout ' + itemConf.iconClass,
				click	  : function (x,y,z) {
					if (that.activeTable) {
						var sc = that.activeTable.selection.selectedCells;
						// if a selection was made, transform the selected cells
						for (var i = 0; i < sc.length; i++) {
							if ( jQuery(sc[i]).attr('class').indexOf(itemConf.cssClass) > -1 ) {
								jQuery(sc[i]).removeClass(itemConf.cssClass);
							} else {
								jQuery(sc[i]).addClass(itemConf.cssClass);
								// remove all column formattings
								for (var f = 0; f < that.columnConfig.length; f++) {
									if (that.columnConfig[f].cssClass != itemConf.cssClass) {
										jQuery(sc[i]).removeClass(that.columnConfig[f].cssClass);
									}
								}
							}
						}
						// selection could have changed.
						that.activeTable.selectColumns();
					}
				}
			};

			that.columnMSItems.push(item);
		});

		if (this.columnMSItems.length > 0) {
			this.columnMSItems.push({
				name	: 'removeFormat',
				text	: i18n.t('button.removeFormat.text'),
				tooltip	: i18n.t('button.removeFormat.tooltip'),
				'cls'   : 'aloha-ui-multisplit-fullwidth',
				wide	: true,
				click	: function () {
					if (that.activeTable) {
						var sc = that.activeTable.selection.selectedCells;
						// if a selection was made, transform the selected cells
						for (var i = 0; i < sc.length; i++) {
							for (var f = 0; f < that.columnConfig.length; f++) {
								jQuery(sc[i]).removeClass(that.columnConfig[f].cssClass);
							}
						}
						// selection could have changed.
						that.activeTable.selectColumns();
					}
				}
			});
		}

		this.columnMSButton = MultiSplitButton({
			items: this.columnMSItems,
			name: 'formatColumn',
			hideIfEmpty: true,
			scope: this.name + '.column'
		});
	};

	/**
	 * Adds custom formatting buttons for cells to floating menu
	 */
	TablePlugin.initCellBtns = function () {
		var that = this;

		var selectedOrActiveCells = function() {
			var sc = that.activeTable.selection.selectedCells;

			// if there are no selected cells,
			// set the active cell as the selected cell.
			if (!sc || sc.length < 1) {
				var activeCell = function() {
					var range = Aloha.Selection.getRangeObject();
					if (Aloha.activeEditable) {
						return range.findMarkup( function() {
								return this.nodeName.toLowerCase() === 'td';
						}, Aloha.activeEditable.obj );
					} else {
						return null;
					}
				}

				var active_cell = activeCell();
				return (active_cell ? [ active_cell ] : []);
			} else {
				return sc;
			}
		}

		// generate formatting buttons
		this.cellMSItems = [];
		jQuery.each(this.cellConfig, function (j, itemConf) {
			var item = {
				name	  : itemConf.name,
				text	  : i18n.t(itemConf.text),
				tooltip	  : i18n.t(itemConf.tooltip),
				iconClass : 'aloha-icon aloha-column-layout ' + itemConf.iconClass,
				click	  : function (x,y,z) {
					if (that.activeTable) {
						var sc = selectedOrActiveCells();

						// if a selection was made, transform the selected cells
						for (var i = 0; i < sc.length; i++) {
							if ( jQuery(sc[i]).attr('class').indexOf(itemConf.cssClass) > -1 ) {
								jQuery(sc[i]).removeClass(itemConf.cssClass);
							} else {
								jQuery(sc[i]).addClass(itemConf.cssClass);
								// remove all column formattings
								for (var f = 0; f < that.cellConfig.length; f++) {
									if (that.cellConfig[f].cssClass != itemConf.cssClass) {
										jQuery(sc[i]).removeClass(that.cellConfig[f].cssClass);
									}
								}
							}
						}
					}
				}
			};

			that.cellMSItems.push(item);
		});

		if (this.cellMSItems.length > 0) {
			this.cellMSItems.push({
				name	: 'removeFormat',
				text	: i18n.t('button.removeFormat.text'),
				tooltip	: i18n.t('button.removeFormat.tooltip'),
				'cls'   : 'aloha-ui-multisplit-fullwidth',
				wide	: true,
				click	: function () {
					if (that.activeTable) {
						var sc = selectedOrActiveCells();
						// if a selection was made, transform the selected cells
						for (var i = 0; i < sc.length; i++) {
							for (var f = 0; f < that.cellConfig.length; f++) {
								jQuery(sc[i]).removeClass(that.cellConfig[f].cssClass);
							}
						}
					}
				}
			});
		}

		this.cellMSButton = MultiSplitButton({
			items: this.cellMSItems,
			name: 'formatCell',
			hideIfEmpty: true,
			scope: this.name + '.cell'
		});
	};


	/**
	 * initialize the buttons and register them on floating menu
	 */
	TablePlugin.initTableButtons = function () {
		var that = this;

		// generate the new scopes
		Scopes.createScope(this.name + '.row', 'Aloha.continuoustext');
		Scopes.createScope(this.name + '.column', 'Aloha.continuoustext');
		Scopes.createScope(this.name + '.cell', 'Aloha.continuoustext');

		this._createTableButton = Ui.adopt("createTable", Button, {
			tooltip: i18n.t("button.createtable.tooltip"),
			icon: "aloha-icon aloha-icon-createTable",
			scope: 'Aloha.continuoustext',
			click: function() {
				TablePlugin.createDialog(this.element);
			}
		});

		// now the specific table buttons

		// generate formatting buttons for columns
		this.initColumnBtns();

		// generate formatting buttons for rows
		this.initRowsBtns();

		// generate formatting buttons for cells
		this.initCellBtns();

		this.initMergeSplitCellsBtns();

		// generate formatting buttons for tables
		this.tableMSItems = [];

		var tableConfig = this.tableConfig;

		jQuery.each(tableConfig, function(j, itemConf){
			that.tableMSItems.push({
				name: itemConf.name,
				text: i18n.t(itemConf.text),
				tooltip: i18n.t(itemConf.tooltip),
				iconClass: 'aloha-icon aloha-table-layout ' + itemConf.iconClass,
				click: function(){
					// set table css class
					if (that.activeTable) {
						for (var f = 0; f < tableConfig.length; f++) {
							that.activeTable.obj.removeClass(tableConfig[f].cssClass);
						}
						that.activeTable.obj.addClass(itemConf.cssClass);
					}
				}
			});
		});

		if(this.tableMSItems.length > 0) {
			this.tableMSItems.push({
				name    : 'removeFormat',
				text    : i18n.t('button.removeFormat.text'),
				tooltip : i18n.t('button.removeFormat.tooltip'),
				'cls'   : 'aloha-ui-multisplit-fullwidth',
				wide    : true,
				click   : function () {
					// remove all table classes
					if (that.activeTable) {
						for (var f = 0; f < tableConfig.length; f++) {
							that.activeTable.obj.removeClass(that.tableConfig[f].cssClass);
						}
					}
				}
			});
		}

		this.tableMSButton = MultiSplitButton({
			items : this.tableMSItems,
			name : 'formatTable',
			hideIfEmpty: true,
			scope: this.name + '.cell'
		});

		this._tableCaptionButton = Ui.adopt("tableCaption", ToggleButton, {
			tooltip: i18n.t("button.caption.tooltip"),
			icon: "aloha-icon aloha-icon-table-caption",
			scope: this.name + '.cell',
			click: function() {
				if (that.activeTable) {
					// look if table object has a child caption
					if ( that.activeTable.obj.children("caption").is('caption') ) {
						that.activeTable.obj.children("caption").remove();
					} else {
						var captionText = i18n.t('empty.caption');
						var c = jQuery('<caption></caption>');
						that.activeTable.obj.prepend(c);
						that.makeCaptionEditable(c, captionText);

						// get the editable span within the caption and select it
						var cDiv = c.find('div').eq(0);
						var captionContent = cDiv.contents().eq(0);
						if (captionContent.length > 0) {
							var newRange = new GENTICS.Utils.RangeObject();
							newRange.startContainer = newRange.endContainer = captionContent.get(0);
							newRange.startOffset = 0;
							newRange.endOffset = captionContent.text().length;

							// blur all editables within the table
							that.activeTable.obj.find('div.aloha-table-cell-editable').blur();

							cDiv.focus();
							newRange.select();
							Aloha.Selection.updateSelection();
						}
					}
				}
			}
		});

		this.summary = AttributeField( {
			width : 275,
			name  : 'tableSummary',
			noTargetHighlight: true,
			scope: this.name + '.cell'
		} );

		this.summary.addListener( 'keyup', function( event ) {
			that.activeTable.checkWai();
		} );
	};

	/**
	 * Helper method to make the caption editable
	 * @param caption caption as jQuery object
	 * @param captionText default text for the caption
	 */
	TablePlugin.makeCaptionEditable = function(caption, captionText) {
		var that = this;
		var cSpan = caption.children('div');
		if (cSpan.length === 0) {
			// generate a new div
			cSpan = jQuery('<div></div>');
			jQuery(cSpan).addClass('aloha-ui');
			jQuery(cSpan).addClass('aloha-editable-caption');
			if (caption.contents().length > 0) {
				// when the caption has content, we wrap it with the new div
				cSpan.append(caption.contents());
				caption.append(cSpan);
			} else {
				// caption has no content, so insert the default caption text
				if (captionText) {
					cSpan.text(captionText);
				}
				// and append the div into the caption
				caption.append(cSpan);
			}
		} else if (cSpan.length > 1) {
			// merge multiple divs (they are probably created by IE)
			caption.children('div:not(:first-child)').each(function () {
				$this = jQuery(this);
				cSpan.eq(0).append($this.contents());
				$this.remove();
			});
			cSpan = cSpan.eq(0);
		}
		// make the div editable
		cSpan.contentEditable(true);
	};

	/**
	 * This function adds the createDialog to the calling element
	 *
	 * @param callingElement
	 *            The element, which was clicked. It's needed to set the right
	 *            position to the create-table-dialog.
	 */
	TablePlugin.createDialog = function(callingElement) {
		// set the calling element to the layer the calling element mostly will be
		// the element which was clicked on it is used to position the createLayer
		this.createLayer.set('target', callingElement);

		// show the createLayer
		this.createLayer.show();
	};

	/**
	 * Creates a normal html-table, "activates" this table and inserts it into the
	 * active Editable
	 *
	 * @param cols
	 *            number of colums for the created table
	 * @param cols
	 *            number of rows for the created table
	 * @return void
	 */
	TablePlugin.createTable = function(cols, rows) {
		if ( this.preventNestedTables() ) {
			return;
		}

		// Check if there is an active Editable and that it contains an element (= .obj)
		if ( Aloha.activeEditable && typeof Aloha.activeEditable.obj !== 'undefined' ) {
			// create a dom-table object
			var table = document.createElement( 'table' );
			var tableId = table.id = GENTICS.Utils.guid();
			var tbody = document.createElement( 'tbody' );

			// create "rows"-number of rows
			for ( var i = 0; i < rows; i++ ) {
				var tr = document.createElement( 'tr' );
				// create "cols"-number of columns
				for ( var j = 0; j < cols; j++ ) {
					var text = document.createTextNode( '\u00a0' );
					var td = document.createElement( 'td' );
					td.appendChild( text );
					tr.appendChild( td );
				}
				tbody.appendChild( tr );
			}
			table.appendChild( tbody );

			prepareRangeContainersForInsertion(
				Aloha.Selection.getRangeObject(), table );

			// insert the table at the current selection
			GENTICS.Utils.Dom.insertIntoDOM(
				jQuery( table ),
				Aloha.Selection.getRangeObject(),
				Aloha.activeEditable.obj
			);

			cleanupAfterInsertion();

			var tableReloadedFromDOM = document.getElementById( tableId );

			if ( !TablePlugin.isWithinTable( tableReloadedFromDOM ) ) {
				var tableObj = new Table( tableReloadedFromDOM, TablePlugin );
				tableObj.parentEditable = Aloha.activeEditable;
				// transform the table to be editable
				tableObj.activate();

				// after creating the table, trigger a click into the first cell to
				// focus the content
				// for IE set a timeout of 10ms to focus the first cell, other wise it
				// won't work
				if ( jQuery.browser.msie ) {
					window.setTimeout( function () {
						tableObj.cells[ 0 ].wrapper.get( 0 ).focus();
					}, 20 );
				} else {
					tableObj.cells[ 0 ].wrapper.get( 0 ).focus();
				}

				TablePlugin.TableRegistry.push( tableObj );
			}

			TablePlugin.checkForNestedTables( Aloha.activeEditable.obj );

			// The selection starts out in the first cell of the new
			// table. The table tab/scope has to be activated
			// accordingly.
			tableObj.focus();
			TablePlugin.activeTable.selection.selectionType = 'cell';
			TablePlugin.updateFloatingMenuScope();

		} else {
			this.error( 'There is no active Editable where the table can be\
				inserted!' );
		}
	};

	TablePlugin.setFocusedTable = function(focusTable) {
		var that = this;

		// clicking outside the table unselects the cells of the table
		if ( null == focusTable && null != this.activeTable ) {
			this.activeTable.selection.unselectCells();
		}

		for (var i = 0; i < TablePlugin.TableRegistry.length; i++) {
			TablePlugin.TableRegistry[i].hasFocus = false;
		}
		if (typeof focusTable != 'undefined') {
			this.summary.setTargetObject(focusTable.obj, 'summary');
			if ( focusTable.obj.children("caption").is('caption') ) {
				// set caption button
				this._tableCaptionButton.setState(true);
				var c = focusTable.obj.children("caption");
				that.makeCaptionEditable(c);
			}
			focusTable.hasFocus = true;
		}
		TablePlugin.activeTable = focusTable;

		// show configured formatting classes
		for (var i = 0; i < this.tableMSItems.length; i++) {
			this.tableMSButton.showItem(this.tableMSItems[i].name);
		}
		this.tableMSButton.setActiveItem();

		if (this.activeTable) {
			for (var i = 0; i < this.tableConfig.length; i++) {
				if (this.activeTable.obj.hasClass(this.tableConfig[i].cssClass)) {
					this.tableMSButton.setActiveItem(this.tableConfig[i].name);
				}
			}
		}
	};

	/**
	 * Calls the Aloha.log function with 'error' level
	 *
	 * @see Aloha.log
	 * @param msg
	 *            The message to display
	 * @return void
	 */
	TablePlugin.error = function(msg) {
		Aloha.Log.error(this, msg);
	};

	/**
	 * Calls the Aloha.log function with 'debug' level
	 *
	 * @see Aloha.log
	 * @param msg
	 *            The message to display
	 * @return void
	 */
	TablePlugin.debug = function(msg) {
		Aloha.Log.debug(this, msg);
	};

	/**
	 * Calls the Aloha.log function with 'info' level
	 *
	 * @see Aloha.log
	 * @param msg
	 *            The message to display
	 * @return void
	 */
	TablePlugin.info = function(msg) {
		Aloha.Log.info(this, msg);
	};

	/**
	 * Calls the Aloha.log function with 'info' level
	 *
	 * @see Aloha.log
	 * @param msg
	 *            The message to display
	 * @return void
	 */
	TablePlugin.log = function(msg) {
		Aloha.log('log', this, msg);
	};

	/**
	 * The "get"-method returns the value of the given key.
	 * First it searches in the config for the property.
	 * If there is no property with the given name in the
	 * "config"-object it returns the entry associated with
	 * in the parameters-object
	 *
	 * @param property
	 * @return void
	 *
	 */
	TablePlugin.get = function (property) {
		if (this.config[property]) {
			return this.config[property];
		}
		if (this.parameters[property]) {
			return this.parameters[property];
		}
		return undefined;
	};

	/**
	 * The "set"-method takes a key and a value. It checks if there is a
	 * key-value pair in the config-object. If so it saves the data in the
	 * config-object. If not it saves the data in the parameters-object.
	 *
	 * @param key the key which should be set
	 * @param value the value which should be set for the associated key
	 */
	TablePlugin.set = function (key, value) {
		if (this.config[key]) {
			this.config[key] = value;
		}else{
			this.parameters[key] = value;
		}
	};

	/**
	 * Make the given jQuery object (representing an editable) clean for saving
	 * Find all tables and deactivate them
	 * @param obj jQuery object to make clean
	 * @return void
	 */
	TablePlugin.makeClean = function ( obj ) {
		var that = this;
		obj.find( 'table' ).each( function () {
			// Make sure that we only deactivate tables in obj which have the
			// same id as tables which have been activated and registered
			if ( that.getTableFromRegistry( this ) ) {
				( new Table( this, that ) ).deactivate();
				// remove the id attribute
				jQuery(this).attr('id', null);
			}
		} );
	};

	/**
	 * String representation of the Table-object
	 *
	 * @return The plugins namespace (string)
	 */
	TablePlugin.toString = function() {
		return this.prefix;
	};

	TablePlugin.updateFloatingMenuScope = function () {
		if ( null != TablePlugin.activeTable && null != TablePlugin.activeTable.selection.selectionType ) {
			Scopes.setScope(TablePlugin.name + '.' + TablePlugin.activeTable.selection.selectionType);
		}
	};

	PluginManager.register(TablePlugin);

	/**
	 * Detects a situation where we are about to insert content into a
	 * selection that looks like this: <p> [</p>...
	 * We will assume that the nbsp inside the <p> node was placed there to
	 * "prop-up" the empty paragraph--that is--to make the empty paragraph
	 * visible in HTML5 conformant rendering engines, like WebKit. Without the
	 * white space, such browsers would correctly render an empty <p> as
	 * invisible.
	 *
	 * If we detect this situation, we remove the white space so that when we
	 * paste new content into the paragraph, it is not be split and leaving an
	 * empty paragraph on top of the pasted content.
	 *
	 * Note that we do not use <br />'s to prop up the paragraphs, as WebKit
	 * does, because IE, will break from the HTML5 specification and will
	 * display empty paragraphs if they are content-editable. So a <br />
	 * inside an empty content-editable paragraph will result in 2 lines to be
	 * shown instead of 1 in IE.
	 *
	 * @param {Object} range
	 * @param {DOMElement} table
	 */
	function prepareRangeContainersForInsertion ( range, table ) {
		var	eNode = range.endContainer,
			sNode = range.startContainer,
			eNodeLength = ( eNode.nodeType == 3 )
				? eNode.length
				: eNode.childNodes.length;


		if ( sNode.nodeType == 3 &&
				sNode.parentNode.tagName == 'P' &&
					sNode.parentNode.childNodes.length == 1 &&
						/^(\s|%A0)$/.test( escape( sNode.data ) ) ) {
			sNode.data = '';
			range.startOffset = 0;

			// In case ... <p> []</p>
			if ( eNode == sNode ) {
				range.endOffset = 0;
			}
		}

		// If the table is not allowed to be nested inside the startContainer,
		// then it will have to be split in order to insert the table.
		// We will therefore check if the selection touches the start and/or
		// end of their container nodes.
		// If they do, we will mark their container so that after they are
		// split we can check whether or not they should be removed
		if ( !GENTICS.Utils.Dom.allowsNesting(
				sNode.nodeType == 3 ? sNode.parentNode : sNode, table ) ) {

			if ( range.startOffset == 0 ) {
				jQuery( sNode.nodeType == 3 ? sNode.parentNode : sNode )
					.addClass( 'aloha-table-cleanme' );
			}

			if ( range.endOffset == eNodeLength ) {
				jQuery( eNode.nodeType == 3 ? eNode.parentNode : eNode )
					.addClass( 'aloha-table-cleanme' );
			}
		}
	};

	/**
	 * Looks for elements marked with "aloha-table-cleanme", and removes them
	 * if they are absolutely empty.
	 * Note that this will leave paragraphs which contain empty nested elements
	 * even though they are also invisible.
	 * We can consider removing these as well at a later stage, if needed.
	 */
	function cleanupAfterInsertion () {
		var dirty = jQuery( '.aloha-table-cleanme' ).removeClass(
						'aloha-table-cleanme' );

		for ( var i = 0; i < dirty.length; i++ ) {
			if ( jQuery.trim( jQuery( dirty[ i ] ).html() ) == '' &&
					!GENTICS.Utils.Dom.isEditingHost( dirty[ i ] ) ) {
				jQuery( dirty[ i ] ).remove();

				/*
				// For debugging: to see what we are deleting
				jQuery( dirty[ i ] ).css({
					border: '3px solid red',
					display: 'block'
				});
				*/
			}
		}
	};

	return TablePlugin;
});<|MERGE_RESOLUTION|>--- conflicted
+++ resolved
@@ -107,36 +107,6 @@
 		selectionArea        : 10                             // width/height of the selection rows (in pixel)
 	};
 
-<<<<<<< HEAD
-  /**
-   * @hide
-   * {name:'green', text:'Green',tooltip:'Green',iconClass:'GENTICS_table GENTICS_button_green',cssClass:'green'}
-  */
-  TablePlugin.checkConfig = function (c){
-
-    if (typeof c == 'object' && c.length) {
-      var newC = [];
-
-      for (var i = 0; i < c.length; i++) {
-        if (c[i]) {
-          newC.push({
-            text	  : c[i].text	   ? c[i].text		: c[i].name,
-            tooltip	  : c[i].tooltip   ? c[i].tooltip	: c[i].text,
-            iconClass : c[i].iconClass ? c[i].iconClass	: 'aloha-icon-' + c[i].name,
-            cssClass  : c[i].cssClass  ? c[i].cssClass	: c[i].name
-          });
-        }
-      }
-
-      c = newC;
-    } else {
-      c = [];
-    }
-
-    return c;
-  };
-
-=======
 	/**
 	 * @hide
 	 * {name:'green', text:'Green',tooltip:'Green',iconClass:'GENTICS_table GENTICS_button_green',cssClass:'green'}
@@ -144,7 +114,7 @@
 	TablePlugin.checkConfig = function (c){
 		if (typeof c == 'object' && c.length) {
 			var newC = [];
-			
+
 			for (var i = 0; i < c.length; i++) {
 				if (c[i]) {
 					newC.push({
@@ -156,16 +126,15 @@
 					});
 				}
 			}
-			
+
 			c = newC;
 		} else {
 			c = [];
 		}
-		
+
 		return c;
 	};
-  
->>>>>>> 27110c00
+
 	/**
 	 * Init method of the Table-plugin transforms all tables in the document
 	 *

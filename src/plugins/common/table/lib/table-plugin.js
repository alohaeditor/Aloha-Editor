/*!
* Aloha Editor
* Author & Copyright (c) 2010 Gentics Software GmbH
* aloha-sales@gentics.com - way to over-lawyer it up Andrew :/
* Licensed unter the terms of http://www.aloha-editor.com/license.html
*/

define(
['aloha', 'aloha/jquery', 'aloha/plugin', 'aloha/pluginmanager', 'aloha/floatingmenu', 'i18n!table/nls/i18n', 'i18n!aloha/nls/i18n', 'table/table-create-layer', 'table/table', 'table/table-plugin-utils', 'css!table/css/table.css'],
function(Aloha, jQuery, Plugin, PluginManager, FloatingMenu, i18n, i18nCore, CreateLayer, TableModuleConstructor, Utils) {

	var
		GENTICS = window.GENTICS;

	/**
	 * Register the TablePlugin as Aloha.Plugin
	 */
	var TablePlugin = new Plugin('table');

	var Table = TableModuleConstructor(TablePlugin);

	/* -- ATTRIBUTES -- */
	/**
	 * The Create-Layer Object of the TablePlugin
	 *
	 * @see Table.CreateLayer
	 */
	TablePlugin.createLayer = undefined;

	/**
	 * Configure the available languages
	 */
	TablePlugin.languages = ['en', 'de', 'fr', 'eo', 'fi', 'ru', 'it', 'pl'];

	/**
	 * default button configuration
	 */
	TablePlugin.config = [ 'table' ];

	/**
	 * An Array which holds all newly created tables contains DOM-Nodes of
	 * table-objects
	 */
	TablePlugin.TableRegistry = new Array();

	/**
	 * Holds the active table-object
	 */
	TablePlugin.activeTable = undefined;

	/**
	 * parameters-objects for tables
	 *
	 * @param className
	 *            The class of activated tables
	 */
	TablePlugin.parameters = {
		className            : 'aloha-table',                 // class of editable tables
		classSelectionRow    : 'aloha-table-selectcolumn',    // class for the upper table-row to select columns
		classSelectionColumn : 'aloha-table-selectrow',       // class for the left bound table-cells to select rows
		classLeftUpperCorner : 'aloha-table-leftuppercorner', // class for the left upper corner cell
		classTableWrapper    : 'aloha-table-wrapper',         // class of the outest table-wrapping div
		classCellSelected    : 'aloha-cell-selected',         // class of cell which are selected (row/column selection)
		waiRed				 : 'aloha-wai-red',                     // class that shows wai of div
		waiGreen			 : 'aloha-wai-green',                   // class that shows wai of div
		selectionArea        : 10                                     // width/height of the selection rows (in pixel)
	};

	/* -- END ATTRIBUTES -- */

	/* -- METHODS -- */

  /**
   * @hide
   * {name:'green', text:'Green',tooltip:'Green',iconClass:'GENTICS_table GENTICS_button_green',cssClass:'green'}
  */
  TablePlugin.checkConfig = function (c){
        
    if (typeof c == 'object' && c.length) {
      var newC = [];
      
      for (var i = 0; i < c.length; i++) {
        if (c[i]) {
          newC.push({
            text	  : c[i].text	   ? c[i].text		: c[i].name,
            tooltip	  : c[i].tooltip   ? c[i].tooltip	: c[i].text,
            iconClass : c[i].iconClass ? c[i].iconClass	: 'aloha-button-' + c[i].name,
            cssClass  : c[i].cssClass  ? c[i].cssClass	: c[i].name
          });
        }
      }
      
      c = newC;
    } else {
      c = [];
    }
    
    return c;
  };
  
	/**
	 * Init method of the Table-plugin transforms all tables in the document
	 *
	 * @return void
	 */
	TablePlugin.init = function() {

		// apply settings
		this.tableConfig = this.checkConfig(this.tableConfig||this.settings.tableConfig);
		this.columnConfig = this.checkConfig(this.columnConfig||this.settings.columnConfig);
		this.rowConfig = this.checkConfig(this.rowConfig||this.settings.rowConfig);
		
		// add reference to the create layer object
		this.createLayer = new CreateLayer(this);

		var that = this;

		// subscribe for the 'editableActivated' event to activate all tables in the editable
		Aloha.bind('aloha-editable-created', function(event, editable) {

			// add a mousedown event to all created editables to check if focus leaves a table
			editable.obj.bind('mousedown', function(jqEvent) {
				TablePlugin.setFocusedTable(undefined);
			});

			editable.obj.find('table').each(function () {
				// only convert tables which are editable
				if (that.isEditableTable(this)) {
					// instantiate a new table-object
					var table = new Table(this);

					table.parentEditable = editable;

					// activate the table
					// table.activate();

					// add the activated table to the TableRegistry
					TablePlugin.TableRegistry.push(table);
				}
			});
		});

		// initialize the table buttons
		this.initTableButtons();

		Aloha.bind('aloha-selection-changed', function (event, rangeObject) {

			if (Aloha.activeEditable) {
				// get Plugin configuration
				var config = that.getEditableConfig( Aloha.activeEditable.obj );

				// show hide buttons regarding configuration and DOM position
				if ( jQuery.inArray('table', config) != -1  && Aloha.Selection.mayInsertTag('table') ) {
					that.createTableButton.show();
				} else {
					that.createTableButton.hide();
				}

				var table = rangeObject.findMarkup(function () {
					return this.nodeName.toLowerCase() == 'table';
				}, Aloha.activeEditable.obj);

				if ( that.activeTable ) {
					// check wheater we are inside a table
					if ( table ) {
						// set the scope if either columns or rows are selected
						FloatingMenu.setScope(that.name + '.' + that.activeTable.selection.selectionType);

						that.activeTable.selection.unselectCells();
					} else {
						//reset cell selection flags
						that.activeTable.selection.cellSelectionMode = false; 
						that.activeTable.selection.keepCellsSelected = false;
						that.activeTable.selection.baseCellPosition = null;
						that.activeTable.selection.lastSelectionRange = null; 
						
						that.activeTable.focusOut();
					}
				}

				// TODO this should not be necessary here!
				FloatingMenu.doLayout();
			}
		});

		// subscribe for the 'editableActivated' event to activate all tables in the editable
		Aloha.bind('aloha-editable-activated', function (event, props) {
			props.editable.obj.find('table').each(function () {
				// shortcut for TableRegistry
				var tr = TablePlugin.TableRegistry;
				for (var i = 0; i < tr.length; i++) {
					if (tr[i].obj.attr('id') == jQuery(this).attr('id')) {
						// activate the table
						tr[i].activate();
						// and continue with the next table tag
						return true;
					}
				}

				// if we come here, we did not find the table in our registry, so we need to create a new one
				// only convert tables which are editable
				if (that.isEditableTable(this)) {
					// instantiate a new table-object
					var table = new Table(this);

					table.parentEditable = props.editable;

					// activate the table
					table.activate();

<<<<<<< HEAD
					// add the activated table to the TableRegistry
					TablePlugin.TableRegistry.push(table);
				}
			});
		});

		// subscribe for the 'editableDeactivated' event to deactivate all tables in the editable
		Aloha.bind('aloha-editable-deactivated', function (event, properties) {
			TablePlugin.activeTable.selection.unselectCells();
			TablePlugin.setFocusedTable(undefined);

			// shortcut for TableRegistry
			var tr = TablePlugin.TableRegistry;
			for (var i = 0; i < tr.length; i++) {
				// activate the table
				tr[i].deactivate();
			}
		});
	};
=======
    // subscribe for the 'editableDeactivated' event to deactivate all tables in the editable
    Aloha.bind('aloha-editable-deactivated', function (event, properties) {
      TablePlugin.setFocusedTable(undefined);
      TableSelection.unselectCells();
      // shortcut for TableRegistry
      var tr = TablePlugin.TableRegistry;
      for (var i = 0; i < tr.length; i++) {
        // activate the table
        tr[i].deactivate();
      }
    });
	if(this.settings.summaryinsidebar) {
		Aloha.ready(function () { 
			that.initSidebar(Aloha.Sidebar.right.show());  
		});
	}
};

//namespace prefix for this plugin
var tableNamespace = 'aloha-table';

function nsSel () {
    var stringBuilder = [], prefix = tableNamespace;
    jQuery.each(arguments, function () { stringBuilder.push('.' + (this == '' ? prefix : prefix + '-' + this)); });
    return stringBuilder.join(' ').trim();
};

//Creates string with this component's namepsace prefixed the each classname
function nsClass () {
    var stringBuilder = [], prefix = tableNamespace;
    jQuery.each(arguments, function () { stringBuilder.push(this == '' ? prefix : prefix + '-' + this); });
    return stringBuilder.join(' ').trim();
};

TablePlugin.initSidebar = function(sidebar) {
	var pl = this;
	pl.sidebar = sidebar;
	sidebar.addPanel({
            
            id         : nsClass('sidebar-panel'),
            title     : i18n.t('table.sidebar.title'),
            content     : '',
            expanded : true,
            activeOn : 'table',
            
            onInit     : function () {
            	 var that = this,
	                 content = this.setContent(
	                		 '<label class="' + nsClass('label') + '" for="' + nsClass('textarea') + '" >' + i18n.t('table.label.target') + '</label>' +
	                		 '<textarea id="' + nsClass('textarea') + '" class="' + nsClass('textarea') + '" />').content;
	             
            	 jQuery(nsSel('textarea')).live('keyup', function() { 
					//The original developer thought that escaping the
					//quote characters of the textarea value are
					//necessary to work around a bug in IE. I could not
					//reproduce the bug, so I commented the following
					//out.
					//.replace("\"", '&quot;').replace("'", "&#39;")
 					jQuery(that.effective).attr('summary', jQuery(nsSel('textarea')).val());
 					var waiDiv = jQuery('div[class*="wai"]', 'table#' + jQuery(that.effective).attr('id'));
 					waiDiv.removeClass(pl.get('waiGreen'));
 					waiDiv.removeClass(pl.get('waiRed'));
 				    
 					if (jQuery(nsSel('textarea')).val().trim() != '') {
 						waiDiv.addClass(pl.get('waiGreen'));
				    } else {
				    	waiDiv.addClass(pl.get('waiRed'));
				    }
 				});
            },
            
            onActivate: function (effective) {
            	var that = this;
				that.effective = effective;
				jQuery(nsSel('textarea')).val(jQuery(that.effective).attr('summary'));
            }
            
        });
	sidebar.show();
};
>>>>>>> a9e4f797

  /**
   * test if the table is editable
   * @return boolean true if the table's parent element is contentEditable, false otherwise
   */
  TablePlugin.isEditableTable = function (table) {
	  return GENTICS.Utils.Dom.isEditable( table );
  };

  /**
   * Adds default row buttons, and custom formatting buttons to floating menu
   */
  TablePlugin.initRowsBtns = function () {
    var that = this;

    // add row before
		FloatingMenu.addButton(
			this.name + '.row',
			new Aloha.ui.Button({
				'iconClass' : 'aloha-button aloha-button-addRowBefore',
				'size' : 'small',
				'tooltip' : i18n.t('button.addrowbefore.tooltip'),
				'onclick' : function () {
					if (that.activeTable) {
						that.activeTable.addRowsBefore(true);
					}
				}
			}),
			i18n.t('floatingmenu.tab.table'),
			1
		);

    // add row after
		FloatingMenu.addButton(
			this.name + '.row',
			new Aloha.ui.Button({
				'iconClass' : 'aloha-button aloha-button-addRowAfter',
				'size' : 'small',
				'tooltip' : i18n.t('button.addrowafter.tooltip'),
				'onclick' : function () {
					if (that.activeTable) {
						that.activeTable.addRowsAfter(true);
					}
				}
			}),
			i18n.t('floatingmenu.tab.table'),
			1
		);

    // delete selected rows
		FloatingMenu.addButton(
			this.name + '.row',
			new Aloha.ui.Button({
				'iconClass' : 'aloha-button aloha-button-deleteRows',
				'size' : 'small',
				'tooltip' : i18n.t('button.delrows.tooltip'),
				'onclick' : function () {
					if (that.activeTable) {
						var aTable = that.activeTable;
						Aloha.showMessage(new Aloha.Message({
							title : i18n.t('Table'),
							text : i18n.t('deleterows.confirm'),
							type : Aloha.Message.Type.CONFIRM,
							callback : function (sel) {
								if (sel == 'yes') {
									aTable.deleteRows();
								}
							}
						}));
					}
				}
			}),
			i18n.t('floatingmenu.tab.table'),
			1
		);

      this.rowHeader = new Aloha.ui.Button({
		  iconClass : 'aloha-button aloha-button-row-header',
		  size	  :  'small',
		  tooltip	  :  i18n.t('button.rowheader.tooltip'),
		  toggle	  :  true,
		  onclick	  :  function () {
			  // table header
			  if (that.activeTable) {
				  var sc = that.activeTable.selection.selectedCells;
				  that.rowsToSelect = [];
				  var makeHeader = ( 
        			  sc[0] && sc[0].nodeName.toLowerCase() == 'td' && sc.length == 1 ||
        				  sc[0] && sc[0].nodeName.toLowerCase() == 'td' && 
        				  sc[1].nodeName.toLowerCase() == 'td' );
				  // if a selection was made, transform the selected cells
				  for (var i = 0; i < sc.length; i++) {
					  //            for (var j = 0; j < sc[i].length; j++) {
					  if (i == 0) {
						  that.rowsToSelect.push(sc[i].rowIndex);
					  }
					  
					  if ( makeHeader ) {
            			  sc[i] = Aloha.Markup.transformDomObject(sc[i], 'th').attr('scope', 'col')[0];
					  } else { 
            			  sc[i] = Aloha.Markup.transformDomObject(sc[i], 'td').removeAttr('scope')[0];
					  }
					  
					  jQuery(sc[i]).bind('mousedown', function (jqEvent) {
						  var wrapper = jQuery(this).children('div').eq(0);
						  setTimeout(function () {
							  wrapper.trigger('focus');
						  }, 1);
						  // unselect cells
						  if (that.activeTable) {
							  that.activeTable.selection.unselectCells();
						  }
					  });
					  
					  /*
						Destructive. For debugging.
						Indicate directionality of header
						jQuery(sc[i][j]).html('v');
					  */
					  //            }
				  }
				  
				  // selection could have changed.
				  if (that.activeTable) {
					  that.activeTable.refresh();
					  that.activeTable.selectRows();
				  }
			  }
		  }
      });
    
      FloatingMenu.addButton(
		  this.name + '.row',
		  this.rowHeader,
		  i18n.t('floatingmenu.tab.table'),
		  1
      );
    
    	// Add merge/split cells buttons
      FloatingMenu.addButton(
		  this.name + '.row',
		  new Aloha.ui.Button({
			  'iconClass' : 'aloha-button aloha-button-merge-cells',
			  'size' : 'small',
			  'tooltip' : i18n.t('button.mergecells.tooltip'),
			  'toggle' : false,
			  'onclick' : function () {
				  if (that.activeTable) {
					  that.activeTable.selection.mergeCells();
				  }
			  }
		  }),
		  i18n.t('floatingmenu.tab.table'),
		  1
      );

      FloatingMenu.addButton(
		  this.name + '.row',
		  new Aloha.ui.Button({
			  'iconClass' : 'aloha-button aloha-button-split-cells',
			  'size' : 'small',
			  'tooltip' : i18n.t('button.splitcells.tooltip'),
			  'toggle' : false,
			  'onclick' : function () {
				  if (that.activeTable) {
					  that.activeTable.selection.splitCells();
				  }
			  }
		  }),
		  i18n.t('floatingmenu.tab.table'),
		  1
      );
    
      // generate formatting buttons
      this.rowMSItems = [];
      jQuery.each(this.rowConfig, function (j, itemConf) {
		  that.rowMSItems.push({
			  name: itemConf.name,
			  text: i18n.t(itemConf.text),
			  tooltip: i18n.t(itemConf.tooltip),
			  iconClass: 'aloha-button aloha-row-layout ' + itemConf.iconClass,
			  click: function () {
				  if (that.activeTable) {
					  var sc = that.activeTable.selection.selectedCells;
					  // if a selection was made, transform the selected cells
					  for (var i = 0; i < sc.length; i++) {
						  for (var j = 0; j < sc[i].length; j++) {
							  // remove all row formattings
							  for (var f = 0; f < that.rowConfig.length; f++) {
								  jQuery(sc[i][j]).removeClass(that.rowConfig[f].cssClass);
							  }
							  // set new style 
							  jQuery(sc[i][j]).addClass(itemConf.cssClass);
						  }
					  }
					  
					  // selection could have changed.
					  that.activeTable.selectRows();
				  }
			  }
		  });
      });
    
      if (this.rowMSItems.length > 0) {
		  this.rowMSItems.push({
			  name: 'removeFormat',
			  text: i18n.t('button.removeFormat.text'),
			  tooltip: i18n.t('button.removeFormat.tooltip'),
			  iconClass: 'aloha-button aloha-button-removeFormat',
			  wide: true,
			  click: function () {
				  if (that.activeTable) {
					  var sc = that.activeTable.selection.selectedCells;
					  // if a selection was made, transform the selected cells
					  for (var i = 0; i < sc.length; i++) {
						  for (var j = 0; j < sc[i].length; j++) {
							  for (var f = 0; f < that.rowConfig.length; f++) {
								  jQuery(sc[i][j]).removeClass(that.rowConfig[f].cssClass);
							  }
						  }
					  }
					  
					  // selection could have changed.
					  that.activeTable.selectRows();
				  }
			  }
		  });
      }
    
    this.rowMSButton = new Aloha.ui.MultiSplitButton({
      items : this.rowMSItems
    });
    
    if (this.rowMSItems.length > 0) {
      FloatingMenu.addButton(
        this.name + '.row',
        this.rowMSButton,
        i18n.t('floatingmenu.tab.table'),
        3
      );
    }
  };

  /**
   * Adds default column buttons, and custom formatting buttons to floating menu
   */
  TablePlugin.initColumnBtns = function () {
    var that = this;

    // add column left btn
    FloatingMenu.addButton(
			this.name + '.column',
			new Aloha.ui.Button({
				'iconClass' : 'aloha-button aloha-button-addColumnLeft',
				'size' : 'small',
				'tooltip' : i18n.t('button.addcolleft.tooltip'),
				'onclick' : function () {
					if (that.activeTable) {
						that.activeTable.addColumnsLeft();
					}
				}
			}),
			i18n.t('floatingmenu.tab.table'),
			1
		);

    // add column right btn
		FloatingMenu.addButton(
			this.name + '.column',
			new Aloha.ui.Button({
				'iconClass' : 'aloha-button aloha-button-addColumnRight',
				'size' : 'small',
				'tooltip' : i18n.t('button.addcolright.tooltip'),
				'onclick' : function () {
					if (that.activeTable) {
						that.activeTable.addColumnsRight();
					}
				}
			}),
			i18n.t('floatingmenu.tab.table'),
			1
		);

    // delete columns btn
    FloatingMenu.addButton(
			this.name + '.column',
			new Aloha.ui.Button({
				'iconClass' : 'aloha-button aloha-button-deleteColumns',
				'size' : 'small',
				'tooltip' : i18n.t('button.delcols.tooltip'),
				'onclick' : function () {
					if (that.activeTable) {
						var aTable = that.activeTable;
						Aloha.showMessage(new Aloha.Message({
							title : i18n.t('Table'),
							text : i18n.t('deletecolumns.confirm'),
							type : Aloha.Message.Type.CONFIRM,
							callback : function (sel) {
								if (sel == 'yes') {
									aTable.deleteColumns();
								}
							}
						}));
					}
				}
			}),
			i18n.t('floatingmenu.tab.table'),
			1
		);

    this.columnHeader = new Aloha.ui.Button({
        iconClass : 'aloha-button aloha-button-col-header',
        size	  : 'small',
        tooltip	  : i18n.t('button.columnheader.tooltip'),
        toggle	  : true,
        onclick	  : function () {
			// table header
			if (that.activeTable) {
    			var 
    	  		    selectedColumnIdxs = that.activeTable.selection.selectedColumnIdxs,
    	  		    cell,
    	  		    isHeader = that.activeTable.selection.isHeader();

			    for (var j = 0; j < that.activeTable.selection.selectedCells.length; j++) {
			    	cell = that.activeTable.selection.selectedCells[j];
			        if ( isHeader ) {
			        	cell = Aloha.Markup.transformDomObject( cell, 'td').removeAttr( 'scope' ).get(0);
			        } else { 
			        	cell = Aloha.Markup.transformDomObject( cell, 'th').attr('scope', 'row').get(0);
			        }
			      
			        jQuery( that.activeTable.selection.selectedCells[j] ).bind( 'mousedown', function ( jqEvent ) {
			            var wrapper = jQuery(this).children('div').eq(0);
			            // lovely IE ;-)
			            setTimeout(function () {
			            	wrapper.trigger( 'focus' );
			            }, 1);
			            // unselect cells
			        });
			      
			    }
			    // selection the column.
			    that.activeTable.refresh();
			    that.activeTable.selection.unselectCells();
			    that.activeTable.selection.selectColumns( selectedColumnIdxs );
			}
        }
    });
    
    FloatingMenu.addButton(
      this.name + '.column',
      this.columnHeader,
      i18n.t('floatingmenu.tab.table'),
      1
    );
    
    	// Add merge/split cells buttons
    FloatingMenu.addButton(
      this.name + '.column',
      new Aloha.ui.Button({
			'iconClass' : 'aloha-button aloha-button-merge-cells',
			'size' : 'small',
			'tooltip' : i18n.t('button.mergecells.tooltip'),
			'toggle' : false,
			'onclick' : function () {
				if (that.activeTable) {
					that.activeTable.selection.mergeCells();
				}
			}
		}),
      i18n.t('floatingmenu.tab.table'),
      1
    );

    FloatingMenu.addButton(
      this.name + '.column',
      new Aloha.ui.Button({
			'iconClass' : 'aloha-button aloha-button-split-cells',
			'size' : 'small',
			'tooltip' : i18n.t('button.splitcells.tooltip'),
			'toggle' : false,
			'onclick' : function () {
				if (that.activeTable) {
					that.activeTable.selection.splitCells();
				}
			}
		}),
      i18n.t('floatingmenu.tab.table'),
      1
    );

    
    // generate formatting buttons
    this.columnMSItems = [];
      jQuery.each(this.columnConfig, function (j, itemConf) {
      var item = {
        name	  : itemConf.name,
        text	  : i18n.t(itemConf.text),
        tooltip	  : i18n.t(itemConf.tooltip),
        iconClass : 'aloha-button aloha-column-layout ' + itemConf.iconClass,
        click	  : function (x,y,z) {
			if (that.activeTable) {
				var sc = that.activeTable.selection.selectedCells;
				// if a selection was made, transform the selected cells
				for (var i = 0; i < sc.length; i++) {
					for (var j = 0; j < sc[i].length; j++) {
						// remove all columnformattings
						for (var f = 0; f < that.columnConfig.length; f++) {
							jQuery(sc[i][j]).removeClass(that.columnConfig[f].cssClass);
						}
						// set new style
						jQuery(sc[i][j]).addClass(itemConf.cssClass);
					}
				}
				// selection could have changed.
				that.activeTable.selectColumns();
			}
        }
      };
      
      that.columnMSItems.push(item);
    });
    
    if (this.columnMSItems.length > 0) {
      this.columnMSItems.push({
        name	  : 'removeFormat',
        text	  : i18n.t('button.removeFormat.text'),
        tooltip	  : i18n.t('button.removeFormat.tooltip'),
        iconClass : 'aloha-button aloha-button-removeFormat',
        wide	  : true,
        click	  : function () {
			if (that.activeTable) {
				var sc = that.activeTable.selection.selectedCells;
				// if a selection was made, transform the selected cells
				for (var i = 0; i < sc.length; i++) {
					for (var j = 0; j < sc[i].length; j++) {
						for (var f = 0; f < that.columnConfig.length; f++) {
							jQuery(sc[i][j]).removeClass(that.columnConfig[f].cssClass);
						}
					}
				}
				
				// selection could have changed.
				that.activeTable.selectColumns();
			}
        }
      });
    }
    
    this.columnMSButton = new Aloha.ui.MultiSplitButton({
      items : this.columnMSItems
    });
    
    if (this.columnMSItems.length > 0) {
      FloatingMenu.addButton(
        this.name + '.column',
        this.columnMSButton,
        i18n.t('floatingmenu.tab.table'),
        3
      );
    }
  };

	/**
	 * initialize the buttons and register them on floating menu
	 */
	TablePlugin.initTableButtons = function () {
		var that = this;

		// generate the new scopes
		FloatingMenu.createScope(this.name + '.row', 'Aloha.global');
		FloatingMenu.createScope(this.name + '.column', 'Aloha.global');
		FloatingMenu.createScope(this.name + '.cell', 'Aloha.continuoustext');

		// the 'create table' button
		this.createTableButton = new Aloha.ui.Button({
			'iconClass' : 'aloha-button aloha-button-table',
			'size' : 'small',
			'tooltip' : i18n.t('button.createtable.tooltip'),
			'onclick' : function (element, event) {
				TablePlugin.createDialog(element.btnEl.dom);
			}
		});

		// add to floating menu
		FloatingMenu.addButton(
			'Aloha.continuoustext',
			this.createTableButton,
			i18nCore.t('floatingmenu.tab.insert'),
			1
		);

    // now the specific table buttons

    //---------------------------------------------------------------
    // generate formatting buttons for columns
    //---------------------------------------------------------------
    this.initColumnBtns();

    //---------------------------------------------------------------
    // generate formatting buttons for rows
    //---------------------------------------------------------------
    this.initRowsBtns();

    //---------------------------------------------------------------
    // generate formatting buttons for tables
    //---------------------------------------------------------------
    this.tableMSItems = [];
    
    var tableConfig = this.tableConfig;
    
    jQuery.each(tableConfig, function(j, itemConf){
      that.tableMSItems.push({
        name: itemConf.name,
        text: i18n.t(itemConf.text),
        tooltip: i18n.t(itemConf.tooltip),
        iconClass: 'aloha-button aloha-table-layout ' + itemConf.iconClass,
        click: function(){
          // set table css class
          if (that.activeTable) {
            for (var f = 0; f < tableConfig.length; f++) {
              that.activeTable.obj.removeClass(tableConfig[f].cssClass);
            }
            that.activeTable.obj.addClass(itemConf.cssClass);
          }
        }
      });
    });
    
    if(this.tableMSItems.length > 0) {
      this.tableMSItems.push({
        name: 'removeFormat',
        text: i18n.t('button.removeFormat.text'),
        tooltip: i18n.t('button.removeFormat.tooltip'),
        iconClass: 'aloha-button aloha-button-removeFormat',
        wide: true,
        click: function () {
          // remove all table classes
          if (that.activeTable) {
            for (var f = 0; f < tableConfig.length; f++) {
              that.activeTable.obj.removeClass(that.tableConfig[f].cssClass);
            }
          }
        }
      });
    }
    
    this.tableMSButton = new Aloha.ui.MultiSplitButton({
      items : this.tableMSItems
    });
    
    if(this.tableMSItems.length > 0) {
      FloatingMenu.addButton(
        this.name + '.cell',
        this.tableMSButton,
        i18n.t('floatingmenu.tab.tablelayout'),
        3
      );
    };

	// Add merge/split cells buttons
    FloatingMenu.addButton(
      this.name + '.cell',
      new Aloha.ui.Button({
			'iconClass' : 'aloha-button aloha-button-merge-cells',
			'size' : 'small',
			'tooltip' : i18n.t('button.mergecells.tooltip'),
			'toggle' : false,
			'onclick' : function () {
				if (that.activeTable) {
					that.activeTable.selection.mergeCells();
				}
			}
		}),
      i18n.t('floatingmenu.tab.table'),
      1
    );

    FloatingMenu.addButton(
      this.name + '.cell',
      new Aloha.ui.Button({
			'iconClass' : 'aloha-button aloha-button-split-cells',
			'size' : 'small',
			'tooltip' : i18n.t('button.splitcells.tooltip'),
			'toggle' : false,
			'onclick' : function () {
				if (that.activeTable) {
					that.activeTable.selection.splitCells();
				}
			}
		}),
      i18n.t('floatingmenu.tab.table'),
      1
    );

	// Add caption button
    this.captionButton = new Aloha.ui.Button({
			'iconClass' : 'aloha-button aloha-button-table-caption',
			'size' : 'small',
			'tooltip' : i18n.t('button.caption.tooltip'),
			'toggle' : true,
			'onclick' : function () {
				if (that.activeTable) {
					// look if table object has a child caption
					if ( that.activeTable.obj.children("caption").is('caption') ) {
						that.activeTable.obj.children("caption").remove();
						// select first cell of table
					} else {
						var captionText = i18n.t('empty.caption');
						var c = jQuery('<caption></caption>');
						that.activeTable.obj.append(c);
						that.makeCaptionEditable(c, captionText);

						// get the editable span within the caption and select it
						var cDiv = c.find('div').eq(0);
						var captionContent = cDiv.contents().eq(0);
						if (captionContent.length > 0) {
							var newRange = new GENTICS.Utils.RangeObject();
							newRange.startContainer = newRange.endContainer = captionContent.get(0);
							newRange.startOffset = 0;
							newRange.endOffset = captionContent.text().length;

							// blur all editables within the table
							that.activeTable.obj.find('div.aloha-table-cell-editable').blur();

							cDiv.focus();
							newRange.select();
							Aloha.Selection.updateSelection();
						}
					}
				}
			}
		});

		FloatingMenu.addButton(
			this.name + '.cell',
			this.captionButton,
			i18n.t('floatingmenu.tab.table'),
			1
		);

		// for cells
		// add summary field
		this.summary = new Aloha.ui.AttributeField({
			'width': 275
		});
		this.summary.addListener('keyup', function(obj, event) {
			that.activeTable.checkWai();
		});
		if(!this.settings.summaryinsidebar) {
			FloatingMenu.addButton(
				this.name + '.cell',
				this.summary,
				i18n.t('floatingmenu.tab.table'),
				1
			);
		}
	};

	/**
	 * Helper method to make the caption editable
	 * @param caption caption as jQuery object
	 * @param captionText default text for the caption
	 */
	TablePlugin.makeCaptionEditable = function(caption, captionText) {
		var that = this;

		var cSpan = caption.children('div').eq(0);
		if (cSpan.length == 0) {
			// generate a new div
			cSpan = jQuery('<div></div>');
			jQuery(cSpan).addClass('aloha-ui');
			jQuery(cSpan).addClass('aloha-editable-caption');
			if (caption.contents().length > 0) {
				// when the caption has content, we wrap it with the new div
				caption.contents().wrap(cSpan);
			} else {
				// caption has no content, so insert the default caption text
				if (captionText) {
					cSpan.text(captionText);
				}
				// and append the div into the caption
				caption.append(cSpan);
			}
		}
		// make the div editable
		cSpan.contentEditable(true);
		cSpan.unbind('mousedown');
		// focus on click
		cSpan.bind('mousedown', function(jqEvent) {
			cSpan.focus();

			// stop bubble, otherwise the mousedown of the table is called ...
			jqEvent.preventDefault();
			jqEvent.stopPropagation();
			return false;
		});
	};

	/**
	 * This function adds the createDialog to the calling element
	 *
	 * @param callingElement
	 *            The element, which was clicked. It's needed to set the right
	 *            position to the create-table-dialog.
	 */
	TablePlugin.createDialog = function(callingElement) {
		// set the calling element to the layer the calling element mostly will be
		// the element which was clicked on it is used to position the createLayer
		this.createLayer.set('target', callingElement);

		// show the createLayer
		this.createLayer.show();

	};

	/**
	 * Creates a normal html-table, "activates" this table and inserts it into the
	 * active Editable
	 *
	 * @param cols
	 *            number of colums for the created table
	 * @param cols
	 *            number of rows for the created table
	 * @return void
	 */
	TablePlugin.createTable = function(cols, rows) {
		// Check if there is an active Editable and that it contains an element (= .obj)
		if (Aloha.activeEditable != null && typeof Aloha.activeEditable.obj != 'undefined') {
			// create a dom-table object
			var table = document.createElement('table');
			var tableId = table.id = GENTICS.Utils.guid();
			var tbody = document.createElement('tbody');

			// create "rows"-number of rows
			for (var i = 0; i < rows; i++) {
				var tr = document.createElement('tr');
				// create "cols"-number of columns
				for (var j = 0; j < cols; j++) {
					var text = document.createTextNode('\u00a0');
					var td = document.createElement('td');
					td.appendChild(text);
					tr.appendChild(td);
				}
				tbody.appendChild(tr);
			}
			table.appendChild(tbody);

			// insert at current cursor position
			GENTICS.Utils.Dom.insertIntoDOM(jQuery(table), Aloha.Selection.getRangeObject(), jQuery(Aloha.activeEditable.obj));

			// if the table is inserted
			var tableReloadedFromDOM = document.getElementById(tableId);

			var tableObj = new Table(tableReloadedFromDOM);

			tableObj.parentEditable = Aloha.activeEditable;

			// transform the table to be editable
			tableObj.activate();

			// after creating the table, trigger a click into the first cell to
			// focus the content
			// for IE set a timeout of 10ms to focus the first cell, other wise it
			// won't work
			if (jQuery.browser.msie) {
				window.setTimeout(function() { tableObj.cells[0].wrapper.get(0).focus(); }, 20);
			} else {
				tableObj.cells[0].wrapper.get(0).focus();
			}

			TablePlugin.TableRegistry.push(tableObj);

		// no active editable => error
		}else{
			this.error('There is no active Editable where the table can be inserted!');
		}
	};

	TablePlugin.setFocusedTable = function(focusTable) {
		console.log("focusedTable: " + (focusTable ? "true" : "false"));
		var that = this;
		for (var i = 0; i < TablePlugin.TableRegistry.length; i++) {
			TablePlugin.TableRegistry[i].hasFocus = false;
		}
		if (typeof focusTable != 'undefined') {
			this.summary.setTargetObject(focusTable.obj, 'summary');
			if ( focusTable.obj.children("caption").is('caption') ) {
				// set caption button
				that.captionButton.setPressed(true);
				var c = focusTable.obj.children("caption");
				that.makeCaptionEditable(c);
			}
			focusTable.hasFocus = true;
		}
		TablePlugin.activeTable = focusTable;

    // show configured formatting classes
    for (var i = 0; i < this.tableMSItems.length; i++) {
      this.tableMSButton.extButton.showItem(this.tableMSItems[i].name);
    }
    
    this.tableMSButton.setActiveItem();
    
    if (this.activeTable) {
      for (var i = 0; i < this.tableConfig.length; i++) {
        if (this.activeTable.obj.hasClass(this.tableConfig[i].cssClass)) {
          this.tableMSButton.setActiveItem(this.tableConfig[i].name);
          // TODO ???? k = this.tableConfig.length;
        }
      }
    }
  };

	/**
	 * Calls the Aloha.log function with 'error' level
	 *
	 * @see Aloha.log
	 * @param msg
	 *            The message to display
	 * @return void
	 */
	TablePlugin.error = function(msg) {
		Aloha.Log.error(this, msg);
	};

	/**
	 * Calls the Aloha.log function with 'debug' level
	 *
	 * @see Aloha.log
	 * @param msg
	 *            The message to display
	 * @return void
	 */
	TablePlugin.debug = function(msg) {
		Aloha.Log.debug(this, msg);
	};

	/**
	 * Calls the Aloha.log function with 'info' level
	 *
	 * @see Aloha.log
	 * @param msg
	 *            The message to display
	 * @return void
	 */
	TablePlugin.info = function(msg) {
		Aloha.Log.info(this, msg);
	};

	/**
	 * Calls the Aloha.log function with 'info' level
	 *
	 * @see Aloha.log
	 * @param msg
	 *            The message to display
	 * @return void
	 */
	TablePlugin.log = function(msg) {
		Aloha.log('log', this, msg);
	};

	/**
	 * The "get"-method returns the value of the given key.
	 * First it searches in the config for the property.
	 * If there is no property with the given name in the
	 * "config"-object it returns the entry associated with
	 * in the parameters-object
	 *
	 * @param property
	 * @return void
	 *
	 */
	TablePlugin.get = function (property) {
		if (this.config[property]) {
			return this.config[property];
		}
		if (this.parameters[property]) {
			return this.parameters[property];
		}
		return undefined;
	};

	/**
	 * The "set"-method takes a key and a value. It checks if there is a
	 * key-value pair in the config-object. If so it saves the data in the
	 * config-object. If not it saves the data in the parameters-object.
	 *
	 * @param key the key which should be set
	 * @param value the value which should be set for the associated key
	 */
	TablePlugin.set = function (key, value) {
		if (this.config[key]) {
			this.config[key] = value;
		}else{
			this.parameters[key] = value;
		}
	};

	/**
	 * Make the given jQuery object (representing an editable) clean for saving
	 * Find all tables and deactivate them
	 * @param obj jQuery object to make clean
	 * @return void
	 */
	TablePlugin.makeClean = function (obj) {
		// find all table tags
		obj.find('table').each(function() {
			// instantiate a new table-object
			var table = new Table(this);
			// deactivate the table
			table.deactivate();
		});
	};

	/**
	 * String representation of the Table-object
	 *
	 * @return The plugins namespace (string)
	 */
	TablePlugin.toString = function() {
		return this.prefix;
	};
	/* -- END METHODS -- */

	PluginManager.register(TablePlugin);
	//return TablePlugin;
});<|MERGE_RESOLUTION|>--- conflicted
+++ resolved
@@ -208,7 +208,6 @@
 					// activate the table
 					table.activate();
 
-<<<<<<< HEAD
 					// add the activated table to the TableRegistry
 					TablePlugin.TableRegistry.push(table);
 				}
@@ -217,7 +216,9 @@
 
 		// subscribe for the 'editableDeactivated' event to deactivate all tables in the editable
 		Aloha.bind('aloha-editable-deactivated', function (event, properties) {
-			TablePlugin.activeTable.selection.unselectCells();
+			if (TablePlugin.activeTable) {
+				TablePlugin.activeTable.selection.unselectCells();
+			}
 			TablePlugin.setFocusedTable(undefined);
 
 			// shortcut for TableRegistry
@@ -227,46 +228,34 @@
 				tr[i].deactivate();
 			}
 		});
-	};
-=======
-    // subscribe for the 'editableDeactivated' event to deactivate all tables in the editable
-    Aloha.bind('aloha-editable-deactivated', function (event, properties) {
-      TablePlugin.setFocusedTable(undefined);
-      TableSelection.unselectCells();
-      // shortcut for TableRegistry
-      var tr = TablePlugin.TableRegistry;
-      for (var i = 0; i < tr.length; i++) {
-        // activate the table
-        tr[i].deactivate();
-      }
-    });
-	if(this.settings.summaryinsidebar) {
-		Aloha.ready(function () { 
-			that.initSidebar(Aloha.Sidebar.right.show());  
-		});
-	}
-};
-
-//namespace prefix for this plugin
-var tableNamespace = 'aloha-table';
-
-function nsSel () {
-    var stringBuilder = [], prefix = tableNamespace;
-    jQuery.each(arguments, function () { stringBuilder.push('.' + (this == '' ? prefix : prefix + '-' + this)); });
-    return stringBuilder.join(' ').trim();
-};
-
-//Creates string with this component's namepsace prefixed the each classname
-function nsClass () {
-    var stringBuilder = [], prefix = tableNamespace;
-    jQuery.each(arguments, function () { stringBuilder.push(this == '' ? prefix : prefix + '-' + this); });
-    return stringBuilder.join(' ').trim();
-};
-
-TablePlugin.initSidebar = function(sidebar) {
-	var pl = this;
-	pl.sidebar = sidebar;
-	sidebar.addPanel({
+
+		if(this.settings.summaryinsidebar) {
+			Aloha.ready(function () { 
+				that.initSidebar(Aloha.Sidebar.right.show());  
+			});
+		}
+	};
+
+	//namespace prefix for this plugin
+	var tableNamespace = 'aloha-table';
+
+	function nsSel () {
+		var stringBuilder = [], prefix = tableNamespace;
+		jQuery.each(arguments, function () { stringBuilder.push('.' + (this == '' ? prefix : prefix + '-' + this)); });
+		return stringBuilder.join(' ').trim();
+	};
+
+	//Creates string with this component's namepsace prefixed the each classname
+	function nsClass () {
+		var stringBuilder = [], prefix = tableNamespace;
+		jQuery.each(arguments, function () { stringBuilder.push(this == '' ? prefix : prefix + '-' + this); });
+		return stringBuilder.join(' ').trim();
+	};
+
+	TablePlugin.initSidebar = function(sidebar) {
+		var pl = this;
+		pl.sidebar = sidebar;
+		sidebar.addPanel({
             
             id         : nsClass('sidebar-panel'),
             title     : i18n.t('table.sidebar.title'),
@@ -275,12 +264,12 @@
             activeOn : 'table',
             
             onInit     : function () {
-            	 var that = this,
-	                 content = this.setContent(
-	                		 '<label class="' + nsClass('label') + '" for="' + nsClass('textarea') + '" >' + i18n.t('table.label.target') + '</label>' +
-	                		 '<textarea id="' + nsClass('textarea') + '" class="' + nsClass('textarea') + '" />').content;
-	             
-            	 jQuery(nsSel('textarea')).live('keyup', function() { 
+            	var that = this,
+	            content = this.setContent(
+	                '<label class="' + nsClass('label') + '" for="' + nsClass('textarea') + '" >' + i18n.t('table.label.target') + '</label>' +
+	                	'<textarea id="' + nsClass('textarea') + '" class="' + nsClass('textarea') + '" />').content;
+	            
+            	jQuery(nsSel('textarea')).live('keyup', function() { 
 					//The original developer thought that escaping the
 					//quote characters of the textarea value are
 					//necessary to work around a bug in IE. I could not
@@ -307,9 +296,8 @@
             }
             
         });
-	sidebar.show();
-};
->>>>>>> a9e4f797
+		sidebar.show();
+	};
 
   /**
    * test if the table is editable

define([
	'aloha',
	'aloha/jquery',
	'aloha/ephemera',
	'table/table-plugin-utils',
	'util/browser',
	'util/misc',
	'util/dom'
], function (
	Aloha,
	jQuery,
	Ephemera,
	Utils,
	Browser,
	Misc,
	Dom
) {
	/**
	 * Constructs a TableCell.
	 *
	 * @param {DomNode} cell
	 *        A td/th which will be represente by this TableCell.
	 * @param {Table} tableObj
	 *        The Table which contains the cell. The cell will be
	 *        activated/dactivated with the table.
	 */
	var TableCell = function (originalTd, tableObj) {
		if (null == originalTd) {
			originalTd = '<td></td>';
		}

		//original Td must be a DOM node so that the this.obj.context property is available
		//this transformation will properly handle jQuery objects as well as DOM nodes
		var $td = jQuery(originalTd);
		originalTd = $td.get(0);

		this.obj = $td;
		this.tableObj = tableObj;
		var ephemeraClass = 'aloha-ephemera';
		var isEphemeral = $td.hasClass(ephemeraClass) || $td.parent().hasClass(ephemeraClass);
		if (!isEphemeral) {
			jQuery(originalTd).addClass(this.tableObj.tablePlugin.defaultCellClass);
		}
		tableObj.cells.push(this);
	};

	/**
	 * Reference to the jQuery-representation of the wrapping table
	 *
	 * @see TableCell.table
	 */
	TableCell.prototype.tableObj = undefined;

	/**
	 * Reference to the jQuery td-Object of the cell
	 */
	TableCell.prototype.obj = undefined;

	/**
	 * The jQuery wrapper of the cell
	 */
	TableCell.prototype.wrapper = undefined;

	/**
	 * Flag if the cell has focus
	 */
	TableCell.prototype.hasFocus = false;

	TableCell.prototype.activate = function () {
		var cell = this;
		var $elem = cell.obj;

		// wrap the created div into the contents of the cell
		$elem.wrapInner('<div/>');

		// create the editable wrapper for the cells
		var $wrapper = $elem.children('div').eq(0);
		$wrapper.contentEditable(true);
		$wrapper.addClass('aloha-table-cell-editable');

		// mark the editable wrapper as ephemeral
		Ephemera.markWrapper($wrapper);

		// attach events to the editable div-object
		$wrapper.on('focus', function ($event) {
			// activate the button for splitting cells if the clicked cell has an active row- or colspan
			if (Utils.colspan(cell.obj) > 1 || Utils.rowspan(cell.obj) > 1) {
				cell.tableObj.tablePlugin._splitcellsButton.enable(true);
			} else {
				cell.tableObj.tablePlugin._splitcellsButton.enable(false);
			}

			// ugly workaround for ext-js-adapter problem in
			// ext-jquery-adapter-debug.js:1020
			if ($event.currentTarget) {
				$event.currentTarget.indexOf = function () {
					return -1;
				};
			}
			cell._editableFocus($event);
		});

		$wrapper.on('mousedown', function ($event) {
			// ugly workaround for ext-js-adapter problem in ext-jquery-adapter-debug.js:1020
			if ($event.currentTarget) {
				$event.currentTarget.indexOf = function () {
					return -1;
				};
			}

			// prevent cell selection, if mousedown was on a block handle
			if (jQuery($event.target).hasClass('aloha-block-draghandle')) {
				return;
			}

			cell._editableMouseDown($event);

			cell.tableObj.selection.baseCellPosition = [cell._virtualY(), cell._virtualX()];

			if ($event.shiftKey) {
				// shift-click to select a coherent cell range
				//
				// in IE it's not possible to select multiple cells when you "select+drag" over other cells
				// click into the first cell and then "shift-click" into the last cell of the coherent cell range you want to select
				var right = cell.tableObj.selection.lastBaseCellPosition[1];
				var bottom = cell.tableObj.selection.lastBaseCellPosition[0];
				var topLeft = cell.tableObj.selection.baseCellPosition;
				var left = topLeft[1];
				if (left > right) {
					left = right;
					right = topLeft[1];
				}
				var top = topLeft[0];
				if (top > bottom) {
					top = bottom;
					bottom = topLeft[0];
				}
				var rect = {
					"top": top,
					"right": right,
					"bottom": bottom,
					"left": left
				};

				var table = cell.tableObj;
				var $rows = table.obj.children().children('tr');
				var grid = Utils.makeGrid($rows);

				table.selection.selectedCells = [];
				table.selection.currentRectangle = rect;
				var selectClass = table.get('classCellSelected');
				Utils.walkGrid(grid, function (cellInfo, j, i) {
					if (Utils.containsDomCell(cellInfo)) {
						if (i >= rect.top && i <= rect.bottom && j >= rect.left && j <= rect.right) {
							jQuery(cellInfo.cell).addClass(selectClass);
							table.selection.selectedCells.push(cellInfo.cell);
						} else {
							jQuery(cellInfo.cell).removeClass(selectClass);
						}
					}
				});

				table.selection.notifyCellsSelected();
			} else {
				cell.tableObj.selection.lastBaseCellPosition = cell.tableObj.selection.baseCellPosition;
				cell._editableMouseDown($event);
				cell._startCellSelection();
			}
		});

		$wrapper.on('blur', function ($event) {
			cell._editableBlur($event);
		});
		$wrapper.on('keyup', function ($event) {
			cell._editableKeyUp($event);
		});
		$wrapper.on('keydown', function ($event) {
			cell._editableKeyDown($event);
		});
		$wrapper.on('mouseover', function ($event) {
			cell._selectCellRange();
		});
		$elem.on('mouseover', function ($event) {
			cell._selectCellRange();
		});

		// we will treat the wrapper just like an editable
		$wrapper.contentEditableSelectionChange(function ($event) {
			Aloha.Selection.onChange($wrapper, $event);
			return $wrapper;
		});

		$elem.on('mousedown', function ($event) {
			// prevent cell selection, if mousedown was on a block handle
			if (jQuery($event.target).hasClass('aloha-block-draghandle')) {
				return;
			}

			// when clicked on something nested, prevent selection of whole cell
			if ($event.target != $elem[0]) {
				$event.stopPropagation();
				return;
			}

			window.setTimeout(function () {
				// Select the entire cell's content.
				cell.wrapper.trigger('focus');
				cell._selectAll($wrapper);
			}, 1);
			cell.tableObj.selection.baseCellPosition = [cell._virtualY(), cell._virtualX()];

			if (!cell.tableObj.selection.lastBaseCellPosition) {
				cell.tableObj.selection.lastBaseCellPosition = cell.tableObj.selection.baseCellPosition;
			}

			if ($event.shiftKey) {
				// shift-click to select a coherent cell range
				//
				// in IE it's not possible to select multiple cells when you "select+drag" over other cells
				// click into the first cell and then "shift-click" into the last cell of the coherent cell range you want to select
				var right = cell.tableObj.selection.lastBaseCellPosition[1];
				var bottom = cell.tableObj.selection.lastBaseCellPosition[0];
				var topLeft = cell.tableObj.selection.baseCellPosition;
				var left = topLeft[1];
				if (left > right) {
					left = right;
					right = topLeft[1];
				}
				var top = topLeft[0];
				if (top > bottom) {
					top = bottom;
					bottom = topLeft[0];
				}
				var rect = {
					"top": top,
					"right": right,
					"bottom": bottom,
					"left": left
				};

				var table = cell.tableObj;
				var $rows = table.obj.children().children('tr');
				var grid = Utils.makeGrid($rows);

				table.selection.selectedCells = [];
				var selectClass = table.get('classCellSelected');
				table.selection.currentRectangle = rect;
				Utils.walkGrid(grid, function (cellInfo, j, i) {
					if (Utils.containsDomCell(cellInfo)) {
						if (i >= rect.top && i <= rect.bottom && j >= rect.left && j <= rect.right) {
							jQuery(cellInfo.cell).addClass(selectClass);
							table.selection.selectedCells.push(cellInfo.cell);
						} else {
							jQuery(cellInfo.cell).removeClass(selectClass);
						}
					}
				});

				table.selection.notifyCellsSelected();
			} else {
				cell.tableObj.selection.lastBaseCellPosition = cell.tableObj.selection.baseCellPosition;
				cell._startCellSelection();
			}
			$event.stopPropagation();
		});

		if ($elem[0]) {
			$elem[0].onselectstart = Misc.eventPreventDefault;
		}

		$elem.on('mouseenter', function (evt) {
			Misc.addEditingHelpers($wrapper);
		});
		$elem.on('mouseleave', function (evt) {
			Misc.removeEditingHelpers($wrapper);
		});

		Aloha.on('aloha-smart-content-changed', function (event, data) {
			if (data.editable.isActive && data.triggerType === 'block-change') {
				Misc.addEditingHelpers($wrapper);
			}
		});

		// set contenteditable wrapper div
		this.wrapper = $wrapper;
		if ($wrapper[0]) {
			var wrapper = $wrapper[0];

			wrapper.onselectstart = Misc.eventStopPropagation;
			// Disabled the dragging of content, since it makes cell selection
			// difficult.
			wrapper.ondragstart = Misc.eventPreventDefault;
		}

		return this;
	};

	/**
	 * The deactivate method removes the contenteditable helper div within the
	 * table-data field and wraps the innerHtml to the outerHTML
	 *
	 * @return void
	 */
	TableCell.prototype.deactivate = function () {
		var wrapper = jQuery(this.obj.children('.aloha-table-cell-editable'));

		if (wrapper.length) {
			Misc.removeEditingHelpers(wrapper);

			// unwrap cell contents without re-creating dom nodes
			wrapper.parent().append(
				wrapper.contents()
			);

			// remove the contenteditable div and its attached events
			wrapper.remove();


			// remove the click event of the
			this.obj.unbind('click');
			this.obj.unbind('mousedown');
			this.obj.unbind('mouseenter');
			this.obj.unbind('mouseleave');
			this.obj.get(0).onselectstart = null;

			if (jQuery.trim(this.obj.attr('class')) == '') {
				this.obj.removeAttr('class');
			}
		}
	}

	/**
	 * Native toString-method
	 *
	 * @return string name of the namespace
	 */
	TableCell.prototype.toString = function () {
		return 'TableCell';
	};

	/**
	 * Focus method for the contentediable div within a table data-field. The method
	 * requires the event-property Cell as a Cell object. If the
	 * Cell wasn't activated yet it does all relevant actions to activate the cell.
	 *
	 * @param e
	 *            the jquery event object
	 * @return void
	 */
	TableCell.prototype._editableFocus = function (e) {
		// only do activation stuff if the cell don't has the focus
		if (!this.hasFocus) {
			// set an internal flag to focus the table
			this.tableObj.focus();

			// add an active-class
			this.obj.addClass('aloha-table-cell_active');

			// set the focus flag
			this.hasFocus = true;

			// unset the selection type
			this.tableObj.selection.selectionType = 'cell';

		}
	};

	/**
	 * Blur event for the contenteditable div within a table-data field. The method
	 * requires the event-property TableCell as a TableCell object. It
	 * sets the hasFocus flag of the cell to false and removes the "active"
	 * css-class.
	 *
	 * @param jqEvent
	 *            the jquery event object
	 * @return void
	 */
	TableCell.prototype._editableBlur = function (jqEvent) {

		// reset the focus of the cell
		this.hasFocus = false;

		// remove "active class"
		this.obj.removeClass('aloha-table-cell_active');

		// if the editable wrapper in the table cell only contains a single, empty
		// paragraph, we remove that paragraph
		if (this.wrapper.children().length === 1) {
			this.wrapper.find('p').filter(function (index) {
				var clone = jQuery(this).clone();
				// the last br in the paragraph does not count, so we remove
				// it before checking the paragraph for emptiness
				clone.find('br:last-child').remove();
				return Dom.isEmpty(clone[0]);
			}).remove();
		}
	};

	/**
	 * Gives the X (column no) for a cell, after adding colspans
	 */
	TableCell.prototype._virtualX = function () {
		var $rows = this.tableObj.obj.children().children('tr');
		var rowIdx = this.obj.parent().index();
		var colIdx = this.obj.index();
		return Utils.cellIndexToGridColumn($rows, rowIdx, colIdx);
	};

	/**
	 * Gives the Y (row no) for a cell, after adding colspans
	 */
	TableCell.prototype._virtualY = function () {
		return this.obj.parent('tr').index();
	};

	/**
	 * Starts the cell selection mode
	 */
	TableCell.prototype._startCellSelection = function () {
		if (!this.tableObj.selection.cellSelectionMode) {

			//unselect currently selected cells
			this.tableObj.selection.unselectCells();

			// activate cell selection mode
			this.tableObj.selection.cellSelectionMode = true;

			//bind a global mouseup event handler to stop cell selection
			var that = this;
<<<<<<< HEAD
			jQuery('body').bind('mouseup.cellselection', function (event) {
=======
			jQuery('body').on('mouseup.cellselection', function(event) {
>>>>>>> 60791efc
				that._endCellSelection();
			});

			this.tableObj.selection.baseCellPosition = [this._virtualY(), this._virtualX()];
		}
	};

	/**
	 * Ends the cell selection mode
	 */
	TableCell.prototype._endCellSelection = function () {
		if (this.tableObj.selection.cellSelectionMode) {
			Utils.selectAnchorContents(this.tableObj.selection.selectedCells);

			this.tableObj.selection.cellSelectionMode = false;
			this.tableObj.selection.baseCellPosition = null;
			this.tableObj.selection.lastSelectionRange = null;

			this.tableObj.selection.selectionType = 'cell';

			//unbind the global cell selection event
			jQuery('body').unbind('mouseup.cellselection');
		}
	};

	TableCell.prototype._getSelectedRect = function () {
		var right = this._virtualX();
		var bottom = this._virtualY();
		var topLeft = this.tableObj.selection.baseCellPosition;
		var left = topLeft[1];
		if (left > right) {
			left = right;
			right = topLeft[1];
		}
		var top = topLeft[0];
		if (top > bottom) {
			top = bottom;
			bottom = topLeft[0];
		}
		return {
			"top": top,
			"right": right,
			"bottom": bottom,
			"left": left
		};
	};

	/**
	 * Toggles selection of cell.
	 * This works only when cell selection mode is active.
	 */
	TableCell.prototype._selectCellRange = function () {
		if (this.tableObj.selection.resizeMode || !this.tableObj.selection.cellSelectionMode) {
			return;
		}

		var rect = this._getSelectedRect();
		var table = this.tableObj;
		// if the range contains a single cell only, and no cells were selected before,
		// we do not select the whole cell. This enables selecting text in a single cell
		// without selecting the whole cell, even if - while selecting the text - the user
		// moves the mouse out of the text wrapper into the cell itself
		if (rect.top === rect.bottom && rect.left === rect.right && table.selection.selectedCells.length === 0) {
			return;
		}

		var $rows = table.obj.children().children('tr');
		var grid = Utils.makeGrid($rows);

		table.selection.selectedCells = [];
		table.selection.currentRectangle = rect;
		var selectClass = table.get('classCellSelected');
		Utils.walkGrid(grid, function (cellInfo, j, i) {
			if (Utils.containsDomCell(cellInfo)) {
				if (i >= rect.top && i <= rect.bottom && j >= rect.left && j <= rect.right) {
					jQuery(cellInfo.cell).addClass(selectClass);
					table.selection.selectedCells.push(cellInfo.cell);

				} else {
					jQuery(cellInfo.cell).removeClass(selectClass);
				}
			}
		});

		table.selection.notifyCellsSelected();
	};

	/**
	 * Selects all inner-contens of an contentEditable-object
	 *
	 * @param editableNode dom-representation of the editable node (div-element)
	 * @return void
	 */
	TableCell.prototype._selectAll = function (editableNode) {
		var e = (editableNode.jquery) ? editableNode.get(0) : editableNode;

		// Not IE
		if (!jQuery.browser.msie) {
			var s = window.getSelection();
			// WebKit
			if (s.setBaseAndExtent /*&& e> 0 */) {
				s.setBaseAndExtent(e, 0, e, Math.max(0, e.innerText.length - 1));
			}
			// Firefox and Opera
			else {
				// workaround for bug # 42885
				if (window.opera && e.innerHTML.substring(e.innerHTML.length - 4) == '<BR>') {
					e.innerHTML = e.innerHTML + '&#160;';
				}

				var r = document.createRange();
				r.selectNodeContents(e);
				s.removeAllRanges();
				s.addRange(r);
			}
		}
		// Some older browsers
		else if (document.getSelection) {
			var s = document.getSelection();
			var r = document.createRange();
			r.selectNodeContents(e);
			s.removeAllRanges();
			s.addRange(r);
		}
		// IE
		else if (document.selection) {
			var r = document.body.createTextRange();
			r.moveToElementText(e);
			r.select();
		}
	};

	/**
	 * The mouse-down event for the editable-div in the thd-field. Unselect all
	 * cells when clicking on the editable-div.
	 *
	 * @param jqEvent
	 *            the jquery-event object
	 * @return void
	 */
	TableCell.prototype._editableMouseDown = function (jqEvent) {
		// deselect all highlighted cells registered in the this.tableObj.selection object
		this.tableObj.selection.unselectCells();

		if (this.tableObj.hasFocus) {
			if (typeof jqEvent.stopPropagation === 'function') {
				jqEvent.stopPropagation();
			} else if (typeof jqEvent.cancelBubble !== 'undefined') {
				jqEvent.cancelBubble = true;
			}
		}
	};

	/**
	 * The key-up event for the editable-div in the td-field.
	 *
	 * @param jqEvent
	 *            the jquery-event object
	 * @return void
	 */
	TableCell.prototype._editableKeyUp = function (jqEvent) {};

	/**
	 * The key-down event for the ediable-div in the td-field.
	 *
	 * @param jqEvent
	 *            the jquery-event object
	 * @return void
	 */
	TableCell.prototype._editableKeyDown = function (jqEvent) {
		var KEYCODE_TAB = 9;

		if (this.obj[0] === this.tableObj.obj.find('tr:last td:last')[0]) {
			// only add a row on a single key-press of tab (so check that alt-,
			// shift- or ctrl-key are NOT pressed)
			if (KEYCODE_TAB == jqEvent.keyCode && !jqEvent.altKey && !jqEvent.shiftKey && !jqEvent.ctrlKey) {
				var lastInsertedRow = this.tableObj.addRow(this.obj.parent().index() + 1);

				if (Browser.mozilla) {
					// After the row is inserted, mozilla sets the cursor outside
					// the Table in weird places.
					jqEvent.preventDefault();

					// Place focus into first editable cell of new row
					$(lastInsertedRow).find('td:nth-child(2) .aloha-table-cell-editable').focus();
				}
			}
		}
	};

	/**
	 * Given a cell, will return the container element of the contents
	 * of the cell. The container element may be the given cell itself,
	 * or a wrapper element, in the case of activated cells.
	 *
	 * @param {DomNode} cell
	 *        the TH/TD of a TableCell that may or may not be actived.
	 * @return {DomNode}
	 *        the element that contains the contents of the given cell.
	 */
	TableCell.getContainer = function (cell) {
		if (jQuery(cell.firstChild).hasClass("aloha-table-cell-editable")) {
			return cell.firstChild;
		} else {
			return cell;
		}
	};

	return TableCell;
});<|MERGE_RESOLUTION|>--- conflicted
+++ resolved
@@ -427,11 +427,7 @@
 
 			//bind a global mouseup event handler to stop cell selection
 			var that = this;
-<<<<<<< HEAD
-			jQuery('body').bind('mouseup.cellselection', function (event) {
-=======
-			jQuery('body').on('mouseup.cellselection', function(event) {
->>>>>>> 60791efc
+			jQuery('body').on('mouseup.cellselection', function (event) {
 				that._endCellSelection();
 			});
 

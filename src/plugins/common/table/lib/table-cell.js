define(
['jquery', 'table/table-plugin-utils'],

function (jQuery, Utils) {
	/**
	 * Constructs a TableCell.
	 *
	 * @param {DomNode} cell
	 *        A td/th which will be represente by this TableCell.
	 * @param {Table} tableObj
	 *        The Table which contains the cell. The cell will be
	 *        activated/dactivated with the table.
	 */
	var TableCell = function (originalTd, tableObj) {
		if (null == originalTd) {
			originalTd = '<td>&nbsp;</td>';
		}

		//original Td must be a DOM node so that the this.obj.context property is available
		//this transformation will properly handle jQuery objects as well as DOM nodes
		originalTd = jQuery(originalTd).get(0);

		this.obj = jQuery(originalTd);
		this.tableObj = tableObj;

		tableObj.cells.push(this);
	};

	/**
	 * Reference to the jQuery-representation of the wrapping table
	 *
	 * @see TableCell.table
	 */
	TableCell.prototype.tableObj = undefined;

	/**
	 * Reference to the jQuery td-Object of the cell
	 */
	TableCell.prototype.obj = undefined;

	/**
	 * The jQuery wrapper of the cell
	 */
	TableCell.prototype.wrapper = undefined;

	/**
	 * Flag if the cell has focus
	 */
	TableCell.prototype.hasFocus = false;

	TableCell.prototype.activate = function () {
		var cell = this;
		var $elem = cell.obj;

		// wrap the created div into the contents of the cell
		$elem.wrapInner('<div/>');

		// create the editable wrapper for the cells
		var $wrapper = $elem.children('div').eq(0);
		$wrapper.contentEditable(true);
		$wrapper.addClass('aloha-table-cell-editable');

		// attach events to the editable div-object
		$wrapper.bind('focus', function ($event) {
			// ugly workaround for ext-js-adapter problem in
			// ext-jquery-adapter-debug.js:1020
			if ($event.currentTarget) {
				$event.currentTarget.indexOf = function () {
					return -1;
				};
			}
			cell._editableFocus($event);
		});

		$wrapper.bind('mousedown', function ($event) {
			// ugly workaround for ext-js-adapter problem in
			// ext-jquery-adapter-debug.js:1020
			if ($event.currentTarget) {
				$event.currentTarget.indexOf = function () {
					return -1;
				};
			}
			
			cell.tableObj.selection.baseCellPosition = [cell._virtualY(), cell._virtualX()];
			
			if ($event.shiftKey) {
				// shift-click to select a coherent cell range
				//
				// in IE it's not possible to select multiple cells when you "select+drag" over other cells
				// click into the first cell and then "shift-click" into the last cell of the coherent cell range you want to select
				var right = cell.tableObj.selection.lastBaseCellPosition[1];
				var bottom = cell.tableObj.selection.lastBaseCellPosition[0];
				var topLeft = cell.tableObj.selection.baseCellPosition;
				var left = topLeft[1];
				if (left > right) {
					left = right;
					right = topLeft[1];
				}
				var top = topLeft[0];
				if (top > bottom) {
					top = bottom;
					bottom = topLeft[0];
				}
				var rect = {"top": top, "right": right, "bottom": bottom, "left": left};

				var table = cell.tableObj;
				var $rows = table.obj.children().children('tr');
				var grid = Utils.makeGrid($rows);

				table.selection.selectedCells = [];
				var selectClass = table.get('classCellSelected');
				Utils.walkGrid(grid, function (cellInfo, j, i) {
					if ( Utils.containsDomCell(cellInfo) ) {
						if (i >= rect.top && i <= rect.bottom && j >= rect.left && j <= rect.right) {
							jQuery( cellInfo.cell ).addClass(selectClass);
							table.selection.selectedCells.push(cellInfo.cell);
						} else {
							jQuery( cellInfo.cell ).removeClass(selectClass);
						}
					}
				});

				table.selection.notifyCellsSelected();
			} else {
				cell.tableObj.selection.lastBaseCellPosition = cell.tableObj.selection.baseCellPosition;
				cell._editableMouseDown($event);
				cell._startCellSelection();
			}
		} );

		$wrapper.bind('blur', function ($event) {
			cell._editableBlur($event);
		});
		$wrapper.bind('keyup', function ($event) {
			cell._editableKeyUp($event);
		});
		$wrapper.bind('keydown', function ($event) {
			cell._editableKeyDown($event);
		});
		$wrapper.bind('mouseover', function ($event) {
			cell._selectCellRange();
		});

		// we will treat the wrapper just like an editable
		$wrapper.contentEditableSelectionChange(function ($event) {
			Aloha.Selection.onChange($wrapper, $event);
			return $wrapper;
		});

		$elem.bind('mousedown', function ($event) {
			window.setTimeout(function () {
				// Select the entire cell's content.
				cell.wrapper.trigger('focus');
				cell._selectAll($wrapper);
			}, 1);
			if (!$event.shiftKey) {
				cell.tableObj.selection.unselectCells();
				cell._startCellSelection();
			}
			$event.stopPropagation();
		});


		if ($elem.get(0)) {
			$elem.get(0).onselectstart = function () {
				return false;
			};
		}

		// set contenteditable wrapper div
		this.wrapper = $elem.children();
		if (this.wrapper.get(0)) {
			this.wrapper.get(0).onselectstart = function () {
				window.event.cancelBubble = true;
			};
			// Disabled the dragging of content, since it makes cell selection
			// difficult.
			this.wrapper.get(0).ondragstart = function () {
				return false
			};
		}

		return this;
	};

	/**
	 * The deactivate method removes the contenteditable helper div within the
	 * table-data field and wraps the innerHtml to the outerHTML
	 *
	 * @return void
	 */
	TableCell.prototype.deactivate = function () {
		var wrapper = jQuery(this.obj.children('.aloha-table-cell-editable'));

		if (wrapper.length) {
			// unwrap cell contents without re-creating dom nodes
			wrapper.parent().append(
			wrapper.contents());

			// remove the contenteditable div and its attached events
			wrapper.remove();


			// remove the click event of the
			this.obj.unbind('click');
			this.obj.unbind('mousedown');

			if (jQuery.trim(this.obj.attr('class')) == '') {
				this.obj.removeAttr('class');
			}
		}
	}

	/**
	 * Native toString-method
	 *
	 * @return string name of the namespace
	 */
	TableCell.prototype.toString = function () {
		return 'TableCell';
	};

	/**
	 * Focus method for the contentediable div within a table data-field. The method
	 * requires the event-property Cell as a Cell object. If the
	 * Cell wasn't activated yet it does all relevant actions to activate the cell.
	 *
	 * @param e
	 *            the jquery event object
	 * @return void
	 */
	TableCell.prototype._editableFocus = function (e) {
		// only do activation stuff if the cell don't has the focus
		if (!this.hasFocus) {
			// set an internal flag to focus the table
			this.tableObj.focus();

			// add an active-class
			this.obj.addClass('aloha-table-cell_active');

			// set the focus flag
			this.hasFocus = true;

			// unset the selection type
			this.tableObj.selection.selectionType = 'cell';

		}
	};

	/**
	 * Blur event for the contenteditable div within a table-data field. The method
	 * requires the event-property TableCell as a TableCell object. It
	 * sets the hasFocus flag of the cell to false and removes the "active"
	 * css-class.
	 *
	 * @param jqEvent
	 *            the jquery event object
	 * @return void
	 */
	TableCell.prototype._editableBlur = function (jqEvent) {

		// reset the focus of the cell
		this.hasFocus = false;

		// remove "active class"
		this.obj.removeClass('aloha-table-cell_active');
	};

	/**
	 * Gives the X (column no) for a cell, after adding colspans 
	 */
	TableCell.prototype._virtualX = function () {
		var $rows = this.tableObj.obj.children().children('tr');
		var rowIdx = this.obj.parent().index();
		var colIdx = this.obj.index();
		return Utils.cellIndexToGridColumn($rows, rowIdx, colIdx);
	};

	/**
	 * Gives the Y (row no) for a cell, after adding colspans 
	 */
	TableCell.prototype._virtualY = function () {
		return this.obj.parent('tr').index();
	};

	/**
	 * Starts the cell selection mode
	 */
	TableCell.prototype._startCellSelection = function () {
		if (!this.tableObj.selection.cellSelectionMode) {

			//unselect currently selected cells
			this.tableObj.selection.unselectCells();

			// activate cell selection mode
			this.tableObj.selection.cellSelectionMode = true;

			//bind a global mouseup event handler to stop cell selection
			var that = this;
			jQuery('body').bind('mouseup.cellselection', function () {
				that._endCellSelection();
<<<<<<< HEAD
			});

			this.tableObj.selection.baseCellPosition = [this._virtualY(), this._virtualX()];
=======

			});

			this.tableObj.selection.baseCellPosition = [this._virtualY(), this._virtualX()];


>>>>>>> 11116cfa
		}
	};

	/**
	 * Ends the cell selection mode
	 */
	TableCell.prototype._endCellSelection = function () {
		if (this.tableObj.selection.cellSelectionMode) {
			this.tableObj.selection.cellSelectionMode = false;
			this.tableObj.selection.baseCellPosition = null;
			this.tableObj.selection.lastSelectionRange = null;

			this.tableObj.selection.selectionType = 'cell';

			//unbind the global cell selection event
			jQuery('body').unbind('mouseup.cellselection');
		}
	};

	TableCell.prototype._getSelectedRect = function () {
		var right = this._virtualX();
		var bottom = this._virtualY();
		var topLeft = this.tableObj.selection.baseCellPosition;
		var left = topLeft[1];
		if (left > right) {
			left = right;
			right = topLeft[1];
		}
		var top = topLeft[0];
		if (top > bottom) {
			top = bottom;
			bottom = topLeft[0];
		}
		return {
			"top": top,
			"right": right,
			"bottom": bottom,
			"left": left
		};
	};

	/**
	 * Toggles selection of cell.
	 * This works only when cell selection mode is active. 
	 */
	TableCell.prototype._selectCellRange = function () {
		if (!this.tableObj.selection.cellSelectionMode) {
			return;
		}

		var rect = this._getSelectedRect();

		var table = this.tableObj;
		var $rows = table.obj.children().children('tr');
		var grid = Utils.makeGrid($rows);

		table.selection.selectedCells = [];
		var selectClass = table.get('classCellSelected');
		Utils.walkGrid(grid, function (cellInfo, j, i) {
			if (Utils.containsDomCell(cellInfo)) {
				if (i >= rect.top && i <= rect.bottom && j >= rect.left && j <= rect.right) {
					jQuery(cellInfo.cell).addClass(selectClass);
					table.selection.selectedCells.push(cellInfo.cell);
				} else {
					jQuery(cellInfo.cell).removeClass(selectClass);
				}
			}
		});

		table.selection.notifyCellsSelected();
	};

	/**
	 * Selects all inner-contens of an contentEditable-object
	 *
	 * @param editableNode dom-representation of the editable node (div-element)
	 * @return void
	 */
	TableCell.prototype._selectAll = function (editableNode) {
		var e = (editableNode.jquery) ? editableNode.get(0) : editableNode;

		// Not IE
		if (!jQuery.browser.msie) {
			var s = window.getSelection();
			// WebKit
			if (s.setBaseAndExtent /*&& e> 0 */ ) {
				s.setBaseAndExtent(e, 0, e, Math.max(0, e.innerText.length - 1));
			}
			// Firefox and Opera
			else {
				// workaround for bug # 42885
				if (window.opera && e.innerHTML.substring(e.innerHTML.length - 4) == '<BR>') {
					e.innerHTML = e.innerHTML + '&#160;';
				}

				var r = document.createRange();
				r.selectNodeContents(e);
				s.removeAllRanges();
				s.addRange(r);
			}
		}
		// Some older browsers
		else if (document.getSelection) {
			var s = document.getSelection();
			var r = document.createRange();
			r.selectNodeContents(e);
			s.removeAllRanges();
			s.addRange(r);
		}
		// IE
		else if (document.selection) {
			var r = document.body.createTextRange();
			r.moveToElementText(e);
			r.select();
		}
	};

	/**
	 * The mouse-down event for the editable-div in the thd-field. Unselect all
	 * cells when clicking on the editable-div.
	 *
	 * @param jqEvent
	 *            the jquery-event object
	 * @return void
	 */
	TableCell.prototype._editableMouseDown = function (jqEvent) {
		// deselect all highlighted cells registered in the this.tableObj.selection object
		this.tableObj.selection.unselectCells();

		if (this.tableObj.hasFocus) {
			jqEvent.stopPropagation();
		}
	};

	/**
	 * The key-up event for the editable-div in the td-field. Just check if the div
	 * is empty and insert an &nbsp;
	 *
	 * @param jqEvent
	 *            the jquery-event object
	 * @return void
	 */
	TableCell.prototype._editableKeyUp = function (jqEvent) {
		//TODO do we need to check for empty cells and insert a space?
		//this._checkForEmptyEvent(jqEvent);
	};

	/**
	 * The key-down event for the ediable-div in the td-field. Check if the the div
	 * is empty and insert an &nbsp. Furthermore if cells are selected, unselect
	 * them.
	 *
	 * @param jqEvent
	 *            the jquery-event object
	 * @return void
	 */
	TableCell.prototype._editableKeyDown = function (jqEvent) {
		var KEYCODE_TAB = 9;

		this._checkForEmptyEvent(jqEvent);

		if (this.obj[0] === this.tableObj.obj.find('tr:last td:last')[0]) {
			// only add a row on a single key-press of tab (so check
			// that alt-, shift- or ctrl-key are NOT pressed)
			if (KEYCODE_TAB == jqEvent.keyCode && !jqEvent.altKey && !jqEvent.shiftKey && !jqEvent.ctrlKey) {
				// add a row after the current row
				this.tableObj.addRow(this.obj.parent().index() + 1);

				// firefox needs this for the first cell of the new row
				// to be selected (.focus() doesn't work reliably in
				// IE7)
				this.tableObj.cells[this.tableObj.cells.length - 1]._selectAll(this.wrapper.get(0));

				jqEvent.stopPropagation();
				return;
			}
		}
	};

	/**
	 * The custom keyup event for a table-cell Checks if the cell is empty and
	 * inserts a space (\u00a0)
	 *
	 * @param e
	 *            the event object which is given by jquery
	 * @return void
	 */
	TableCell.prototype._checkForEmptyEvent = function (jqEvent) {
		var $wrapper = jQuery(this.wrapper),
			text = $wrapper.text();

		if ($wrapper.children().length > 0) {
			return;
		}

		// if empty insert a blank space and blur and focus the wrapper
		if (text === '') {
			this.wrapper.text('\u00a0');
			this.wrapper.get(0).blur();
			this.wrapper.get(0).focus();
		}
	};

	/**
	 * Given a cell, will return the container element of the contents
	 * of the cell. The container element may be the given cell itself,
	 * or a wrapper element, in the case of activated cells.
	 *
	 * @param {DomNode} cell 
	 *        the TH/TD of a TableCell that may or may not be actived.
	 * @return {DomNode}
	 *        the element that contains the contents of the given cell.
	 */
	TableCell.getContainer = function (cell) {
		if (jQuery(cell.firstChild).hasClass("aloha-table-cell-editable")) {
			return cell.firstChild;
		} else {
			return cell;
		}
	};

	return TableCell;
});<|MERGE_RESOLUTION|>--- conflicted
+++ resolved
@@ -299,18 +299,9 @@
 			var that = this;
 			jQuery('body').bind('mouseup.cellselection', function () {
 				that._endCellSelection();
-<<<<<<< HEAD
 			});
 
 			this.tableObj.selection.baseCellPosition = [this._virtualY(), this._virtualX()];
-=======
-
-			});
-
-			this.tableObj.selection.baseCellPosition = [this._virtualY(), this._virtualX()];
-
-
->>>>>>> 11116cfa
 		}
 	};
 

--- conflicted
+++ resolved
@@ -79,7 +79,6 @@
 					return -1;
 				};
 			}
-<<<<<<< HEAD
 			
 			cell.tableObj.selection.baseCellPosition = [cell._virtualY(), cell._virtualX()];
 			
@@ -126,12 +125,7 @@
 				cell._editableMouseDown($event);
 				cell._startCellSelection();
 			}
-		} );
-=======
-			cell._editableMouseDown($event);
-			cell._startCellSelection();
 		});
->>>>>>> 2536d561
 
 		$wrapper.bind('blur',      function ($event) { cell._editableBlur($event);    });
 		$wrapper.bind('keyup',     function ($event) { cell._editableKeyUp($event);   });
@@ -143,7 +137,6 @@
 			Aloha.Selection.onChange($wrapper, $event);
 			return $wrapper;
 		});
-<<<<<<< HEAD
 
 		$elem.bind('mousedown', function ($event) {
 			window.setTimeout(function () {
@@ -158,21 +151,6 @@
 			$event.stopPropagation();
 		});
 
-
-=======
-
-		$elem.bind('mousedown', function ($event) {
-			window.setTimeout(function () {
-				// Select the entire cell's content.
-				cell.wrapper.trigger('focus');
-				cell._selectAll($wrapper);
-			}, 1);
-			cell.tableObj.selection.unselectCells();
-			cell._startCellSelection();
-			$event.stopPropagation();
-		});
-
->>>>>>> 2536d561
 		if ($elem.get(0)) {
 			$elem.get(0).onselectstart = function () { return false; };
 		}

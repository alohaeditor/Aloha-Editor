define(
['jquery', 'table/table-plugin-utils'],
function (jQuery, Utils) {
	/**
	 * Constructs a TableCell.
	 *
	 * @param {DomNode} cell
	 *        A td/th which will be represente by this TableCell.
	 * @param {Table} tableObj
	 *        The Table which contains the cell. The cell will be
	 *        activated/dactivated with the table.
	 */
	var TableCell = function(originalTd, tableObj) {
        if (null == originalTd) {
            originalTd = '<td>&nbsp;</td>';
        }

        //original Td must be a DOM node so that the this.obj.context property is available
        //this transformation will properly handle jQuery objects as well as DOM nodes
        originalTd = jQuery( originalTd ).get( 0 );

        this.obj = jQuery(originalTd);
        this.tableObj = tableObj;

        tableObj.cells.push(this);
	};

	/**
	 * Reference to the jQuery-representation of the wrapping table
	 *
	 * @see TableCell.table
	 */
	TableCell.prototype.tableObj = undefined;

	/**
	 * Reference to the jQuery td-Object of the cell
	 */
	TableCell.prototype.obj = undefined;

	/**
	 * The jQuery wrapper of the cell
	 */
	TableCell.prototype.wrapper = undefined;

	/**
	 * Flag if the cell has focus
	 */
	TableCell.prototype.hasFocus = false;

	TableCell.prototype.activate = function () {
		var cell = this;
		var $elem = cell.obj;

		// wrap the created div into the contents of the cell
		$elem.wrapInner('<div/>');

		// create the editable wrapper for the cells
		var $wrapper = $elem.children('div').eq(0);
		$wrapper.contentEditable(true);
		$wrapper.addClass('aloha-table-cell-editable');
		
		// attach events to the editable div-object
		$wrapper.bind('focus', function ($event) {
			// ugly workaround for ext-js-adapter problem in
			// ext-jquery-adapter-debug.js:1020
			if ($event.currentTarget) {
				$event.currentTarget.indexOf = function () {
					return -1;
				};
			}
			cell._editableFocus($event);
		});
		
		$wrapper.bind('mousedown', function ($event) {
			// ugly workaround for ext-js-adapter problem in
			// ext-jquery-adapter-debug.js:1020
			if ($event.currentTarget) {
				$event.currentTarget.indexOf = function () {
					return -1;
				};
			}
<<<<<<< HEAD
			
			that.tableObj.selection.baseCellPosition = [that._virtualY(), that._virtualX()];
			
			if (jqEvent.shiftKey) {
				// shift-click to select a coherent cell range
				//
				// in IE it's not possible to select multiple cells when you "select+drag" over other cells
				// click into the first cell and then "shift-click" into the last cell of the coherent cell range you want to select
				var right = that.tableObj.selection.lastBaseCellPosition[1];
				var bottom = that.tableObj.selection.lastBaseCellPosition[0];
				var topLeft = that.tableObj.selection.baseCellPosition;
				var left = topLeft[1];
				if (left > right) {
					left = right;
					right = topLeft[1];
				}
				var top = topLeft[0];
				if (top > bottom) {
					top = bottom;
					bottom = topLeft[0];
				}
				var rect = {"top": top, "right": right, "bottom": bottom, "left": left};

				var table = that.tableObj;
				var $rows = table.obj.children().children('tr');
				var grid = Utils.makeGrid($rows);

				table.selection.selectedCells = [];
				var selectClass = table.get('classCellSelected');
				Utils.walkGrid(grid, function (cellInfo, j, i) {
					if ( Utils.containsDomCell(cellInfo) ) {
						if (i >= rect.top && i <= rect.bottom && j >= rect.left && j <= rect.right) {
							jQuery( cellInfo.cell ).addClass(selectClass);
							table.selection.selectedCells.push(cellInfo.cell);
						} else {
							jQuery( cellInfo.cell ).removeClass(selectClass);
						}
					}
				});

				table.selection.notifyCellsSelected();
			} else {
				that.tableObj.selection.lastBaseCellPosition = that.tableObj.selection.baseCellPosition;
				that._editableMouseDown( jqEvent );
				that._startCellSelection();
			}

		} );
		wrapper.bind( 'blur',      function ( jqEvent ) { that._editableBlur( jqEvent );    });
		wrapper.bind( 'keyup',     function ( jqEvent ) { that._editableKeyUp( jqEvent );   });
		wrapper.bind( 'keydown',   function ( jqEvent ) { that._editableKeyDown( jqEvent ); });
		wrapper.bind( 'mouseover', function ( jqEvent ) { that._selectCellRange();          });

		// we will treat the wrapper just like an editable
		wrapper.contentEditableSelectionChange( function ( event ) {
			Aloha.Selection.onChange( wrapper, event );
			return wrapper;
		} );

		this.obj.bind( 'mousedown', function ( jqEvent ) {
			window.setTimeout( function () {
				that.wrapper.trigger( 'focus' );
			}, 1 );
			if (!jqEvent.shiftKey) {
				that.tableObj.selection.unselectCells();
				that._startCellSelection();
			}
			jqEvent.stopPropagation();
		} );
=======
			cell._editableMouseDown($event);
			cell._startCellSelection();
		});

		$wrapper.bind('blur',      function ($event) { cell._editableBlur($event);    });
		$wrapper.bind('keyup',     function ($event) { cell._editableKeyUp($event);   });
		$wrapper.bind('keydown',   function ($event) { cell._editableKeyDown($event); });
		$wrapper.bind('mouseover', function ($event) { cell._selectCellRange();       });

		// we will treat the wrapper just like an editable
		$wrapper.contentEditableSelectionChange(function ($event) {
			Aloha.Selection.onChange($wrapper, $event);
			return $wrapper;
		});
>>>>>>> 2536d561

		$elem.bind('mousedown', function ($event) {
			window.setTimeout(function () {
				// Select the entire cell's content.
				cell.wrapper.trigger('focus');
				cell._selectAll($wrapper);
			}, 1);
			cell.tableObj.selection.unselectCells();
			cell._startCellSelection();
			$event.stopPropagation();
		});

		if ($elem.get(0)) {
			$elem.get(0).onselectstart = function () { return false; };
		}

		// set contenteditable wrapper div
		this.wrapper = $elem.children();
		if (this.wrapper.get(0)) {
			this.wrapper.get(0).onselectstart = function () {
				window.event.cancelBubble = true;
			};
			// Disabled the dragging of content, since it makes cell selection
			// difficult.
			this.wrapper.get(0).ondragstart = function () { return false };
		}

		return this;
	};

	/**
	 * The deactivate method removes the contenteditable helper div within the
	 * table-data field and wraps the innerHtml to the outerHTML
	 *
	 * @return void
	 */
	TableCell.prototype.deactivate = function() {
		var wrapper = jQuery(this.obj.children('.aloha-table-cell-editable'));

		if (wrapper.length) {
			// unwrap cell contents without re-creating dom nodes
			wrapper.parent().append(
				wrapper.contents()
			);
			
			// remove the contenteditable div and its attached events
			wrapper.remove();
			

			// remove the click event of the
			this.obj.unbind('click');
			this.obj.unbind('mousedown');

			if (jQuery.trim(this.obj.attr('class')) == '') {
				this.obj.removeAttr('class');
			}
		}
	}

	/**
	 * Native toString-method
	 *
	 * @return string name of the namespace
	 */
	TableCell.prototype.toString = function() {
		return 'TableCell';
	};

	/**
	 * Focus method for the contentediable div within a table data-field. The method
	 * requires the event-property Cell as a Cell object. If the
	 * Cell wasn't activated yet it does all relevant actions to activate the cell.
	 *
	 * @param e
	 *            the jquery event object
	 * @return void
	 */
	TableCell.prototype._editableFocus = function(e) {
		// only do activation stuff if the cell don't has the focus
		if (!this.hasFocus) {
			// set an internal flag to focus the table
			this.tableObj.focus();

			// add an active-class
			this.obj.addClass('aloha-table-cell_active');

			// set the focus flag
			this.hasFocus = true;

			// unset the selection type
			this.tableObj.selection.selectionType = 'cell';

		}
	};

	/**
	 * Blur event for the contenteditable div within a table-data field. The method
	 * requires the event-property TableCell as a TableCell object. It
	 * sets the hasFocus flag of the cell to false and removes the "active"
	 * css-class.
	 *
	 * @param jqEvent
	 *            the jquery event object
	 * @return void
	 */
	TableCell.prototype._editableBlur = function(jqEvent){

		// reset the focus of the cell
		this.hasFocus = false;

		// remove "active class"
		this.obj.removeClass('aloha-table-cell_active');
	};

	/**
	 * Gives the X (column no) for a cell, after adding colspans 
	 */
	TableCell.prototype._virtualX = function(){
		var $rows = this.tableObj.obj.children().children('tr');
		var rowIdx = this.obj.parent().index();
		var colIdx = this.obj.index();
		return Utils.cellIndexToGridColumn($rows, rowIdx, colIdx);
	};

	/**
	 * Gives the Y (row no) for a cell, after adding colspans 
	 */
	TableCell.prototype._virtualY = function(){
		return this.obj.parent('tr').index();
	};

	/**
	 * Starts the cell selection mode
	 */
	TableCell.prototype._startCellSelection = function(){
		if(!this.tableObj.selection.cellSelectionMode){
			
			//unselect currently selected cells
			this.tableObj.selection.unselectCells();

			// activate cell selection mode
			this.tableObj.selection.cellSelectionMode = true; 
			
			//bind a global mouseup event handler to stop cell selection
			var that = this;
			jQuery('body').bind('mouseup.cellselection', function(){
				that._endCellSelection();
			});

			this.tableObj.selection.baseCellPosition = [this._virtualY(), this._virtualX()];
		}
	};

	/**
	 * Ends the cell selection mode
	 */
	TableCell.prototype._endCellSelection = function(){
		if(this.tableObj.selection.cellSelectionMode){
			this.tableObj.selection.cellSelectionMode = false; 
			this.tableObj.selection.baseCellPosition = null;
			this.tableObj.selection.lastSelectionRange = null; 

			this.tableObj.selection.selectionType = 'cell';

			//unbind the global cell selection event
			jQuery('body').unbind('mouseup.cellselection');
		}
	};

	TableCell.prototype._getSelectedRect = function () {
		var right = this._virtualX();
		var bottom = this._virtualY();
		var topLeft = this.tableObj.selection.baseCellPosition;
		var left = topLeft[1];
		if (left > right) {
			left = right;
			right = topLeft[1];
		}
		var top = topLeft[0];
		if (top > bottom) {
			top = bottom;
			bottom = topLeft[0];
		}
		return {"top": top, "right": right, "bottom": bottom, "left": left};
	};

	/**
	 * Toggles selection of cell.
	 * This works only when cell selection mode is active. 
	 */
	TableCell.prototype._selectCellRange = function(){
		if(!this.tableObj.selection.cellSelectionMode) {
			return;
		}

		var rect = this._getSelectedRect();

		var table = this.tableObj;
		var $rows = table.obj.children().children('tr');
		var grid = Utils.makeGrid($rows);
		
		table.selection.selectedCells = [];
		var selectClass = table.get('classCellSelected');
		Utils.walkGrid(grid, function (cellInfo, j, i) {
			if ( Utils.containsDomCell(cellInfo) ) {
				if (i >= rect.top && i <= rect.bottom && j >= rect.left && j <= rect.right) {
					jQuery( cellInfo.cell ).addClass(selectClass);
					table.selection.selectedCells.push(cellInfo.cell);
				} else {
					jQuery( cellInfo.cell ).removeClass(selectClass);
				}
			}
		});

		table.selection.notifyCellsSelected();
	};

	/**
	 * Selects all inner-contens of an contentEditable-object
	 *
	 * @param editableNode dom-representation of the editable node (div-element)
	 * @return void
	 */
	TableCell.prototype._selectAll = function(editableNode) {
		var e = (editableNode.jquery) ? editableNode.get(0) : editableNode;

		// Not IE
		if (!jQuery.browser.msie) {
			var s = window.getSelection();
			// WebKit
			if ( s.setBaseAndExtent /*&& e> 0 */ ) {
				s.setBaseAndExtent( e, 0, e, Math.max( 0, e.innerText.length - 1 ) );
			}
			// Firefox and Opera
			else {
				// workaround for bug # 42885
				if (window.opera
					&& e.innerHTML.substring(e.innerHTML.length - 4) == '<BR>') {
					e.innerHTML = e.innerHTML + '&#160;';
				}

				var r = document.createRange();
				r.selectNodeContents(e);
				s.removeAllRanges();
				s.addRange(r);
			}
		}
		// Some older browsers
		else if (document.getSelection) {
			var s = document.getSelection();
			var r = document.createRange();
			r.selectNodeContents(e);
			s.removeAllRanges();
			s.addRange(r);
		}
		// IE
		else if (document.selection) {
			var r = document.body.createTextRange();
			r.moveToElementText(e);
			r.select();
		}
	};

	/**
	 * The mouse-down event for the editable-div in the thd-field. Unselect all
	 * cells when clicking on the editable-div.
	 *
	 * @param jqEvent
	 *            the jquery-event object
	 * @return void
	 */
	TableCell.prototype._editableMouseDown = function(jqEvent) {
		// deselect all highlighted cells registered in the this.tableObj.selection object
		this.tableObj.selection.unselectCells();

		if (this.tableObj.hasFocus) {
			jqEvent.stopPropagation();
		}
	};

	/**
	 * The key-up event for the editable-div in the td-field. Just check if the div
	 * is empty and insert an &nbsp;
	 *
	 * @param jqEvent
	 *            the jquery-event object
	 * @return void
	 */
	TableCell.prototype._editableKeyUp = function( jqEvent ) {
		//TODO do we need to check for empty cells and insert a space?
		//this._checkForEmptyEvent(jqEvent);
	};

	/**
	 * The key-down event for the ediable-div in the td-field. Check if the the div
	 * is empty and insert an &nbsp. Furthermore if cells are selected, unselect
	 * them.
	 *
	 * @param jqEvent
	 *            the jquery-event object
	 * @return void
	 */
	TableCell.prototype._editableKeyDown = function(jqEvent) {
		var KEYCODE_TAB = 9;

		this._checkForEmptyEvent(jqEvent);
		
		if ( this.obj[0] === this.tableObj.obj.find('tr:last td:last')[0] ) {
			// only add a row on a single key-press of tab (so check
			// that alt-, shift- or ctrl-key are NOT pressed)
			if (KEYCODE_TAB == jqEvent.keyCode && !jqEvent.altKey && !jqEvent.shiftKey && !jqEvent.ctrlKey) {
				// add a row after the current row
				this.tableObj.addRow(this.obj.parent().index() + 1);

				// firefox needs this for the first cell of the new row
				// to be selected (.focus() doesn't work reliably in
				// IE7)
				this.tableObj.cells[this.tableObj.cells.length - 1]._selectAll(this.wrapper.get(0));

				jqEvent.stopPropagation();
				return;
			}
		}
	};

	/**
	 * The custom keyup event for a table-cell Checks if the cell is empty and
	 * inserts a space (\u00a0)
	 *
	 * @param e
	 *            the event object which is given by jquery
	 * @return void
	 */
	TableCell.prototype._checkForEmptyEvent = function(jqEvent) {
		var $wrapper = jQuery(this.wrapper),
		    text = $wrapper.text();

		if ( $wrapper.children().length > 0) {
			return;
		}

		// if empty insert a blank space and blur and focus the wrapper
		if ( text === '' ){
			this.wrapper.text('\u00a0');
			this.wrapper.get(0).blur();
			this.wrapper.get(0).focus();
		}
	};

	/**
	 * Given a cell, will return the container element of the contents
	 * of the cell. The container element may be the given cell itself,
	 * or a wrapper element, in the case of activated cells.
	 *
	 * @param {DomNode} cell 
	 *        the TH/TD of a TableCell that may or may not be actived.
	 * @return {DomNode}
	 *        the element that contains the contents of the given cell.
	 */
	TableCell.getContainer = function ( cell ) {
		if ( jQuery( cell.firstChild ).hasClass( "aloha-table-cell-editable" ) ) {
			return cell.firstChild;
		} else {
			return cell;
		}
	};

	return TableCell;
});<|MERGE_RESOLUTION|>--- conflicted
+++ resolved
@@ -79,18 +79,17 @@
 					return -1;
 				};
 			}
-<<<<<<< HEAD
 			
-			that.tableObj.selection.baseCellPosition = [that._virtualY(), that._virtualX()];
+			cell.tableObj.selection.baseCellPosition = [cell._virtualY(), cell._virtualX()];
 			
-			if (jqEvent.shiftKey) {
+			if ($event.shiftKey) {
 				// shift-click to select a coherent cell range
 				//
 				// in IE it's not possible to select multiple cells when you "select+drag" over other cells
 				// click into the first cell and then "shift-click" into the last cell of the coherent cell range you want to select
-				var right = that.tableObj.selection.lastBaseCellPosition[1];
-				var bottom = that.tableObj.selection.lastBaseCellPosition[0];
-				var topLeft = that.tableObj.selection.baseCellPosition;
+				var right = cell.tableObj.selection.lastBaseCellPosition[1];
+				var bottom = cell.tableObj.selection.lastBaseCellPosition[0];
+				var topLeft = cell.tableObj.selection.baseCellPosition;
 				var left = topLeft[1];
 				if (left > right) {
 					left = right;
@@ -103,7 +102,7 @@
 				}
 				var rect = {"top": top, "right": right, "bottom": bottom, "left": left};
 
-				var table = that.tableObj;
+				var table = cell.tableObj;
 				var $rows = table.obj.children().children('tr');
 				var grid = Utils.makeGrid($rows);
 
@@ -122,37 +121,11 @@
 
 				table.selection.notifyCellsSelected();
 			} else {
-				that.tableObj.selection.lastBaseCellPosition = that.tableObj.selection.baseCellPosition;
-				that._editableMouseDown( jqEvent );
-				that._startCellSelection();
-			}
-
+				cell.tableObj.selection.lastBaseCellPosition = cell.tableObj.selection.baseCellPosition;
+				cell._editableMouseDown($event);
+				cell._startCellSelection();
+			}
 		} );
-		wrapper.bind( 'blur',      function ( jqEvent ) { that._editableBlur( jqEvent );    });
-		wrapper.bind( 'keyup',     function ( jqEvent ) { that._editableKeyUp( jqEvent );   });
-		wrapper.bind( 'keydown',   function ( jqEvent ) { that._editableKeyDown( jqEvent ); });
-		wrapper.bind( 'mouseover', function ( jqEvent ) { that._selectCellRange();          });
-
-		// we will treat the wrapper just like an editable
-		wrapper.contentEditableSelectionChange( function ( event ) {
-			Aloha.Selection.onChange( wrapper, event );
-			return wrapper;
-		} );
-
-		this.obj.bind( 'mousedown', function ( jqEvent ) {
-			window.setTimeout( function () {
-				that.wrapper.trigger( 'focus' );
-			}, 1 );
-			if (!jqEvent.shiftKey) {
-				that.tableObj.selection.unselectCells();
-				that._startCellSelection();
-			}
-			jqEvent.stopPropagation();
-		} );
-=======
-			cell._editableMouseDown($event);
-			cell._startCellSelection();
-		});
 
 		$wrapper.bind('blur',      function ($event) { cell._editableBlur($event);    });
 		$wrapper.bind('keyup',     function ($event) { cell._editableKeyUp($event);   });
@@ -164,7 +137,6 @@
 			Aloha.Selection.onChange($wrapper, $event);
 			return $wrapper;
 		});
->>>>>>> 2536d561
 
 		$elem.bind('mousedown', function ($event) {
 			window.setTimeout(function () {
@@ -172,10 +144,13 @@
 				cell.wrapper.trigger('focus');
 				cell._selectAll($wrapper);
 			}, 1);
-			cell.tableObj.selection.unselectCells();
-			cell._startCellSelection();
+			if (!$event.shiftKey) {
+				cell.tableObj.selection.unselectCells();
+				cell._startCellSelection();
+			}
 			$event.stopPropagation();
 		});
+
 
 		if ($elem.get(0)) {
 			$elem.get(0).onselectstart = function () { return false; };

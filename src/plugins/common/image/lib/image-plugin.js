--- conflicted
+++ resolved
@@ -147,22 +147,6 @@
 			 */
 			onResized: function ($image) {
 				Aloha.Log.info('Default onResized invoked', $image);
-			},
-
-			/**
-			 * Upload callback is triggered after an image was uploaded
-			 * to determine the server-side URI of the uploaded image.
-			 * The default expects a json-formatted message.
-			 */
-			onUploadSuccess: function(xhr) {
-				return xhr.response;
-			},
-
-			/**
-			 * Upload callback is triggered after an image failed to upload.
-			 */
-			onUploadFail: function(xhr) {
-				Aloha.Log.info('Default onUploadFail invoked');
 			}
 		},
 
@@ -391,61 +375,23 @@
 					if (fileObj.file.type.match(/image\//)) {
 						config = plugin.getEditableConfig(data.editable);
 						// Prepare
-						// If the user is dropping onto an existing image change the existing img tag
-						if (data.range.startContainer === data.range.endContainer && data.range.startContainer.tagName && data.range.startContainer.tagName.toLowerCase() == 'img') {
-						  img = jQuery(data.range.startContainer);
-						  img.attr('src', fileObj.file.objectURL);
+						img = jQuery('<img/>');
+						img.css({
+							"max-width": that.maxWidth,
+							"max-height": that.maxHeight
+						});
+						img.attr('id', fileObj.id);
+						if (typeof fileObj.src === 'undefined') {
+							img.attr('src', fileObj.data);
+							//fileObj.src = fileObj.data ;
 						} else {
-							img = jQuery('<img/>');
-							img.css({
-								"max-width": plugin.maxWidth,
-								"max-height": plugin.maxHeight
-							});
-							img.attr('id', fileObj.id);
-							img.attr('src', fileObj.file.dataURI);
-
-							var start = jQuery(data.range.startContainer).parents('.aloha-image-upload-drop-box');
-							if (start.length != 0) {
-								// Replace the box with the image tag.
-								start.replaceWith(img);
-							} else {
-								GENTICS.Utils.Dom.insertIntoDOM(img, data.range, jQuery(Aloha.activeEditable.obj));
-							}
+							img.attr('src', fileObj.src);
 						}
-					}
-				}
-<<<<<<< HEAD
-=======
-
->>>>>>> 681e13f4
+						GENTICS.Utils.Dom.insertIntoDOM(img, data.range, jQuery(Aloha.activeEditable.obj));
+					}
+				}
+
 			});
-
-            /* Event handlers for successful/failed uploads */
-			Aloha.bind('aloha-upload-success', function (event, data) {
-                // Get the server-side url from the response, set it
-                // as the src for the image.
-                var url = plugin.settings.onUploadSuccess(data.xhr);
-                if ( url !== null && data.file.droptarget) {
-                    var $target = jQuery(data.file.droptarget);
-                    if ($target.is('img')){
-                        jQuery(data.file.droptarget).attr('src', url);
-                    } else {
-                        var $img = jQuery('<img/>');
-                        $img.css({
-                            "max-width": plugin.maxWidth,
-                            "max-height": plugin.maxHeight
-                        });
-                        $img.attr('src', url);
-                        var range = Aloha.Selection.getRangeObject();
-                        GENTICS.Utils.Dom.insertIntoDOM($img, range, $target);
-                    }
-                }
-            });
-
-			Aloha.bind('aloha-upload-failure', function (event, data) {
-                plugin.settings.onUploadFail(data.xhr);
-            });
-
 			/*
 			 * Add the event handler for selection change
 			 */
@@ -457,7 +403,7 @@
 					if (plugin.settings.ui.resizable && !jQuery(originalEvent.target).hasClass('ui-resizable-handle')) {
 						plugin.endResize();
 						plugin.imageObj = null;
-						Aloha.trigger('aloha-image-unselected', originalEvent.target);
+						Aloha.trigger('aloha-image-unselected');
 					}
 				}
 
@@ -479,7 +425,6 @@
 						if (plugin.settings.ui.meta) {
 							plugin.ui.imgSrcField.setTargetObject(foundMarkup, 'src');
 							plugin.ui.imgTitleField.setTargetObject(foundMarkup, 'title');
-							plugin.ui.imgAltField.setTargetObject(foundMarkup, 'alt');
 						}
 						plugin.ui.imgSrcField.foreground();
 						plugin.ui.imgSrcField.focus();
@@ -789,7 +734,6 @@
 			if (plugin.settings.ui.meta) {
 				plugin.ui.imgSrcField.setTargetObject(plugin.imageObj, 'src');
 				plugin.ui.imgTitleField.setTargetObject(plugin.imageObj, 'title');
-				plugin.ui.imgAltField.setTargetObject(plugin.imageObj, 'alt');
 			}
 			Aloha.Selection.preventSelectionChanged();
 			try {
@@ -804,17 +748,12 @@
 			if (plugin.settings.ui.resizable) {
 				plugin.startResize();
 			}
-<<<<<<< HEAD
-			
-=======
-
->>>>>>> 681e13f4
+
 			if (plugin.settings.autoResize) {
 				plugin.autoResize(true);
 			}
-			
 			Aloha.Selection.preventSelectionChangedFlag = false;
-			Aloha.trigger('aloha-image-selected', e.target);
+			Aloha.trigger('aloha-image-selected');
 		},
 
 		/**
@@ -857,10 +796,6 @@
 						if (! result.src) {
 							result.src = '';
 						}
-
-                        if (!result.alt) {
-                            result.alt = '';
-                        }
 						return result;
 					}
 					else {
@@ -1057,33 +992,12 @@
 				if (range.isCollapsed()) {
 					// TODO I would suggest to call the srcChange method. So all image src
 					// changes are on one single point.
-					
-					// Create a div that allows the user to drop an image, upload, or provide a URL
-					var uploadBox = jQuery('<div></div>');
-					uploadBox.addClass('aloha-image-upload-drop-box aloha-ephemera-wrapper');
-					uploadBox.attr('contentEditable', false);
-					uploadBox.append('<span class="aloha-ephemera">Click to upload an image or drop one here</span>');
-
-
-                    // Create upload form and add upload code for it
-                    var $form = $(
-                        '<form />', {method: 'POST',
-                            enctype: 'multipart/form-data'});
-                    var $input = $('<input />', {type: 'file', name: 'upload'});
-                    $form.hide().append($input).addClass('aloha-ephemera');
-                    uploadBox.append($form);
-                    uploadBox.on('click', function(evt){
-                        uploadBox.find('span').remove();
-                        uploadBox.off('click');
-                        $form.show();
-                    });
-                    $input.on('change', function(evt){
-                        // Turn this into a drop event and let the relevant
-                        // plugin handle it
-                        Aloha.trigger('aloha-upload-file', {target: uploadBox[0], files: evt.target.files});
-                    });
-
-					GENTICS.Utils.Dom.insertIntoDOM(uploadBox, range, jQuery(Aloha.activeEditable.obj));
+					imagestyle = "max-width: " + config.maxWidth + "; max-height: " + config.maxHeight;
+					imagetag = '<img style="' + imagestyle + '" src="' + imagePluginUrl + '/img/blank.jpg" title="" />';
+					newImg = jQuery(imagetag);
+					// add the click selection handler
+					//newImg.click( Aloha.Image.clickImage ); - Using delegate now
+					GENTICS.Utils.Dom.insertIntoDOM(newImg, range, jQuery(Aloha.activeEditable.obj));
 
 			} else {
 				Aloha.Log.error('img cannot markup a selection');
@@ -1341,7 +1255,7 @@
 			// however I could not manage to hide them completely
 			jQuery('.ui-wrapper')
 				.attr('contentEditable', false)
-				.addClass('aloha-ephemera-wrapper aloha-image-box-active Aloha_Image_Resize aloha')
+				.addClass('aloha-image-box-active Aloha_Image_Resize aloha')
 				.css({
 					position: 'relative',
 					display: 'inline-block',

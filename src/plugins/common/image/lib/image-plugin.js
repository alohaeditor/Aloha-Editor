--- conflicted
+++ resolved
@@ -262,15 +262,9 @@
 		 */
 		init: function() {
 
-			var that = this;
-<<<<<<< HEAD
-			var	imagePluginUrl = Aloha.getPluginUrl('image');
-		
-=======
-
-			var imagePluginUrl = Aloha.getPluginUrl('image');
-
->>>>>>> 2b6ffff4
+			var that = this,
+				imagePluginUrl = Aloha.getPluginUrl('image');
+
 			// Extend the default settings with the custom ones (done by default)
 			//this.settings = jQuery.extend(true,this.defaultSettings,this.settings);
 
@@ -398,15 +392,9 @@
 					config = that.getEditableConfig(Aloha.activeEditable.obj);
 
 					if (typeof config !== 'undefined' ) {
-<<<<<<< HEAD
 						that.floatingMenuControl.insertImgButton.show();
 					} else {
 						that.floatingMenuControl.insertImgButton.hide();
-=======
-						that.insertImgButton.show();
-					} else {
-						that.insertImgButton.hide();
->>>>>>> 2b6ffff4
 						return;
 					}
 

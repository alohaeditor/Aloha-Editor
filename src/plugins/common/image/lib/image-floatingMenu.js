--- conflicted
+++ resolved
@@ -131,11 +131,8 @@
 				name: 'imageSource',
 				scope: plugin.name
 			});
-<<<<<<< HEAD
+
 			this.imgSrcField.setTemplate('<span><b>{name}</b><br/>{url}</span>');
-=======
-			this.imgSrcField.setTemplate( '<span><b>{name}</b><br/>{url}</span>' );
->>>>>>> 27110c00
 			this.imgSrcField.setObjectTypeFilter(plugin.objectTypeFilter);
 
 			this.imgTitleField = AttributeField({

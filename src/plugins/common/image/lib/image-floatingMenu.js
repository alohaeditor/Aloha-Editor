--- conflicted
+++ resolved
@@ -9,38 +9,28 @@
  */
 define([
 	'jquery',
-<<<<<<< HEAD
     'util/class',
 	'i18n!image/nls/i18n',
 	'i18n!aloha/nls/i18n',
+	'ui/scopes',
 	'ui/component',
-	'ui/toolbar',
     'ui/button',
     'ui/toggleButton',
     'ui/port-helper-attribute-field',
 	'ui/port-helper-floatingmenu'
 ],
-function (jQuery,
-          Class,
-		  i18n,
-		  i18nCore,
-		  Component,
-		  Toolbar,
-		  Button,
-		  ToggleButton,
-		  AttributeField,
-		  FloatingmenuPortHelper) {
-=======
-	'util/class',
-	'i18n!image/nls/i18n',
-	'i18n!aloha/nls/i18n',
-	'ui/scopes',
-	'ui/component',
-	'ui/button',
-	'ui/toggleButton',
-	'ui/port-helper-attribute-field'
-], function (aQuery, Class, i18n, i18nCore, Scopes, Component, Button, ToggleButton, AttributeField) {
->>>>>>> b0e46e43
+function (
+	jQuery,
+	Class,
+	i18n,
+	i18nCore,
+	Scopes,
+	Component,
+	Button,
+	ToggleButton,
+	AttributeField,
+	FloatingmenuPortHelper
+) {
 	'use strict';
 
 	var $ = jQuery;

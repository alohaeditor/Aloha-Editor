--- conflicted
+++ resolved
@@ -1,192 +1,3 @@
-<<<<<<< HEAD
-/*!
-* Aloha Editor
-* Author & Copyright (c) 2010 Gentics Software GmbH
-* aloha-sales@gentics.com
-* Licensed unter the terms of http://www.aloha-editor.com/license.html
-*/
-
-define(
-['aloha/core', 'aloha/plugin', 'aloha/jquery', 'aloha/command', 'aloha/console'],
-function(Aloha, Plugin, jQuery, Commands, console) {
-	"use strict";
-
-	// Private Vars and Methods
-	var
-		GENTICS = window.GENTICS,
-		$window = jQuery(window),
-		$document = jQuery(document);
-		
-	// We need to hide the editable div. We'll use clip:rect for chrome and IE, and width/height for FF
-	var $pasteDiv = jQuery('<div id="pasteContainer" style="position:absolute; clip:rect(0px, 0px, 0px, 0px);  width: 1px; height: 1px;""></div>').contentEditable(true),
-	
-	var
-		pasteHandlers = [],
-		pasteRange = null,
-		pasteEditable = null,
-		scrollTop = 0,
-		scrollLeft = 0,
-		height = 0;
-
-	/**
-	 * This method redirects the paste into the pasteDiv. After the paste occurred,
-	 * the content in the pasteDiv will be modified by the pastehandlers and will
-	 * then be copied into the editable.
-	 */
-	function redirectPaste() {
-
-		// store the current range
-		pasteRange = new GENTICS.Utils.RangeObject(true);
-		pasteEditable = Aloha.activeEditable;
-
-		// store the current scroll position
-		scrollTop = $window.scrollTop();
-		scrollLeft = $window.scrollLeft();
-		height = $document.height();
-
-		// Reposition paste container to avoid scrolling
-		jQuery('#pasteContainer').css('top',scrollTop);
-		jQuery('#pasteContainer').css('left',scrollLeft-200);
-		
-		// empty the pasteDiv
-		$pasteDiv.text('');
-
-		// blur the active editable
-		if (pasteEditable) {
-			// TODO test in IE!
-			//pasteEditable.blur();
-			// alternative:
-			pasteEditable.obj.blur();
-		}
-
-		// set the cursor into the paste div
-		GENTICS.Utils.Dom.setCursorInto($pasteDiv.get(0));
-
-		// focus the pasteDiv
-		$pasteDiv.focus();
-	};
-
-	/**
-	 * Get the pasted content and insert into the current editable
-	 */
-	function getPastedContent() {
-		var that = this,
-			i = 0,
-			heightDiff = 0, 
-			pasteDivContents;
-
-		// insert the content into the editable at the current range
-		if (pasteRange && pasteEditable) {
-			
-			// activate and focus the editable
-			// @todo test in IE
-			//pasteEditable.activate();
-			//pasteEditable.obj.focus();
-			jQuery(pasteEditable.obj).click();
-
-			pasteDivContents = $pasteDiv.html();
-
-			if ( Aloha.queryCommandSupported('insertHTML') ) {
-				Aloha.execCommand('insertHTML', false, pasteDivContents, pasteRange);
-			} else {
-				Aloha.Log.error('Common.Paste', 'Command "insertHTML" not available. Enable the plugin "common/commands".');
-			}
-
-		}
-		
-		// unset temporary values
-		pasteRange = null;
-		pasteEditable = null;
-		scrollTop = 0;
-		scrollLeft = 0;
-		height = 0;
-
-		// empty the pasteDiv
-		$pasteDiv.text('');
-	};
-
-
-	// Public Methods
-	return Plugin.create( 'paste', {
-		settings: {},
-//		dependencies: [ 'contenthandler' ],
-
-		/**
-		 * Initialize the PastePlugin
-		 */
-		init: function() {
-			var that = this;
-
-			// append the div into which we past to the document
-			jQuery('body').append($pasteDiv);
-
-			// subscribe to the event editableCreated to redirect paste events into our pasteDiv
-			// TODO: move to paste command
-			// http://support.mozilla.com/en-US/kb/Granting%20JavaScript%20access%20to%20the%20clipboard
-			// https://code.google.com/p/zeroclipboard/
-			Aloha.bind('aloha-editable-created', function(event, editable) {
-				
-				// the events depend on the browser
-				if (jQuery.browser.msie) {
-					// only do the ugly beforepaste hack, if we shall not access the clipboard
-					if (that.settings.noclipboardaccess) {
-						editable.obj.bind('beforepaste', function(event) {
-							redirectPaste();
-							event.stopPropagation();
-						});
-					} else {
-						// this is the version using the execCommand for IE
-						editable.obj.bind('paste', function(event) {
-							redirectPaste();
-							var range = document.selection.createRange();
-							range.execCommand('paste');
-							getPastedContent();
-
-							// call smartContentChange after paste action
-							Aloha.activeEditable.smartContentChange(event);
-							event.stopPropagation();
-							return false;
-						});
-					}
-				} else {
-					editable.obj.bind('paste', function(event) {
-						redirectPaste();
-						window.setTimeout(function() {
-							getPastedContent();
-						}, 10);
-
-						// call smartContentChange after paste action
-						Aloha.activeEditable.smartContentChange(event);
-						event.stopPropagation();
-					});
-				}
-			});
-
-			// bind a handler to the paste event of the pasteDiv to get the
-			// pasted content (but do this only once, not for every editable)
-			if (jQuery.browser.msie && that.settings.noclipboardaccess) {
-				$pasteDiv.bind('paste', function(event) {
-					window.setTimeout(function() {
-						getPastedContent();
-					}, 10);
-
-					// call smartContentChange after paste action
-					Aloha.activeEditable.smartContentChange(event);
-					event.stopPropagation();
-				});
-			}
-		},
-
-		/**
-		 * Register the given paste handler
-		 * @param pasteHandler paste handler to be registered
-		 */
-		register: function( pasteHandler ) {
-			console.deprecated( 'Plugins.Paste', 'register() for pasteHandler is deprecated. Use the ContentHandler Plugin instead.' );
-		}
-	});
-});
-=======
 /*!
 * Aloha Editor
 * Author & Copyright (c) 2010 Gentics Software GmbH
@@ -373,5 +184,4 @@
 			console.deprecated( 'Plugins.Paste', 'register() for pasteHandler is deprecated. Use the ContentHandler Plugin instead.' );
 		}
 	});
-});
->>>>>>> 5c44c508
+});
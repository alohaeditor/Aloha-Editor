--- conflicted
+++ resolved
@@ -26,15 +26,10 @@
  */
 define(
 ['aloha', 'jquery', 'aloha/plugin', 'undo/vendor/undo', 'undo/vendor/diff_match_patch_uncompressed'],
-
-function (Aloha, jQuery, Plugin) {
+function( Aloha, jQuery, Plugin) {
 	"use strict";
 	var
-<<<<<<< HEAD
-	dmp = new diff_match_patch,
-=======
 		dmp = new diff_match_patch,
->>>>>>> a30f8caa
 		resetFlag = false;
 
 	function reversePatch(patch) {
@@ -55,30 +50,23 @@
 		 * Initialize the plugin and set initialize flag on true
 		 */
 		init: function () {
-<<<<<<< HEAD
-
-			var stack = new Undo.Stack(),
-				EditCommand = Undo.Command.extend({
-					constructor: function (editable, patch) {
-=======
 			this.stack = new Undo.Stack();
 			var that = this;
 			var EditCommand = Undo.Command.extend({
 					constructor: function(editable, patch) {
->>>>>>> a30f8caa
 						this.editable = editable;
 						this.patch = patch;
 					},
-					execute: function () {
+					execute: function() {
 						//command object is created after execution.
 					},
-					undo: function () {
+					undo: function() {
 						this.phase(reversePatch(this.patch));
 					},
-					redo: function () {
+					redo: function() {
 						this.phase(this.patch);
 					},
-					phase: function (patch) {
+					phase: function(patch) {
 						var contents = this.editable.getContents(),
 							applied = dmp.patch_apply(patch, contents),
 							newValue = applied[0],
@@ -88,7 +76,7 @@
 						}
 						this.reset(newValue);
 					},
-					reset: function (val) {
+					reset: function(val) {
 						//we have to trigger a smartContentChange event
 						//after doing an undo or redo, but we mustn't
 						//push new commands on the stack, because there
@@ -111,52 +99,12 @@
 						//TODO: this is a call to an internal
 						//function. There should be an API to generate
 						//new smartContentChangeEvents.
-						this.editable.smartContentChange({
-							type: 'blur'
-						});
+						this.editable.smartContentChange({type : 'blur'});
 
 						resetFlag = false;
 					}
 				});
 
-<<<<<<< HEAD
-			stack.changed = function () {
-				// update UI
-			};
-
-			// @todo use aloha hotkeys here
-			jQuery(document).keydown(function (event) {
-				if (!event.metaKey || event.keyCode != 90) {
-					return;
-				}
-				event.preventDefault();
-
-				//Before doing an undo, bring the smartContentChange
-				//event up to date.
-				if (null !== Aloha.getActiveEditable()) {
-					Aloha.getActiveEditable().smartContentChange({
-						type: 'blur'
-					});
-				}
-
-				if (event.shiftKey) {
-					stack.canRedo() && stack.redo();
-				} else {
-					stack.canUndo() && stack.undo();
-				}
-			});
-
-			Aloha.bind('aloha-smart-content-changed', function (jevent, aevent) {
-				if (resetFlag) {
-					return;
-				}
-				var oldValue = aevent.getSnapshotContent(),
-					newValue = aevent.editable.getContents(),
-					patch = dmp.patch_make(oldValue, newValue);
-				// only push an EditCommand if something actually changed.
-				if (0 !== patch.length) {
-					stack.execute(new EditCommand(aevent.editable, patch));
-=======
 			this.stack.changed = function() {
 				// update UI
 			};
@@ -187,7 +135,6 @@
 				// only push an EditCommand if something actually changed.
 				if (0 !== patch.length) {
 					that.stack.execute( new EditCommand( aevent.editable, patch ) );
->>>>>>> a30f8caa
 				}
 			});
 		},

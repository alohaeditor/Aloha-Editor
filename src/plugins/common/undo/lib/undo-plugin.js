/* undo-plugin.js is part of Aloha Editor project http://aloha-editor.org
 *
 * Aloha Editor is a WYSIWYG HTML5 inline editing library and editor. 
 * Copyright (c) 2010-2012 Gentics Software GmbH, Vienna, Austria.
 * Contributors http://aloha-editor.org/contribution.php 
 * 
 * Aloha Editor is free software; you can redistribute it and/or
 * modify it under the terms of the GNU General Public License
 * as published by the Free Software Foundation; either version 2
 * of the License, or any later version.
 *
 * Aloha Editor is distributed in the hope that it will be useful,
 * but WITHOUT ANY WARRANTY; without even the implied warranty of
 * MERCHANTABILITY or FITNESS FOR A PARTICULAR PURPOSE.  See the
 * GNU General Public License for more details.
 *
 * You should have received a copy of the GNU General Public License
 * along with this program; if not, write to the Free Software
 * Foundation, Inc., 51 Franklin Street, Fifth Floor, Boston, MA 02110-1301, USA.
 * 
 * As an additional permission to the GNU GPL version 2, you may distribute
 * non-source (e.g., minimized or compacted) forms of the Aloha-Editor
 * source code without the copy of the GNU GPL normally required,
 * provided you include this license notice and a URL through which
 * recipients can access the Corresponding Source.
 */
define(
['aloha', 'jquery', 'aloha/plugin', 'undo/vendor/undo', 'undo/vendor/diff_match_patch_uncompressed'],
function( Aloha, jQuery, Plugin) {
	"use strict";
	var
		dmp = new diff_match_patch,
		resetFlag = false;

	function reversePatch(patch) {
		var reversed = dmp.patch_deepCopy(patch);
		for (var i = 0; i < reversed.length; i++) {
			for (var j = 0; j < reversed[i].diffs.length; j++) {
				reversed[i].diffs[j][0] = -(reversed[i].diffs[j][0]);
			}
		}
		return reversed;
	}

	/**
	 * register the plugin with unique name
	 */
	return Plugin.create('undo', {
		/**
		 * Initialize the plugin and set initialize flag on true
		 */
		init: function () {
			this.stack = new Undo.Stack();
			var that = this;
			var EditCommand = Undo.Command.extend({
					constructor: function(editable, patch) {
						this.editable = editable;
						this.patch = patch;
					},
					execute: function() {
						//command object is created after execution.
					},
					undo: function() {
						this.phase(reversePatch(this.patch));
					},
					redo: function() {
						this.phase(this.patch);
					},
					phase: function(patch) {
						var contents = this.editable.getContents(),
							applied = dmp.patch_apply(patch, contents),
							newValue = applied[0],
							didNotApply = applied[1];
						if (didNotApply.length) {
							//error
						}
						this.reset(newValue);
					},
					reset: function(val) {
						//we have to trigger a smartContentChange event
						//after doing an undo or redo, but we mustn't
						//push new commands on the stack, because there
						//are no new commands, just the old commands on
						//the stack that are undone or redone.
						resetFlag = true;

						var reactivate = null;
						if (Aloha.getActiveEditable() === this.editable) {
							Aloha.deactivateEditable();
							reactivate = this.editable;
						}

						this.editable.obj.html(val);

						if (null !== reactivate) {
							reactivate.activate();
						}

						//TODO: this is a call to an internal
						//function. There should be an API to generate
						//new smartContentChangeEvents.
						this.editable.smartContentChange({type : 'blur'});

						resetFlag = false;
					}
				});

			this.stack.changed = function() {
				// update UI
			};

			Aloha.bind('aloha-editable-created', function(e, editable){
				editable.obj.bind('keydown', 'ctrl+z shift+ctrl+z', function(event){
					event.preventDefault();
					if (event.shiftKey) {
						that.redo();
					} else {
						that.undo();
					}
				});
			});

			Aloha.bind('aloha-smart-content-changed', function(jevent, aevent) {
				// The editable only actually makes a snapshot when
				// getSnapshotContent is called, so we need to call it now
				// to ensure such a snapshot is made at all times, even when
				// resetFlag===true, otherwise the snapshot grows stale.
				var oldValue = aevent.getSnapshotContent();

				if (resetFlag) {
					return;
				}
				var newValue = aevent.editable.getContents(),
					patch = dmp.patch_make(oldValue, newValue);
				// only push an EditCommand if something actually changed.
				if (0 !== patch.length) {
					that.stack.execute( new EditCommand( aevent.editable, patch ) );
				}
			});
		},


		/**
		 * toString method
		 * @return string
		 */
		toString: function () {
			return 'undo';
		},
		undo: function () {
			if ( null !== Aloha.getActiveEditable() ) {
				Aloha.getActiveEditable().smartContentChange({type : 'blur'});
			}
			this.stack.canUndo() && this.stack.undo();
		},
		redo: function () {
			if ( null !== Aloha.getActiveEditable() ) {
				Aloha.getActiveEditable().smartContentChange({type : 'blur'});
			}
			this.stack.canRedo() && this.stack.redo();
		},
		stack: undefined // Defined in init above
<<<<<<< HEAD
=======

>>>>>>> 681e13f4
	});
});<|MERGE_RESOLUTION|>--- conflicted
+++ resolved
@@ -160,9 +160,6 @@
 			this.stack.canRedo() && this.stack.redo();
 		},
 		stack: undefined // Defined in init above
-<<<<<<< HEAD
-=======
 
->>>>>>> 681e13f4
 	});
 });
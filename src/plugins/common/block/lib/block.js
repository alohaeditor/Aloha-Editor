--- conflicted
+++ resolved
@@ -192,16 +192,11 @@
 		 *
 		 * NOTE: Purely internal, "this" is not available inside this method!
 		 */
-<<<<<<< HEAD
-		_preventSelectionChangedEventHandler: function () {
-			Aloha.Selection.preventSelectionChanged();
-=======
 		_preventSelectionChangedEventHandler: function ($event) {
 			if (('dblclick' !== $event.type)
 					&& !jQuery($event.target).is('.aloha-editable')) {
 				Aloha.Selection.preventSelectionChanged();
 			}
->>>>>>> f6449aa8
 		},
 
 		/**

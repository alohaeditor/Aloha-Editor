--- conflicted
+++ resolved
@@ -193,11 +193,7 @@
 				// Pressing DEL or BACKSPACE in a sidebar attribute editor form input
 				// causes the destruction of the block;
 				// if the keypress comes from a form element do nothing
-<<<<<<< HEAD
-				if ( typeof e.srcElement.form !== 'undefined' ) {
-=======
 				if ( typeof e.srcElement !== 'undefined' && typeof e.srcElement.form !== 'undefined' ) {
->>>>>>> 209634fd
 					return true;
 				}
 

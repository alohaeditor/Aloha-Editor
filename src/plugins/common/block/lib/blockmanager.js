<<<<<<< HEAD
/* blockmanager.js is part of Aloha Editor project http://aloha-editor.org
 *
 * Aloha Editor is a WYSIWYG HTML5 inline editing library and editor. 
 * Copyright (c) 2010-2012 Gentics Software GmbH, Vienna, Austria.
 * Contributors http://aloha-editor.org/contribution.php 
 * 
 * Aloha Editor is free software; you can redistribute it and/or
 * modify it under the terms of the GNU General Public License
 * as published by the Free Software Foundation; either version 2
 * of the License, or any later version.
 *
 * Aloha Editor is distributed in the hope that it will be useful,
 * but WITHOUT ANY WARRANTY; without even the implied warranty of
 * MERCHANTABILITY or FITNESS FOR A PARTICULAR PURPOSE.  See the
 * GNU General Public License for more details.
 *
 * You should have received a copy of the GNU General Public License
 * along with this program; if not, write to the Free Software
 * Foundation, Inc., 51 Franklin Street, Fifth Floor, Boston, MA 02110-1301, USA.
 * 
 * As an additional permission to the GNU GPL version 2, you may distribute
 * non-source (e.g., minimized or compacted) forms of the Aloha-Editor
 * source code without the copy of the GNU GPL normally required,
 * provided you include this license notice and a URL through which
 * recipients can access the Corresponding Source.
 */
define(['aloha', 'jquery', 'ui/scopes', 'aloha/observable', 'aloha/registry', 'util/class', 'util/strings', 'util/maps'], function (
Aloha,
jQuery,
Scopes,
Observable,
Registry,
Class,
Strings,
Maps) {
	"use strict";

	var
	GENTICS = window.GENTICS;

	/**
	 * This is the block manager, which is the central entity for maintaining the lifecycle of blocks.
	 *
	 * @name block.blockmanager
	 * @class Block manager singleton
	 */
	var BlockManager = new(Class.extend(Observable,
	/** @lends block.blockmanager */ {

		/**
		 * @name block.blockmanager#block-selection-change
		 * @event
		 * @param {Array} selectedBlocks Array of AbstractBlock objects, containing selected blocks. The first element in the array is the innermost block, and the other elements are the parent blocks.
		 */

		/**
		 * @name block.blockmanager#block-delete
		 * @event fired directly before a block is deleted
		 * @param {AbstractBlock} the block to be deleted
		 */

		/**
		 * Default settings for blocks
		 */
		defaults: {
			'aloha-block-type': 'DefaultBlock'
		},

		/**
		 * Registry of block types
		 * @type Registry
		 */
		blockTypes: null,

		/**
		 * Registry of blocks
		 * @type Registry
		 */
		blocks: null,

		/**
		 * Array of currently highlighted blocks
		 * @type Array
		 */
		_highlightedBlocks: null,

		/**
		 * Reference to the currently active block, if any
		 * @type AbstractBlock
		 */
		_activeBlock: null,

		/**
		 * Flag that stores the drag & drop state
		 * @type boolean 
		 */
		_dragdropEnabled: true,

		/**************************
		 * SECTION: Initialization
		 **************************/
		/**
		 * Constructor. called immediately.
		 *
		 * @constructor
		 */
		_constructor: function () {
			Scopes.createScope('Aloha.Block');
			this.blockTypes = new Registry();
			this.blocks = new Registry();
			this._highlightedBlocks = {};
		},

		/**
		 * Register initial event handlers. Called from block-plugin when plugin
		 * is loaded.
		 *
		 * @private
		 */
		registerEventHandlers: function () {
			var that = this;
			this._registerEventHandlersForDeactivatingAlohaBlock();
			this._registerEventHandlersForDeterminingCurrentlyActiveBlock();
			this._registerEventHandlersForBlockDeletion();
			this._registerEventHandlersForCutCopyPaste();

			// TODO: not sure if we still need the code below. it is somehow related to caret handling
			Aloha.bind('aloha-selection-changed', function (evt, selection, originalEvent) {
				// the following line is needed to de-select blocks when navigating over them using the mouse cursors.
				// We only want to execute it though, if we are not inside a block, as it would otherwise
				// directly deselect the block we just selected. This is just a hotfix and not the final solution yet.
				if (selection && jQuery(selection.getCommonAncestorContainer()).parents('.aloha-block').length > 0) {
					return;
				}
				that._deactivateHighlightedBlocks();
			});
		},

		/**
		 * Register the event handlers which deactivate Aloha blocks when the
		 * user clicks outside a block.
		 */
		_registerEventHandlersForDeactivatingAlohaBlock: function () {
			var that = this;
			jQuery(document).bind('click', function (event) {
				if (Maps.isEmpty(that._highlightedBlocks)) {
					return;
				}
				if (jQuery(event.target).closest('.aloha-ui,.aloha-block-do-not-deactivate,.aloha-block').length > 0) {
					// A ui element has been clicked; ignore this event.
					return;
				}
				that._deactivateHighlightedBlocks();
			});
		},

		/**
		 * Register the event handler which listens to block-selection-change, and
		 * sets _activeBlock accordingly.
		 */
		_registerEventHandlersForDeterminingCurrentlyActiveBlock: function () {
			var that = this;
			this.bind('block-selection-change', function (highlightedBlocks) {
				if (highlightedBlocks.length > 0) {
					that._activeBlock = highlightedBlocks[0];
				} else {
					that._activeBlock = null;
				}
			});
		},

		/**
		 * Implementation of block deletions, both when the block is the only selected element,
		 * and when the block is part of a bigger selection which should be deleted.
		 */
		_registerEventHandlersForBlockDeletion: function () {
			var that = this;

			// This case executes in:
			// - Chrome
			// - Firefox
			// - IE9
			// - IE7+8 for inline blocks and for block-level blocks which are part of a bigger selection
			// it does NOT execute in the following cases:
			// - IE7+8 for block-level blocks which are NOT part of a bigger selection. This case is handled separately below.
			Aloha.bind('aloha-command-will-execute', function (e, data) {
				var commandId = data.commandId;

				// Internet Explorer *magically* sets the range to the "Body" object after deselecting everything. yeah :-D
				var onlyBlockSelected = (Aloha.getSelection().getRangeCount() === 0) // Firefox / Chrome
				||
				(Aloha.getSelection().getRangeCount() === 1 && Aloha.getSelection().getRangeAt(0).endContainer === Aloha.getSelection().getRangeAt(0).startContainer && Aloha.getSelection().getRangeAt(0).endContainer === jQuery('body')[0]) // Internet explorer: Inline Elements
				||
				(Aloha.getSelection().getRangeCount() === 1 && Aloha.getSelection().getRangeAt(0).endContainer === Aloha.getSelection().getRangeAt(0).startContainer && Aloha.getSelection().getRangeAt(0).startOffset + 1 === Aloha.getSelection().getRangeAt(0).endOffset); // Internet explorer: Block level elements

				if (that._activeBlock && (commandId === 'delete' || commandId === 'forwarddelete') && onlyBlockSelected) {
					// Deletion when a block is currently selected

					// In this case, the default command shall not be executed.
					data.preventDefault = true;
					that._activeBlock.destroy();
				} else if (!that._activeBlock && (commandId === 'delete' || commandId === 'forwarddelete') && Aloha.getSelection().getRangeCount() === 1 && Aloha.getSelection().getRangeAt(0).collapsed === false) {
					// Deletion when a block is inside a bigger selection currently
					// In this case, we check if we find an aloha-block. If yes, we delete it right away as the browser does not delete it correctly by default
					var traverseSelectionTree;
					traverseSelectionTree = function (selectionTree) {
						var el;
						for (var i = 0, l = selectionTree.length; i < l; i++) {
							el = selectionTree[i];
							if (el.domobj.nodeType === 1) { // DOM node
								var $el = jQuery(el.domobj);
								if (el.selection === 'full' && $el.is('.aloha-block')) {
									$el.remove();
								} else {
									traverseSelectionTree(el.children);
								}
							}
						}
					};
					traverseSelectionTree(Aloha.Selection.getSelectionTree());
				}
			});

			// - IE7/8 Workaround
			// - deletion of blocks inside block collection
			jQuery(window.document).keydown(function (e) {

				// Pressing DEL or BACKSPACE in a sidebar attribute editor form input
				// causes the destruction of the block;
				// if the keypress comes from a form element do nothing
				if (typeof e.srcElement !== 'undefined' && typeof e.srcElement.form !== 'undefined') {
					return true;
				}

				// If a block is active AND DEL or BACKSPACE key pressed, AND we are not inside a nested editable (FIX for IE7/8)
				if (that._activeBlock && (e.which === 46 || e.which === 8) && that._activeBlock._isInsideNestedEditable === false) {
					// ...and active block is INSIDE editable

					// BROWSER QUIRK WORKAROUND
					// - IE7+IE8 for block-level blocks which are NOT part of a bigger selection.
					if (jQuery.browser.msie && parseInt(jQuery.browser.version, 10) <= 8 && that._activeBlock.$element.parents('.aloha-editable,.aloha-block').first().hasClass('aloha-editable')) {
						that._activeBlock.destroy();
						e.preventDefault();
						return false;
					} else if (that._activeBlock.shouldDestroy()) {
						// .. in this case, the block should be destroyed because it
						// is part of a block collection.

						that._activeBlock.destroy();
						e.preventDefault();
						return false;
					}
				}
			});
		},

		/**
		 * Implementation of cut/copy; selecting the currently active block.
		 *
		 * When pasting, the blockcontenthandler is triggered. This takes care of the pasting process.
		 */
		_registerEventHandlersForCutCopyPaste: function () {
			var that = this,
				currentlyCopying = false,
				currentlyCutting = false,
				selectionBeforeCopying = null;

			jQuery(window.document).keydown(function (e) {
				// IF: Ctrl/Command C pressed -- COPY
				if (that._activeBlock && (e.ctrlKey || e.metaKey) && e.which === 67) {
					currentlyCopying = true;
					//selectionBeforeCopying = new GENTICS.Utils.RangeObject(true);
					that._activeBlock.$element.attr('data-aloha-block-copy-only-block', 'true');
					GENTICS.Utils.Dom.selectDomNode(that._activeBlock.$element[0]);
				}

				// IF: Ctrl/Command X pressed -- CUT
				if (that._activeBlock && (e.ctrlKey || e.metaKey) && e.which === 88) {
					currentlyCutting = true;
					//selectionBeforeCopying = new GENTICS.Utils.RangeObject(true);
					that._activeBlock.$element.attr('data-aloha-block-copy-only-block', 'true');
					GENTICS.Utils.Dom.selectDomNode(that._activeBlock.$element[0]);
				}
			});
			jQuery(window.document).keyup(function (e) {
				// IF: Release of ctrl / command C
				if (!currentlyCutting && currentlyCopying && (e.which === 67 || e.which === 18 || e.which === 91)) {
					currentlyCopying = false;
					that._activeBlock.$element.removeAttr('data-aloha-block-copy-only-block');
					if (selectionBeforeCopying) {
						//selectionBeforeCopying.select();
						selectionBeforeCopying = null;
					}
				}
				// IF: Release of ctrl / command X
				if (currentlyCutting && (e.which === 67 || e.which === 18 || e.which === 88)) {
					currentlyCutting = false;
				}
			});
		},

		/**
		 * Initialize Block Level Drag/Drop for all editables. We need to do this
		 * inside the Block Manager, as we want all editables to become possible
		 * drop targets for block-level aloha blocks.
		 */
		initializeBlockLevelDragDrop: function () {
			var that = this;
			jQuery.each(Aloha.editables, function (i, editable) {
				editable.obj.data("block-dragdrop", that._dragdropEnabled);
				that.createBlockLevelSortableForEditableOrBlockCollection(editable.obj);
			});
			Aloha.bind('aloha-editable-created', function (e, editable) {
				editable.obj.data("block-dragdrop", that._dragdropEnabled);
				that.createBlockLevelSortableForEditableOrBlockCollection(editable.obj);
			});
		},

		/**
		 * We make editables or block collections sortable using jQuery UI here, if we
		 * did not do this before.
		 *
		 * This is an internal method a user should never call!
		 */
		createBlockLevelSortableForEditableOrBlockCollection: function ($editableOrBlockCollection) {
			var that = this;

			if (!$editableOrBlockCollection.hasClass('aloha-block-blocklevel-sortable')) {

				// We only want to make "block-level" aloha blocks sortable. According to the docs,
				// sortable.cancel should have a CSS selector and if this matches, the element is only
				// a drop target but NOT draggable. However, passing :not(.aloha-block) does not work somehow :-(
				//
				// Thus, we implemented the following alternative:
				// Every "block-level" aloha block drag handle gets a new CSS class, and we only select this as
				// drag handle. As only "block-level" aloha blocks have this CSS class, this will also only make
				// aloha blocks draggable.
				$editableOrBlockCollection.addClass("aloha-block-blocklevel-sortable").sortable({
					revert: 100,
					handle: ".aloha-block-draghandle-blocklevel",
					connectWith: ".aloha-block-blocklevel-sortable.aloha-block-dropzone", // we want to be able to drag an element to other editables
					disabled: !that._dragdropEnabled, // if drag & drop is disabled, sortable should also be disabled
					start: function (event, ui) {
						// check if the block's parent is a dropzone
						ui.item.data("block-sort-allowed", (ui.item.parents(".aloha-block-dropzone").length > 0));
					},
					change: function (event, ui) {
						ui.item.data("block-sort-allowed", (ui.placeholder.parents(".aloha-block-dropzone").length > 0));
					},
					stop: function (event, ui) {
						if (!ui.item.data("block-sort-allowed")) {
							jQuery(this).sortable("cancel");
						}
						ui.item.removeData("block-sort-allowed");
					}
				});

				// Hack for Internet Explorer 8:
				// If you first click inside an editable, and THEN want to drag a block-level block,
				// it sometimes occurs that the *whole editable* is selected and should be dragged away.
				// This breaks dragging of Aloha Blocks.
				// Bugfix: We disable the "ondragstart" event on every editable.
				// However, as the "ondragstart" is also fired when a nested (inline) editable is moved using drag/drop,
				// we need to allow this case.
				$editableOrBlockCollection.get(0).ondragstart = function (e, ui) {
					if (!ui || !ui.helper || !ui.helper.is('.aloha-block')) {
						// You tried to move something else than an aloha block
						return false;
					}
				};
			}
		},

		/**
		 * Turn the dragdrop feature globally on or off.
		 *
		 * Will only affect editables created after this call is made.
		 *
		 * @param {boolean} state
		 */
		setDragDropState: function (state) {
			this._dragdropEnabled = state;
		},

		/**
		 * Test whether the dragdrop feature is globally enabled.
		 *
		 * @return {boolean}
		 */
		getDragDropState: function () {
			return this._dragdropEnabled;
		},

		/**************************
		 * SECTION: Blockify / Block Access
		 **************************/

		/**
		 * Register the given block type
		 *
		 * @param {String} Identifier
		 * @param {Class} A class that extends block.block.AbstractBlock
		 * @api
		 */
		registerBlockType: function (identifier, blockType) {
			Scopes.createScope('Aloha.Block.' + identifier, 'Aloha.Block');
			this.blockTypes.register(identifier, blockType);
		},

		/**
		 * Blockify a given element with the instance defaults
		 * Directly called when one does jQuery.alohaBlock(instanceDefaults)
		 *
		 * @private
		 */
		_blockify: function (element, instanceDefaults) {
			var that = this,
				$element = jQuery(element),
				BlockPlugin = Aloha.require('block/block-plugin'),
				tagName = $element[0].tagName.toLowerCase(),
				attributes,
				block;

			if (jQuery.inArray(tagName, BlockPlugin.settings.rootTags) === -1) {
				Aloha.Log.error('block/blockmanager', 'Blocks can only be created from [' + BlockPlugin.settings.rootTags.join(', ') + ']' + '] element. You passed ' + tagName + '.');
				return;
			}

			// TODO: check if object is already Block-ified

			attributes = this.getConfig($element, instanceDefaults);

			if (!this.blockTypes.has(attributes['aloha-block-type'])) {
				Aloha.Log.error('block/blockmanager', 'Block Type ' + attributes['aloha-block-type'] + ' not found!');
				return;
			}

			block = new(this.blockTypes.get(attributes['aloha-block-type']))($element, attributes);
			block.$element.addClass('aloha-block-' + attributes['aloha-block-type']);
			//			jQuery.each(attributes, function(k, v) {
			//				// We use the private API here, as we need to be able to set internal properties as well, and we do not want to trigger renering.
			//				block._setAttribute(k, v);
			//			});

			// Register block
			this.blocks.register(block.getId(), block);
		},

		/**
		 * Unblockify the given element
		 * 
		 * @private
		 */
		_unblockify: function (element) {
			var block = this.getBlock(element);
			if (block) {
				block.unblock();
			}
		},

		/**
		 * Merges the config from different places, and return the merged config.
		 *
		 * @private
		 */
		getConfig: function (blockElement, instanceDefaults) {
			// Clone the element before getting the data to fix an IE7 crash.
			// We use jQuery.clone(true) because the sortableItem attribute isn't returned
			// if we do a normal cloneNode(...).
			var clone = blockElement.clone(true);
			var dataCamelCase = clone.data();
			var data = {};
			clone.removeData();
			// jQuery.data() returns data attributes with names like
			// data-some-attr as dataSomeAttr which has to be reversed
			// so that they can be merged with this.defaults and
			// instanceDefaults which are expected to be in
			// data-some-attr form.
			for (var key in dataCamelCase) {
				if (dataCamelCase.hasOwnProperty(key)) {
					data[Strings.camelCaseToDashes(key)] = dataCamelCase[key];
				}
			}
			return jQuery.extend({},
			this.defaults,
			instanceDefaults,
			data);
		},

		/**
		 * Get a Block instance by id or DOM node. The DOM node can be either
		 * the DOM node of the wrapping element ($_element), the jQuery object of it,
		 * or the ID string.
		 *
		 * @param {String|DOMNode} idOrDomNode
		 * @return {block.block.AbstractBlock} Block instance
		 * @api
		 */
		getBlock: function (idOrDomNode) {
			var id, domNode;
			if (typeof idOrDomNode === 'object') {
				domNode = jQuery(idOrDomNode);
				if (domNode.hasClass('aloha-block-inner')) {
					// We are at the inner block wrapper, so we have to go up one level,
					// to find the block itself
					domNode = domNode.parent();
				}
				id = domNode.attr('id');
			} else {
				id = idOrDomNode;
			}

			return this.blocks.get(id);
		},

		/**
		 * Unregister (e.g. remove) the given block. Do not call directly,
		 * instead use .destroy() on the block.
		 *
		 * @param {Object|String} blockOrBlockId Block or block id
		 */
		_unregisterBlock: function (blockOrBlockId) {
			var id;
			if (typeof blockOrBlockId === 'object') {
				id = blockOrBlockId.getId();
			} else {
				id = blockOrBlockId;
			}
			this.blocks.unregister(id);
		},


		/**************************
		 * Internal helpers
		 **************************/

		/**
		 * Deactivate all highlighted blocks
		 *
		 * @private
		 */
		_deactivateHighlightedBlocks: function () {
			jQuery.each(jQuery.extend({}, this._highlightedBlocks), function (id) {
				var block = BlockManager.getBlock(id);
				if (block) {
					block.deactivate();
				}
			});
		},

		/**
		 * Get all highlighted blocks indexed by block id
		 *
		 * @return {Object}
		 */
		_getHighlightedBlocks: function () {
			var _highlightedBlocks = {};
			jQuery.each(this.blocks.getEntries(), function (blockId, block) {
				if (block.isActive()) {
					_highlightedBlocks[blockId] = block;
				}
			});
			return _highlightedBlocks;
		},

		_setHighlighted: function (block) {
			this._highlightedBlocks[block.id] = true;
		},

		_setUnhighlighted: function (block) {
			delete this._highlightedBlocks[block.id];
		}
	}))();

	Aloha.Block = Aloha.Block || {};
	Aloha.Block.BlockManager = BlockManager;

	return BlockManager;
});
=======
/* blockmanager.js is part of Aloha Editor project http://aloha-editor.org
 *
 * Aloha Editor is a WYSIWYG HTML5 inline editing library and editor. 
 * Copyright (c) 2010-2012 Gentics Software GmbH, Vienna, Austria.
 * Contributors http://aloha-editor.org/contribution.php 
 * 
 * Aloha Editor is free software; you can redistribute it and/or
 * modify it under the terms of the GNU General Public License
 * as published by the Free Software Foundation; either version 2
 * of the License, or any later version.
 *
 * Aloha Editor is distributed in the hope that it will be useful,
 * but WITHOUT ANY WARRANTY; without even the implied warranty of
 * MERCHANTABILITY or FITNESS FOR A PARTICULAR PURPOSE.  See the
 * GNU General Public License for more details.
 *
 * You should have received a copy of the GNU General Public License
 * along with this program; if not, write to the Free Software
 * Foundation, Inc., 51 Franklin Street, Fifth Floor, Boston, MA 02110-1301, USA.
 * 
 * As an additional permission to the GNU GPL version 2, you may distribute
 * non-source (e.g., minimized or compacted) forms of the Aloha-Editor
 * source code without the copy of the GNU GPL normally required,
 * provided you include this license notice and a URL through which
 * recipients can access the Corresponding Source.
 */
define([
	'aloha',
	'jquery',
	'ui/scopes',
	'aloha/observable',
	'aloha/registry',
	'util/class',
	'util/strings',
	'util/maps'
], function(
	Aloha,
	jQuery,
	Scopes,
	Observable,
	Registry,
	Class,
	Strings,
	Maps
){
	"use strict";

	var
		GENTICS = window.GENTICS;

	/**
	 * This is the block manager, which is the central entity for maintaining the lifecycle of blocks.
	 *
	 * @name block.blockmanager
	 * @class Block manager singleton
	 */
	var BlockManager = new (Class.extend(Observable,
	/** @lends block.blockmanager */
	{

		/**
		 * @name block.blockmanager#block-selection-change
		 * @event
		 * @param {Array} selectedBlocks Array of AbstractBlock objects, containing selected blocks. The first element in the array is the innermost block, and the other elements are the parent blocks.
		 */

		/**
		 * @name block.blockmanager#block-delete
		 * @event fired directly before a block is deleted
		 * @param {AbstractBlock} the block to be deleted
		 */

		/**
		 * Default settings for blocks
		 */
		defaults: {
			'aloha-block-type': 'DefaultBlock'
		},

		/**
		 * Registry of block types
		 * @type Registry
		 */
		blockTypes: null,

		/**
		 * Registry of blocks
		 * @type Registry
		 */
		blocks: null,

		/**
		 * Array of currently highlighted blocks
		 * @type Array
		 */
		_highlightedBlocks: null,

		/**
		 * Reference to the currently active block, if any
		 * @type AbstractBlock
		 */
		_activeBlock: null,

		/**
		 * Flag that stores the drag & drop state
		 * @type boolean 
		 */
		_dragdropEnabled: true,

		/**************************
		 * SECTION: Initialization
		 **************************/
		/**
		 * Constructor. called immediately.
		 *
		 * @constructor
		 */
		_constructor: function() {
			Scopes.createScope('Aloha.Block');
			this.blockTypes = new Registry();
			this.blocks = new Registry();
			this._highlightedBlocks = {};
		},

		/**
		 * Register initial event handlers. Called from block-plugin when plugin
		 * is loaded.
		 *
		 * @private
		 */
		registerEventHandlers: function() {
			var that = this;
			this._registerEventHandlersForDeactivatingAlohaBlock();
			this._registerEventHandlersForDeterminingCurrentlyActiveBlock();
			this._registerEventHandlersForBlockDeletion();
			this._registerEventHandlersForCutCopyPaste();

			// TODO: not sure if we still need the code below. it is somehow related to caret handling
			Aloha.bind('aloha-selection-changed', function(evt, selection, originalEvent) {
				// the following line is needed to de-select blocks when navigating over them using the mouse cursors.
				// We only want to execute it though, if we are not inside a block, as it would otherwise
				// directly deselect the block we just selected. This is just a hotfix and not the final solution yet.
				if (selection && jQuery(selection.getCommonAncestorContainer()).parents('.aloha-block').length > 0) {
					return;
				}
				that._deactivateHighlightedBlocks();
			});
		},

		/**
		 * Register the event handlers which deactivate Aloha blocks when the
		 * user clicks outside a block.
		 */
		_registerEventHandlersForDeactivatingAlohaBlock: function() {
			var that = this;
			jQuery(document).bind('click', function(event) {
				if (Maps.isEmpty(that._highlightedBlocks)) {
					return;
				}
				if (jQuery(event.target)
				        .closest('.aloha-ui,.aloha-block-do-not-deactivate,.aloha-block')
				        .length > 0) {
					// A ui element has been clicked; ignore this event.
					return;
				}
				that._deactivateHighlightedBlocks();
			});
		},

		/**
		 * Register the event handler which listens to block-selection-change, and
		 * sets _activeBlock accordingly.
		 */
		_registerEventHandlersForDeterminingCurrentlyActiveBlock: function() {
			var that = this;
			this.bind('block-selection-change', function(highlightedBlocks) {
				if (highlightedBlocks.length > 0) {
					that._activeBlock = highlightedBlocks[0];
				} else {
					that._activeBlock = null;
				}
			});
		},

		/**
		 * Implementation of block deletions, both when the block is the only selected element,
		 * and when the block is part of a bigger selection which should be deleted.
		 */
		_registerEventHandlersForBlockDeletion: function() {
			var that = this;

			// This case executes in:
			// - Chrome
			// - Firefox
			// - IE9
			// - IE7+8 for inline blocks and for block-level blocks which are part of a bigger selection
			// it does NOT execute in the following cases:
			// - IE7+8 for block-level blocks which are NOT part of a bigger selection. This case is handled separately below.
			Aloha.bind('aloha-command-will-execute', function(e, data) {
				var commandId = data.commandId;

				// Internet Explorer *magically* sets the range to the "Body" object after deselecting everything. yeah :-D
				var onlyBlockSelected = (Aloha.getSelection().getRangeCount() === 0) // Firefox / Chrome
					|| (Aloha.getSelection().getRangeCount() === 1 && Aloha.getSelection().getRangeAt(0).endContainer === Aloha.getSelection().getRangeAt(0).startContainer && Aloha.getSelection().getRangeAt(0).endContainer === jQuery('body')[0]) // Internet explorer: Inline Elements
					|| (Aloha.getSelection().getRangeCount() === 1 && Aloha.getSelection().getRangeAt(0).endContainer === Aloha.getSelection().getRangeAt(0).startContainer && Aloha.getSelection().getRangeAt(0).startOffset + 1 === Aloha.getSelection().getRangeAt(0).endOffset); // Internet explorer: Block level elements

				if (that._activeBlock && (commandId === 'delete' || commandId === 'forwarddelete') && onlyBlockSelected) {
					// Deletion when a block is currently selected

					// In this case, the default command shall not be executed.
					data.preventDefault = true;
					that._activeBlock.destroy();
				} else if (!that._activeBlock && (commandId === 'delete' || commandId === 'forwarddelete') && Aloha.getSelection().getRangeCount() === 1 && Aloha.getSelection().getRangeAt(0).collapsed === false) {
					// Deletion when a block is inside a bigger selection currently
					// In this case, we check if we find an aloha-block. If yes, we delete it right away as the browser does not delete it correctly by default
					var traverseSelectionTree;
					traverseSelectionTree = function(selectionTree) {
						var el;
						for (var i=0, l=selectionTree.length; i<l; i++) {
							el = selectionTree[i];
							if (el.domobj.nodeType === 1) { // DOM node
								var $el = jQuery(el.domobj);
								if (el.selection === 'full' && $el.is('.aloha-block')) {
									$el.remove();
								} else {
									traverseSelectionTree(el.children);
								}
							}
						}
					};
					traverseSelectionTree(Aloha.Selection.getSelectionTree());
				}
			});

			// - IE7/8 Workaround
			// - deletion of blocks inside block collection
			jQuery(window.document).keydown(function(e) {

				// Pressing DEL or BACKSPACE in a sidebar attribute editor form input
				// causes the destruction of the block;
				// if the keypress comes from a form element do nothing
				if ( typeof e.srcElement !== 'undefined' && typeof e.srcElement.form !== 'undefined' ) {
					return true;
				}

				// If a block is active AND DEL or BACKSPACE key pressed, AND we are not inside a nested editable (FIX for IE7/8)
				if (that._activeBlock && (e.which === 46 || e.which === 8) && that._activeBlock._isInsideNestedEditable === false) {
					// ...and active block is INSIDE editable

					// BROWSER QUIRK WORKAROUND
					// - IE7+IE8 for block-level blocks which are NOT part of a bigger selection.
					if (jQuery.browser.msie && parseInt(jQuery.browser.version, 10) <= 8 && that._activeBlock.$element.parents('.aloha-editable,.aloha-block').first().hasClass('aloha-editable')) {
						that._activeBlock.destroy();
						e.preventDefault();
						return false;
					} else if(that._activeBlock.shouldDestroy()) {
						// .. in this case, the block should be destroyed because it
						// is part of a block collection.

						that._activeBlock.destroy();
						e.preventDefault();
						return false;
					}
				}
			});
		},

		/**
		 * Implementation of cut/copy; selecting the currently active block.
		 *
		 * When pasting, the blockcontenthandler is triggered. This takes care of the pasting process.
		 */
		_registerEventHandlersForCutCopyPaste: function() {
			var that = this,
				currentlyCopying = false,
				currentlyCutting = false,
				selectionBeforeCopying = null;

			jQuery(window.document).keydown(function(e) {
				// IF: Ctrl/Command C pressed -- COPY
				if (that._activeBlock && (e.ctrlKey || e.metaKey) && e.which === 67) {
					currentlyCopying = true;
					//selectionBeforeCopying = new GENTICS.Utils.RangeObject(true);
					that._activeBlock.$element.attr('data-aloha-block-copy-only-block', 'true');
					GENTICS.Utils.Dom.selectDomNode(that._activeBlock.$element[0]);
				}

				// IF: Ctrl/Command X pressed -- CUT
				if (that._activeBlock && (e.ctrlKey || e.metaKey) && e.which === 88) {
					currentlyCutting = true;
					//selectionBeforeCopying = new GENTICS.Utils.RangeObject(true);
					that._activeBlock.$element.attr('data-aloha-block-copy-only-block', 'true');
					GENTICS.Utils.Dom.selectDomNode(that._activeBlock.$element[0]);
				}
			});
			jQuery(window.document).keyup(function(e) {
				// IF: Release of ctrl / command C
				if (!currentlyCutting && currentlyCopying && (e.which === 67 || e.which === 18 || e.which === 91)) {
					currentlyCopying = false;
					that._activeBlock.$element.removeAttr('data-aloha-block-copy-only-block');
					if (selectionBeforeCopying) {
						//selectionBeforeCopying.select();
						selectionBeforeCopying = null;
					}
				}
				// IF: Release of ctrl / command X
				if (currentlyCutting  && (e.which === 67 || e.which === 18 || e.which === 88)) {
					currentlyCutting = false;
				}
			});
		},

		/**
		 * Initialize Block Level Drag/Drop for all editables. We need to do this
		 * inside the Block Manager, as we want all editables to become possible
		 * drop targets for block-level aloha blocks.
		 */
		initializeBlockLevelDragDrop: function() {
			var that = this;
			jQuery.each( Aloha.editables, function(i, editable) {
				editable.obj.data( "block-dragdrop", that._dragdropEnabled );
				that.createBlockLevelSortableForEditableOrBlockCollection( editable.obj );
			});
			Aloha.bind('aloha-editable-created', function(e, editable) {
				editable.obj.data( "block-dragdrop", that._dragdropEnabled );
				that.createBlockLevelSortableForEditableOrBlockCollection( editable.obj );
			});
		},

		/**
		 * We make editables or block collections sortable using jQuery UI here, if we
		 * did not do this before.
		 *
		 * This is an internal method a user should never call!
		 */
		createBlockLevelSortableForEditableOrBlockCollection: function($editableOrBlockCollection) {
			var that = this;

			if (!$editableOrBlockCollection.hasClass('aloha-block-blocklevel-sortable')) {

				// We only want to make "block-level" aloha blocks sortable. According to the docs,
				// sortable.cancel should have a CSS selector and if this matches, the element is only
				// a drop target but NOT draggable. However, passing :not(.aloha-block) does not work somehow :-(
				//
				// Thus, we implemented the following alternative:
				// Every "block-level" aloha block drag handle gets a new CSS class, and we only select this as
				// drag handle. As only "block-level" aloha blocks have this CSS class, this will also only make
				// aloha blocks draggable.
				$editableOrBlockCollection.addClass("aloha-block-blocklevel-sortable").sortable({
					revert: 100,
					handle: ".aloha-block-draghandle-blocklevel",
					connectWith: ".aloha-block-blocklevel-sortable.aloha-block-dropzone", // we want to be able to drag an element to other editables
					disabled: !that._dragdropEnabled, // if drag & drop is disabled, sortable should also be disabled
					start: function(event, ui) {
						// check if the block's parent is a dropzone
						ui.item.data( "block-sort-allowed", (ui.item.parents( ".aloha-block-dropzone" ).length > 0) );
					},
					change: function(event, ui) {
						ui.item.data( "block-sort-allowed", (ui.placeholder.parents( ".aloha-block-dropzone" ).length > 0) );
					},
					stop: function(event, ui) { 
						if ( !ui.item.data( "block-sort-allowed" ) ) {
							jQuery( this ).sortable( "cancel" );
						} 
						ui.item.removeData( "block-sort-allowed" );
					}
				});

				// Hack for Internet Explorer 8:
				// If you first click inside an editable, and THEN want to drag a block-level block,
				// it sometimes occurs that the *whole editable* is selected and should be dragged away.
				// This breaks dragging of Aloha Blocks.
				// Bugfix: We disable the "ondragstart" event on every editable.
				// However, as the "ondragstart" is also fired when a nested (inline) editable is moved using drag/drop,
				// we need to allow this case.
				$editableOrBlockCollection.get(0).ondragstart = function (e, ui) {
					if (!ui || !ui.helper || !ui.helper.is('.aloha-block')) {
						// You tried to move something else than an aloha block
						return false;
					}
				};
			}
		},

		/**
		 * Turn the dragdrop feature globally on or off.
		 *
		 * Will only affect editables created after this call is made.
		 *
		 * @param {boolean} state
		 */
		setDragDropState: function (state) {
			this._dragdropEnabled = state;
		},

		/**
		 * Test whether the dragdrop feature is globally enabled.
		 *
		 * @return {boolean}
		 */
		getDragDropState: function () {
			return this._dragdropEnabled;
		},

		/**************************
		 * SECTION: Blockify / Block Access
		 **************************/

		/**
		 * Register the given block type
		 *
		 * @param {String} Identifier
		 * @param {Class} A class that extends block.block.AbstractBlock
		 * @api
		 */
		registerBlockType: function(identifier, blockType) {
			Scopes.createScope('Aloha.Block.' + identifier, 'Aloha.Block');
			this.blockTypes.register(identifier, blockType);
		},

		/**
		 * Blockify a given element with the instance defaults
		 * Directly called when one does jQuery.alohaBlock(instanceDefaults)
		 *
		 * @private
		 */
		_blockify: function(element, instanceDefaults) {
			var that = this,
				$element = jQuery(element),
				BlockPlugin = Aloha.require('block/block-plugin'),
				tagName = $element[0].tagName.toLowerCase(),
				attributes,
				block;

			if (jQuery.inArray(tagName, BlockPlugin.settings.rootTags) === -1) {
				Aloha.Log.error('block/blockmanager', 'Blocks can only be created from [' +
					BlockPlugin.settings.rootTags.join(', ') +
					'] element. You passed ' + tagName + '.');
				return;
			}

			// TODO: check if object is already Block-ified

			attributes = this.getConfig($element, instanceDefaults);

			if (!this.blockTypes.has(attributes['aloha-block-type'])) {
				Aloha.Log.error('block/blockmanager', 'Block Type ' + attributes['aloha-block-type'] + ' not found!');
				return;
			}

			block = new (this.blockTypes.get(attributes['aloha-block-type']))($element, attributes);
			block.$element.addClass('aloha-block-' + attributes['aloha-block-type']);
//			jQuery.each(attributes, function(k, v) {
//				// We use the private API here, as we need to be able to set internal properties as well, and we do not want to trigger renering.
//				block._setAttribute(k, v);
//			});

			// Register block
			this.blocks.register(block.getId(), block);
		},

		/**
		 * Unblockify the given element
		 * 
		 * @private
		 */
		_unblockify: function (element) {
			var block = this.getBlock(element);
			if (block) {
				block.unblock();
			}
		},

		/**
		 * Merges the config from different places, and return the merged config.
		 *
		 * @private
		 */
		getConfig: function(blockElement, instanceDefaults) {
			// Clone the element before getting the data to fix an IE7 crash.
			// We use jQuery.clone(true) because the sortableItem attribute isn't returned
			// if we do a normal cloneNode(...).
			var clone = blockElement.clone(true);
			var dataCamelCase = clone.data();
			var data = {};
			clone.removeData();
			// jQuery.data() returns data attributes with names like
			// data-some-attr as dataSomeAttr which has to be reversed
			// so that they can be merged with this.defaults and
			// instanceDefaults which are expected to be in
			// data-some-attr form.
			for (var key in dataCamelCase) {
				if (dataCamelCase.hasOwnProperty(key)) {
					data[Strings.camelCaseToDashes(key)] = dataCamelCase[key];
				}
			}
			return jQuery.extend(
				{},
				this.defaults,
				instanceDefaults,
				data
			);
		},

		/**
		 * Get a Block instance by id or DOM node. The DOM node can be either
		 * the DOM node of the wrapping element ($_element), the jQuery object of it,
		 * or the ID string.
		 *
		 * @param {String|DOMNode} idOrDomNode
		 * @return {block.block.AbstractBlock} Block instance
		 * @api
		 */
		getBlock: function(idOrDomNode) {
			var id, domNode;
			if (typeof idOrDomNode === 'object') {
				domNode = jQuery(idOrDomNode);
				if (domNode.hasClass('aloha-block-inner')) {
					// We are at the inner block wrapper, so we have to go up one level,
					// to find the block itself
					domNode = domNode.parent();
				}
				id = domNode.attr('id');
			} else {
				id = idOrDomNode;
			}

			return this.blocks.get(id);
		},

		/**
		 * Unregister (e.g. remove) the given block. Do not call directly,
		 * instead use .destroy() on the block.
		 *
		 * @param {Object|String} blockOrBlockId Block or block id
		 */
		_unregisterBlock: function(blockOrBlockId) {
			var id;
			if (typeof blockOrBlockId === 'object') {
				id = blockOrBlockId.getId();
			} else {
				id = blockOrBlockId;
			}
			this.blocks.unregister(id);
		},


		/**************************
		 * Internal helpers
		 **************************/

		/**
		 * Deactivate all highlighted blocks
		 *
		 * @private
		 */
		_deactivateHighlightedBlocks: function() {
			jQuery.each(jQuery.extend({}, this._highlightedBlocks), function(id) {
				var block = BlockManager.getBlock(id);
				if (block) {
					block.deactivate();
				}
			});
		},

		/**
		 * Get all highlighted blocks indexed by block id
		 *
		 * @return {Object}
		 */
		_getHighlightedBlocks: function() {
			var _highlightedBlocks = {};
			jQuery.each(this.blocks.getEntries(), function(blockId, block) {
				if (block.isActive()) {
					_highlightedBlocks[blockId] = block;
				}
			});
			return _highlightedBlocks;
		},

		_setHighlighted: function(block) {
			this._highlightedBlocks[block.id] = true;
		},

		_setUnhighlighted: function(block) {
			delete this._highlightedBlocks[block.id];
		}
	}))();

	Aloha.Block = Aloha.Block || {};
	Aloha.Block.BlockManager = BlockManager;

	return BlockManager;
});
>>>>>>> f6449aa8
<|MERGE_RESOLUTION|>--- conflicted
+++ resolved
@@ -1,1176 +1,594 @@
-<<<<<<< HEAD
-/* blockmanager.js is part of Aloha Editor project http://aloha-editor.org
- *
- * Aloha Editor is a WYSIWYG HTML5 inline editing library and editor. 
- * Copyright (c) 2010-2012 Gentics Software GmbH, Vienna, Austria.
- * Contributors http://aloha-editor.org/contribution.php 
- * 
- * Aloha Editor is free software; you can redistribute it and/or
- * modify it under the terms of the GNU General Public License
- * as published by the Free Software Foundation; either version 2
- * of the License, or any later version.
- *
- * Aloha Editor is distributed in the hope that it will be useful,
- * but WITHOUT ANY WARRANTY; without even the implied warranty of
- * MERCHANTABILITY or FITNESS FOR A PARTICULAR PURPOSE.  See the
- * GNU General Public License for more details.
- *
- * You should have received a copy of the GNU General Public License
- * along with this program; if not, write to the Free Software
- * Foundation, Inc., 51 Franklin Street, Fifth Floor, Boston, MA 02110-1301, USA.
- * 
- * As an additional permission to the GNU GPL version 2, you may distribute
- * non-source (e.g., minimized or compacted) forms of the Aloha-Editor
- * source code without the copy of the GNU GPL normally required,
- * provided you include this license notice and a URL through which
- * recipients can access the Corresponding Source.
- */
-define(['aloha', 'jquery', 'ui/scopes', 'aloha/observable', 'aloha/registry', 'util/class', 'util/strings', 'util/maps'], function (
-Aloha,
-jQuery,
-Scopes,
-Observable,
-Registry,
-Class,
-Strings,
-Maps) {
-	"use strict";
-
-	var
-	GENTICS = window.GENTICS;
-
-	/**
-	 * This is the block manager, which is the central entity for maintaining the lifecycle of blocks.
-	 *
-	 * @name block.blockmanager
-	 * @class Block manager singleton
-	 */
-	var BlockManager = new(Class.extend(Observable,
-	/** @lends block.blockmanager */ {
-
-		/**
-		 * @name block.blockmanager#block-selection-change
-		 * @event
-		 * @param {Array} selectedBlocks Array of AbstractBlock objects, containing selected blocks. The first element in the array is the innermost block, and the other elements are the parent blocks.
-		 */
-
-		/**
-		 * @name block.blockmanager#block-delete
-		 * @event fired directly before a block is deleted
-		 * @param {AbstractBlock} the block to be deleted
-		 */
-
-		/**
-		 * Default settings for blocks
-		 */
-		defaults: {
-			'aloha-block-type': 'DefaultBlock'
-		},
-
-		/**
-		 * Registry of block types
-		 * @type Registry
-		 */
-		blockTypes: null,
-
-		/**
-		 * Registry of blocks
-		 * @type Registry
-		 */
-		blocks: null,
-
-		/**
-		 * Array of currently highlighted blocks
-		 * @type Array
-		 */
-		_highlightedBlocks: null,
-
-		/**
-		 * Reference to the currently active block, if any
-		 * @type AbstractBlock
-		 */
-		_activeBlock: null,
-
-		/**
-		 * Flag that stores the drag & drop state
-		 * @type boolean 
-		 */
-		_dragdropEnabled: true,
-
-		/**************************
-		 * SECTION: Initialization
-		 **************************/
-		/**
-		 * Constructor. called immediately.
-		 *
-		 * @constructor
-		 */
-		_constructor: function () {
-			Scopes.createScope('Aloha.Block');
-			this.blockTypes = new Registry();
-			this.blocks = new Registry();
-			this._highlightedBlocks = {};
-		},
-
-		/**
-		 * Register initial event handlers. Called from block-plugin when plugin
-		 * is loaded.
-		 *
-		 * @private
-		 */
-		registerEventHandlers: function () {
-			var that = this;
-			this._registerEventHandlersForDeactivatingAlohaBlock();
-			this._registerEventHandlersForDeterminingCurrentlyActiveBlock();
-			this._registerEventHandlersForBlockDeletion();
-			this._registerEventHandlersForCutCopyPaste();
-
-			// TODO: not sure if we still need the code below. it is somehow related to caret handling
-			Aloha.bind('aloha-selection-changed', function (evt, selection, originalEvent) {
-				// the following line is needed to de-select blocks when navigating over them using the mouse cursors.
-				// We only want to execute it though, if we are not inside a block, as it would otherwise
-				// directly deselect the block we just selected. This is just a hotfix and not the final solution yet.
-				if (selection && jQuery(selection.getCommonAncestorContainer()).parents('.aloha-block').length > 0) {
-					return;
-				}
-				that._deactivateHighlightedBlocks();
-			});
-		},
-
-		/**
-		 * Register the event handlers which deactivate Aloha blocks when the
-		 * user clicks outside a block.
-		 */
-		_registerEventHandlersForDeactivatingAlohaBlock: function () {
-			var that = this;
-			jQuery(document).bind('click', function (event) {
-				if (Maps.isEmpty(that._highlightedBlocks)) {
-					return;
-				}
-				if (jQuery(event.target).closest('.aloha-ui,.aloha-block-do-not-deactivate,.aloha-block').length > 0) {
-					// A ui element has been clicked; ignore this event.
-					return;
-				}
-				that._deactivateHighlightedBlocks();
-			});
-		},
-
-		/**
-		 * Register the event handler which listens to block-selection-change, and
-		 * sets _activeBlock accordingly.
-		 */
-		_registerEventHandlersForDeterminingCurrentlyActiveBlock: function () {
-			var that = this;
-			this.bind('block-selection-change', function (highlightedBlocks) {
-				if (highlightedBlocks.length > 0) {
-					that._activeBlock = highlightedBlocks[0];
-				} else {
-					that._activeBlock = null;
-				}
-			});
-		},
-
-		/**
-		 * Implementation of block deletions, both when the block is the only selected element,
-		 * and when the block is part of a bigger selection which should be deleted.
-		 */
-		_registerEventHandlersForBlockDeletion: function () {
-			var that = this;
-
-			// This case executes in:
-			// - Chrome
-			// - Firefox
-			// - IE9
-			// - IE7+8 for inline blocks and for block-level blocks which are part of a bigger selection
-			// it does NOT execute in the following cases:
-			// - IE7+8 for block-level blocks which are NOT part of a bigger selection. This case is handled separately below.
-			Aloha.bind('aloha-command-will-execute', function (e, data) {
-				var commandId = data.commandId;
-
-				// Internet Explorer *magically* sets the range to the "Body" object after deselecting everything. yeah :-D
-				var onlyBlockSelected = (Aloha.getSelection().getRangeCount() === 0) // Firefox / Chrome
-				||
-				(Aloha.getSelection().getRangeCount() === 1 && Aloha.getSelection().getRangeAt(0).endContainer === Aloha.getSelection().getRangeAt(0).startContainer && Aloha.getSelection().getRangeAt(0).endContainer === jQuery('body')[0]) // Internet explorer: Inline Elements
-				||
-				(Aloha.getSelection().getRangeCount() === 1 && Aloha.getSelection().getRangeAt(0).endContainer === Aloha.getSelection().getRangeAt(0).startContainer && Aloha.getSelection().getRangeAt(0).startOffset + 1 === Aloha.getSelection().getRangeAt(0).endOffset); // Internet explorer: Block level elements
-
-				if (that._activeBlock && (commandId === 'delete' || commandId === 'forwarddelete') && onlyBlockSelected) {
-					// Deletion when a block is currently selected
-
-					// In this case, the default command shall not be executed.
-					data.preventDefault = true;
-					that._activeBlock.destroy();
-				} else if (!that._activeBlock && (commandId === 'delete' || commandId === 'forwarddelete') && Aloha.getSelection().getRangeCount() === 1 && Aloha.getSelection().getRangeAt(0).collapsed === false) {
-					// Deletion when a block is inside a bigger selection currently
-					// In this case, we check if we find an aloha-block. If yes, we delete it right away as the browser does not delete it correctly by default
-					var traverseSelectionTree;
-					traverseSelectionTree = function (selectionTree) {
-						var el;
-						for (var i = 0, l = selectionTree.length; i < l; i++) {
-							el = selectionTree[i];
-							if (el.domobj.nodeType === 1) { // DOM node
-								var $el = jQuery(el.domobj);
-								if (el.selection === 'full' && $el.is('.aloha-block')) {
-									$el.remove();
-								} else {
-									traverseSelectionTree(el.children);
-								}
-							}
-						}
-					};
-					traverseSelectionTree(Aloha.Selection.getSelectionTree());
-				}
-			});
-
-			// - IE7/8 Workaround
-			// - deletion of blocks inside block collection
-			jQuery(window.document).keydown(function (e) {
-
-				// Pressing DEL or BACKSPACE in a sidebar attribute editor form input
-				// causes the destruction of the block;
-				// if the keypress comes from a form element do nothing
-				if (typeof e.srcElement !== 'undefined' && typeof e.srcElement.form !== 'undefined') {
-					return true;
-				}
-
-				// If a block is active AND DEL or BACKSPACE key pressed, AND we are not inside a nested editable (FIX for IE7/8)
-				if (that._activeBlock && (e.which === 46 || e.which === 8) && that._activeBlock._isInsideNestedEditable === false) {
-					// ...and active block is INSIDE editable
-
-					// BROWSER QUIRK WORKAROUND
-					// - IE7+IE8 for block-level blocks which are NOT part of a bigger selection.
-					if (jQuery.browser.msie && parseInt(jQuery.browser.version, 10) <= 8 && that._activeBlock.$element.parents('.aloha-editable,.aloha-block').first().hasClass('aloha-editable')) {
-						that._activeBlock.destroy();
-						e.preventDefault();
-						return false;
-					} else if (that._activeBlock.shouldDestroy()) {
-						// .. in this case, the block should be destroyed because it
-						// is part of a block collection.
-
-						that._activeBlock.destroy();
-						e.preventDefault();
-						return false;
-					}
-				}
-			});
-		},
-
-		/**
-		 * Implementation of cut/copy; selecting the currently active block.
-		 *
-		 * When pasting, the blockcontenthandler is triggered. This takes care of the pasting process.
-		 */
-		_registerEventHandlersForCutCopyPaste: function () {
-			var that = this,
-				currentlyCopying = false,
-				currentlyCutting = false,
-				selectionBeforeCopying = null;
-
-			jQuery(window.document).keydown(function (e) {
-				// IF: Ctrl/Command C pressed -- COPY
-				if (that._activeBlock && (e.ctrlKey || e.metaKey) && e.which === 67) {
-					currentlyCopying = true;
-					//selectionBeforeCopying = new GENTICS.Utils.RangeObject(true);
-					that._activeBlock.$element.attr('data-aloha-block-copy-only-block', 'true');
-					GENTICS.Utils.Dom.selectDomNode(that._activeBlock.$element[0]);
-				}
-
-				// IF: Ctrl/Command X pressed -- CUT
-				if (that._activeBlock && (e.ctrlKey || e.metaKey) && e.which === 88) {
-					currentlyCutting = true;
-					//selectionBeforeCopying = new GENTICS.Utils.RangeObject(true);
-					that._activeBlock.$element.attr('data-aloha-block-copy-only-block', 'true');
-					GENTICS.Utils.Dom.selectDomNode(that._activeBlock.$element[0]);
-				}
-			});
-			jQuery(window.document).keyup(function (e) {
-				// IF: Release of ctrl / command C
-				if (!currentlyCutting && currentlyCopying && (e.which === 67 || e.which === 18 || e.which === 91)) {
-					currentlyCopying = false;
-					that._activeBlock.$element.removeAttr('data-aloha-block-copy-only-block');
-					if (selectionBeforeCopying) {
-						//selectionBeforeCopying.select();
-						selectionBeforeCopying = null;
-					}
-				}
-				// IF: Release of ctrl / command X
-				if (currentlyCutting && (e.which === 67 || e.which === 18 || e.which === 88)) {
-					currentlyCutting = false;
-				}
-			});
-		},
-
-		/**
-		 * Initialize Block Level Drag/Drop for all editables. We need to do this
-		 * inside the Block Manager, as we want all editables to become possible
-		 * drop targets for block-level aloha blocks.
-		 */
-		initializeBlockLevelDragDrop: function () {
-			var that = this;
-			jQuery.each(Aloha.editables, function (i, editable) {
-				editable.obj.data("block-dragdrop", that._dragdropEnabled);
-				that.createBlockLevelSortableForEditableOrBlockCollection(editable.obj);
-			});
-			Aloha.bind('aloha-editable-created', function (e, editable) {
-				editable.obj.data("block-dragdrop", that._dragdropEnabled);
-				that.createBlockLevelSortableForEditableOrBlockCollection(editable.obj);
-			});
-		},
-
-		/**
-		 * We make editables or block collections sortable using jQuery UI here, if we
-		 * did not do this before.
-		 *
-		 * This is an internal method a user should never call!
-		 */
-		createBlockLevelSortableForEditableOrBlockCollection: function ($editableOrBlockCollection) {
-			var that = this;
-
-			if (!$editableOrBlockCollection.hasClass('aloha-block-blocklevel-sortable')) {
-
-				// We only want to make "block-level" aloha blocks sortable. According to the docs,
-				// sortable.cancel should have a CSS selector and if this matches, the element is only
-				// a drop target but NOT draggable. However, passing :not(.aloha-block) does not work somehow :-(
-				//
-				// Thus, we implemented the following alternative:
-				// Every "block-level" aloha block drag handle gets a new CSS class, and we only select this as
-				// drag handle. As only "block-level" aloha blocks have this CSS class, this will also only make
-				// aloha blocks draggable.
-				$editableOrBlockCollection.addClass("aloha-block-blocklevel-sortable").sortable({
-					revert: 100,
-					handle: ".aloha-block-draghandle-blocklevel",
-					connectWith: ".aloha-block-blocklevel-sortable.aloha-block-dropzone", // we want to be able to drag an element to other editables
-					disabled: !that._dragdropEnabled, // if drag & drop is disabled, sortable should also be disabled
-					start: function (event, ui) {
-						// check if the block's parent is a dropzone
-						ui.item.data("block-sort-allowed", (ui.item.parents(".aloha-block-dropzone").length > 0));
-					},
-					change: function (event, ui) {
-						ui.item.data("block-sort-allowed", (ui.placeholder.parents(".aloha-block-dropzone").length > 0));
-					},
-					stop: function (event, ui) {
-						if (!ui.item.data("block-sort-allowed")) {
-							jQuery(this).sortable("cancel");
-						}
-						ui.item.removeData("block-sort-allowed");
-					}
-				});
-
-				// Hack for Internet Explorer 8:
-				// If you first click inside an editable, and THEN want to drag a block-level block,
-				// it sometimes occurs that the *whole editable* is selected and should be dragged away.
-				// This breaks dragging of Aloha Blocks.
-				// Bugfix: We disable the "ondragstart" event on every editable.
-				// However, as the "ondragstart" is also fired when a nested (inline) editable is moved using drag/drop,
-				// we need to allow this case.
-				$editableOrBlockCollection.get(0).ondragstart = function (e, ui) {
-					if (!ui || !ui.helper || !ui.helper.is('.aloha-block')) {
-						// You tried to move something else than an aloha block
-						return false;
-					}
-				};
-			}
-		},
-
-		/**
-		 * Turn the dragdrop feature globally on or off.
-		 *
-		 * Will only affect editables created after this call is made.
-		 *
-		 * @param {boolean} state
-		 */
-		setDragDropState: function (state) {
-			this._dragdropEnabled = state;
-		},
-
-		/**
-		 * Test whether the dragdrop feature is globally enabled.
-		 *
-		 * @return {boolean}
-		 */
-		getDragDropState: function () {
-			return this._dragdropEnabled;
-		},
-
-		/**************************
-		 * SECTION: Blockify / Block Access
-		 **************************/
-
-		/**
-		 * Register the given block type
-		 *
-		 * @param {String} Identifier
-		 * @param {Class} A class that extends block.block.AbstractBlock
-		 * @api
-		 */
-		registerBlockType: function (identifier, blockType) {
-			Scopes.createScope('Aloha.Block.' + identifier, 'Aloha.Block');
-			this.blockTypes.register(identifier, blockType);
-		},
-
-		/**
-		 * Blockify a given element with the instance defaults
-		 * Directly called when one does jQuery.alohaBlock(instanceDefaults)
-		 *
-		 * @private
-		 */
-		_blockify: function (element, instanceDefaults) {
-			var that = this,
-				$element = jQuery(element),
-				BlockPlugin = Aloha.require('block/block-plugin'),
-				tagName = $element[0].tagName.toLowerCase(),
-				attributes,
-				block;
-
-			if (jQuery.inArray(tagName, BlockPlugin.settings.rootTags) === -1) {
-				Aloha.Log.error('block/blockmanager', 'Blocks can only be created from [' + BlockPlugin.settings.rootTags.join(', ') + ']' + '] element. You passed ' + tagName + '.');
-				return;
-			}
-
-			// TODO: check if object is already Block-ified
-
-			attributes = this.getConfig($element, instanceDefaults);
-
-			if (!this.blockTypes.has(attributes['aloha-block-type'])) {
-				Aloha.Log.error('block/blockmanager', 'Block Type ' + attributes['aloha-block-type'] + ' not found!');
-				return;
-			}
-
-			block = new(this.blockTypes.get(attributes['aloha-block-type']))($element, attributes);
-			block.$element.addClass('aloha-block-' + attributes['aloha-block-type']);
-			//			jQuery.each(attributes, function(k, v) {
-			//				// We use the private API here, as we need to be able to set internal properties as well, and we do not want to trigger renering.
-			//				block._setAttribute(k, v);
-			//			});
-
-			// Register block
-			this.blocks.register(block.getId(), block);
-		},
-
-		/**
-		 * Unblockify the given element
-		 * 
-		 * @private
-		 */
-		_unblockify: function (element) {
-			var block = this.getBlock(element);
-			if (block) {
-				block.unblock();
-			}
-		},
-
-		/**
-		 * Merges the config from different places, and return the merged config.
-		 *
-		 * @private
-		 */
-		getConfig: function (blockElement, instanceDefaults) {
-			// Clone the element before getting the data to fix an IE7 crash.
-			// We use jQuery.clone(true) because the sortableItem attribute isn't returned
-			// if we do a normal cloneNode(...).
-			var clone = blockElement.clone(true);
-			var dataCamelCase = clone.data();
-			var data = {};
-			clone.removeData();
-			// jQuery.data() returns data attributes with names like
-			// data-some-attr as dataSomeAttr which has to be reversed
-			// so that they can be merged with this.defaults and
-			// instanceDefaults which are expected to be in
-			// data-some-attr form.
-			for (var key in dataCamelCase) {
-				if (dataCamelCase.hasOwnProperty(key)) {
-					data[Strings.camelCaseToDashes(key)] = dataCamelCase[key];
-				}
-			}
-			return jQuery.extend({},
-			this.defaults,
-			instanceDefaults,
-			data);
-		},
-
-		/**
-		 * Get a Block instance by id or DOM node. The DOM node can be either
-		 * the DOM node of the wrapping element ($_element), the jQuery object of it,
-		 * or the ID string.
-		 *
-		 * @param {String|DOMNode} idOrDomNode
-		 * @return {block.block.AbstractBlock} Block instance
-		 * @api
-		 */
-		getBlock: function (idOrDomNode) {
-			var id, domNode;
-			if (typeof idOrDomNode === 'object') {
-				domNode = jQuery(idOrDomNode);
-				if (domNode.hasClass('aloha-block-inner')) {
-					// We are at the inner block wrapper, so we have to go up one level,
-					// to find the block itself
-					domNode = domNode.parent();
-				}
-				id = domNode.attr('id');
-			} else {
-				id = idOrDomNode;
-			}
-
-			return this.blocks.get(id);
-		},
-
-		/**
-		 * Unregister (e.g. remove) the given block. Do not call directly,
-		 * instead use .destroy() on the block.
-		 *
-		 * @param {Object|String} blockOrBlockId Block or block id
-		 */
-		_unregisterBlock: function (blockOrBlockId) {
-			var id;
-			if (typeof blockOrBlockId === 'object') {
-				id = blockOrBlockId.getId();
-			} else {
-				id = blockOrBlockId;
-			}
-			this.blocks.unregister(id);
-		},
-
-
-		/**************************
-		 * Internal helpers
-		 **************************/
-
-		/**
-		 * Deactivate all highlighted blocks
-		 *
-		 * @private
-		 */
-		_deactivateHighlightedBlocks: function () {
-			jQuery.each(jQuery.extend({}, this._highlightedBlocks), function (id) {
-				var block = BlockManager.getBlock(id);
-				if (block) {
-					block.deactivate();
-				}
-			});
-		},
-
-		/**
-		 * Get all highlighted blocks indexed by block id
-		 *
-		 * @return {Object}
-		 */
-		_getHighlightedBlocks: function () {
-			var _highlightedBlocks = {};
-			jQuery.each(this.blocks.getEntries(), function (blockId, block) {
-				if (block.isActive()) {
-					_highlightedBlocks[blockId] = block;
-				}
-			});
-			return _highlightedBlocks;
-		},
-
-		_setHighlighted: function (block) {
-			this._highlightedBlocks[block.id] = true;
-		},
-
-		_setUnhighlighted: function (block) {
-			delete this._highlightedBlocks[block.id];
-		}
-	}))();
-
-	Aloha.Block = Aloha.Block || {};
-	Aloha.Block.BlockManager = BlockManager;
-
-	return BlockManager;
-});
-=======
-/* blockmanager.js is part of Aloha Editor project http://aloha-editor.org
- *
- * Aloha Editor is a WYSIWYG HTML5 inline editing library and editor. 
- * Copyright (c) 2010-2012 Gentics Software GmbH, Vienna, Austria.
- * Contributors http://aloha-editor.org/contribution.php 
- * 
- * Aloha Editor is free software; you can redistribute it and/or
- * modify it under the terms of the GNU General Public License
- * as published by the Free Software Foundation; either version 2
- * of the License, or any later version.
- *
- * Aloha Editor is distributed in the hope that it will be useful,
- * but WITHOUT ANY WARRANTY; without even the implied warranty of
- * MERCHANTABILITY or FITNESS FOR A PARTICULAR PURPOSE.  See the
- * GNU General Public License for more details.
- *
- * You should have received a copy of the GNU General Public License
- * along with this program; if not, write to the Free Software
- * Foundation, Inc., 51 Franklin Street, Fifth Floor, Boston, MA 02110-1301, USA.
- * 
- * As an additional permission to the GNU GPL version 2, you may distribute
- * non-source (e.g., minimized or compacted) forms of the Aloha-Editor
- * source code without the copy of the GNU GPL normally required,
- * provided you include this license notice and a URL through which
- * recipients can access the Corresponding Source.
- */
-define([
-	'aloha',
-	'jquery',
-	'ui/scopes',
-	'aloha/observable',
-	'aloha/registry',
-	'util/class',
-	'util/strings',
-	'util/maps'
-], function(
-	Aloha,
-	jQuery,
-	Scopes,
-	Observable,
-	Registry,
-	Class,
-	Strings,
-	Maps
-){
-	"use strict";
-
-	var
-		GENTICS = window.GENTICS;
-
-	/**
-	 * This is the block manager, which is the central entity for maintaining the lifecycle of blocks.
-	 *
-	 * @name block.blockmanager
-	 * @class Block manager singleton
-	 */
-	var BlockManager = new (Class.extend(Observable,
-	/** @lends block.blockmanager */
-	{
-
-		/**
-		 * @name block.blockmanager#block-selection-change
-		 * @event
-		 * @param {Array} selectedBlocks Array of AbstractBlock objects, containing selected blocks. The first element in the array is the innermost block, and the other elements are the parent blocks.
-		 */
-
-		/**
-		 * @name block.blockmanager#block-delete
-		 * @event fired directly before a block is deleted
-		 * @param {AbstractBlock} the block to be deleted
-		 */
-
-		/**
-		 * Default settings for blocks
-		 */
-		defaults: {
-			'aloha-block-type': 'DefaultBlock'
-		},
-
-		/**
-		 * Registry of block types
-		 * @type Registry
-		 */
-		blockTypes: null,
-
-		/**
-		 * Registry of blocks
-		 * @type Registry
-		 */
-		blocks: null,
-
-		/**
-		 * Array of currently highlighted blocks
-		 * @type Array
-		 */
-		_highlightedBlocks: null,
-
-		/**
-		 * Reference to the currently active block, if any
-		 * @type AbstractBlock
-		 */
-		_activeBlock: null,
-
-		/**
-		 * Flag that stores the drag & drop state
-		 * @type boolean 
-		 */
-		_dragdropEnabled: true,
-
-		/**************************
-		 * SECTION: Initialization
-		 **************************/
-		/**
-		 * Constructor. called immediately.
-		 *
-		 * @constructor
-		 */
-		_constructor: function() {
-			Scopes.createScope('Aloha.Block');
-			this.blockTypes = new Registry();
-			this.blocks = new Registry();
-			this._highlightedBlocks = {};
-		},
-
-		/**
-		 * Register initial event handlers. Called from block-plugin when plugin
-		 * is loaded.
-		 *
-		 * @private
-		 */
-		registerEventHandlers: function() {
-			var that = this;
-			this._registerEventHandlersForDeactivatingAlohaBlock();
-			this._registerEventHandlersForDeterminingCurrentlyActiveBlock();
-			this._registerEventHandlersForBlockDeletion();
-			this._registerEventHandlersForCutCopyPaste();
-
-			// TODO: not sure if we still need the code below. it is somehow related to caret handling
-			Aloha.bind('aloha-selection-changed', function(evt, selection, originalEvent) {
-				// the following line is needed to de-select blocks when navigating over them using the mouse cursors.
-				// We only want to execute it though, if we are not inside a block, as it would otherwise
-				// directly deselect the block we just selected. This is just a hotfix and not the final solution yet.
-				if (selection && jQuery(selection.getCommonAncestorContainer()).parents('.aloha-block').length > 0) {
-					return;
-				}
-				that._deactivateHighlightedBlocks();
-			});
-		},
-
-		/**
-		 * Register the event handlers which deactivate Aloha blocks when the
-		 * user clicks outside a block.
-		 */
-		_registerEventHandlersForDeactivatingAlohaBlock: function() {
-			var that = this;
-			jQuery(document).bind('click', function(event) {
-				if (Maps.isEmpty(that._highlightedBlocks)) {
-					return;
-				}
-				if (jQuery(event.target)
-				        .closest('.aloha-ui,.aloha-block-do-not-deactivate,.aloha-block')
-				        .length > 0) {
-					// A ui element has been clicked; ignore this event.
-					return;
-				}
-				that._deactivateHighlightedBlocks();
-			});
-		},
-
-		/**
-		 * Register the event handler which listens to block-selection-change, and
-		 * sets _activeBlock accordingly.
-		 */
-		_registerEventHandlersForDeterminingCurrentlyActiveBlock: function() {
-			var that = this;
-			this.bind('block-selection-change', function(highlightedBlocks) {
-				if (highlightedBlocks.length > 0) {
-					that._activeBlock = highlightedBlocks[0];
-				} else {
-					that._activeBlock = null;
-				}
-			});
-		},
-
-		/**
-		 * Implementation of block deletions, both when the block is the only selected element,
-		 * and when the block is part of a bigger selection which should be deleted.
-		 */
-		_registerEventHandlersForBlockDeletion: function() {
-			var that = this;
-
-			// This case executes in:
-			// - Chrome
-			// - Firefox
-			// - IE9
-			// - IE7+8 for inline blocks and for block-level blocks which are part of a bigger selection
-			// it does NOT execute in the following cases:
-			// - IE7+8 for block-level blocks which are NOT part of a bigger selection. This case is handled separately below.
-			Aloha.bind('aloha-command-will-execute', function(e, data) {
-				var commandId = data.commandId;
-
-				// Internet Explorer *magically* sets the range to the "Body" object after deselecting everything. yeah :-D
-				var onlyBlockSelected = (Aloha.getSelection().getRangeCount() === 0) // Firefox / Chrome
-					|| (Aloha.getSelection().getRangeCount() === 1 && Aloha.getSelection().getRangeAt(0).endContainer === Aloha.getSelection().getRangeAt(0).startContainer && Aloha.getSelection().getRangeAt(0).endContainer === jQuery('body')[0]) // Internet explorer: Inline Elements
-					|| (Aloha.getSelection().getRangeCount() === 1 && Aloha.getSelection().getRangeAt(0).endContainer === Aloha.getSelection().getRangeAt(0).startContainer && Aloha.getSelection().getRangeAt(0).startOffset + 1 === Aloha.getSelection().getRangeAt(0).endOffset); // Internet explorer: Block level elements
-
-				if (that._activeBlock && (commandId === 'delete' || commandId === 'forwarddelete') && onlyBlockSelected) {
-					// Deletion when a block is currently selected
-
-					// In this case, the default command shall not be executed.
-					data.preventDefault = true;
-					that._activeBlock.destroy();
-				} else if (!that._activeBlock && (commandId === 'delete' || commandId === 'forwarddelete') && Aloha.getSelection().getRangeCount() === 1 && Aloha.getSelection().getRangeAt(0).collapsed === false) {
-					// Deletion when a block is inside a bigger selection currently
-					// In this case, we check if we find an aloha-block. If yes, we delete it right away as the browser does not delete it correctly by default
-					var traverseSelectionTree;
-					traverseSelectionTree = function(selectionTree) {
-						var el;
-						for (var i=0, l=selectionTree.length; i<l; i++) {
-							el = selectionTree[i];
-							if (el.domobj.nodeType === 1) { // DOM node
-								var $el = jQuery(el.domobj);
-								if (el.selection === 'full' && $el.is('.aloha-block')) {
-									$el.remove();
-								} else {
-									traverseSelectionTree(el.children);
-								}
-							}
-						}
-					};
-					traverseSelectionTree(Aloha.Selection.getSelectionTree());
-				}
-			});
-
-			// - IE7/8 Workaround
-			// - deletion of blocks inside block collection
-			jQuery(window.document).keydown(function(e) {
-
-				// Pressing DEL or BACKSPACE in a sidebar attribute editor form input
-				// causes the destruction of the block;
-				// if the keypress comes from a form element do nothing
-				if ( typeof e.srcElement !== 'undefined' && typeof e.srcElement.form !== 'undefined' ) {
-					return true;
-				}
-
-				// If a block is active AND DEL or BACKSPACE key pressed, AND we are not inside a nested editable (FIX for IE7/8)
-				if (that._activeBlock && (e.which === 46 || e.which === 8) && that._activeBlock._isInsideNestedEditable === false) {
-					// ...and active block is INSIDE editable
-
-					// BROWSER QUIRK WORKAROUND
-					// - IE7+IE8 for block-level blocks which are NOT part of a bigger selection.
-					if (jQuery.browser.msie && parseInt(jQuery.browser.version, 10) <= 8 && that._activeBlock.$element.parents('.aloha-editable,.aloha-block').first().hasClass('aloha-editable')) {
-						that._activeBlock.destroy();
-						e.preventDefault();
-						return false;
-					} else if(that._activeBlock.shouldDestroy()) {
-						// .. in this case, the block should be destroyed because it
-						// is part of a block collection.
-
-						that._activeBlock.destroy();
-						e.preventDefault();
-						return false;
-					}
-				}
-			});
-		},
-
-		/**
-		 * Implementation of cut/copy; selecting the currently active block.
-		 *
-		 * When pasting, the blockcontenthandler is triggered. This takes care of the pasting process.
-		 */
-		_registerEventHandlersForCutCopyPaste: function() {
-			var that = this,
-				currentlyCopying = false,
-				currentlyCutting = false,
-				selectionBeforeCopying = null;
-
-			jQuery(window.document).keydown(function(e) {
-				// IF: Ctrl/Command C pressed -- COPY
-				if (that._activeBlock && (e.ctrlKey || e.metaKey) && e.which === 67) {
-					currentlyCopying = true;
-					//selectionBeforeCopying = new GENTICS.Utils.RangeObject(true);
-					that._activeBlock.$element.attr('data-aloha-block-copy-only-block', 'true');
-					GENTICS.Utils.Dom.selectDomNode(that._activeBlock.$element[0]);
-				}
-
-				// IF: Ctrl/Command X pressed -- CUT
-				if (that._activeBlock && (e.ctrlKey || e.metaKey) && e.which === 88) {
-					currentlyCutting = true;
-					//selectionBeforeCopying = new GENTICS.Utils.RangeObject(true);
-					that._activeBlock.$element.attr('data-aloha-block-copy-only-block', 'true');
-					GENTICS.Utils.Dom.selectDomNode(that._activeBlock.$element[0]);
-				}
-			});
-			jQuery(window.document).keyup(function(e) {
-				// IF: Release of ctrl / command C
-				if (!currentlyCutting && currentlyCopying && (e.which === 67 || e.which === 18 || e.which === 91)) {
-					currentlyCopying = false;
-					that._activeBlock.$element.removeAttr('data-aloha-block-copy-only-block');
-					if (selectionBeforeCopying) {
-						//selectionBeforeCopying.select();
-						selectionBeforeCopying = null;
-					}
-				}
-				// IF: Release of ctrl / command X
-				if (currentlyCutting  && (e.which === 67 || e.which === 18 || e.which === 88)) {
-					currentlyCutting = false;
-				}
-			});
-		},
-
-		/**
-		 * Initialize Block Level Drag/Drop for all editables. We need to do this
-		 * inside the Block Manager, as we want all editables to become possible
-		 * drop targets for block-level aloha blocks.
-		 */
-		initializeBlockLevelDragDrop: function() {
-			var that = this;
-			jQuery.each( Aloha.editables, function(i, editable) {
-				editable.obj.data( "block-dragdrop", that._dragdropEnabled );
-				that.createBlockLevelSortableForEditableOrBlockCollection( editable.obj );
-			});
-			Aloha.bind('aloha-editable-created', function(e, editable) {
-				editable.obj.data( "block-dragdrop", that._dragdropEnabled );
-				that.createBlockLevelSortableForEditableOrBlockCollection( editable.obj );
-			});
-		},
-
-		/**
-		 * We make editables or block collections sortable using jQuery UI here, if we
-		 * did not do this before.
-		 *
-		 * This is an internal method a user should never call!
-		 */
-		createBlockLevelSortableForEditableOrBlockCollection: function($editableOrBlockCollection) {
-			var that = this;
-
-			if (!$editableOrBlockCollection.hasClass('aloha-block-blocklevel-sortable')) {
-
-				// We only want to make "block-level" aloha blocks sortable. According to the docs,
-				// sortable.cancel should have a CSS selector and if this matches, the element is only
-				// a drop target but NOT draggable. However, passing :not(.aloha-block) does not work somehow :-(
-				//
-				// Thus, we implemented the following alternative:
-				// Every "block-level" aloha block drag handle gets a new CSS class, and we only select this as
-				// drag handle. As only "block-level" aloha blocks have this CSS class, this will also only make
-				// aloha blocks draggable.
-				$editableOrBlockCollection.addClass("aloha-block-blocklevel-sortable").sortable({
-					revert: 100,
-					handle: ".aloha-block-draghandle-blocklevel",
-					connectWith: ".aloha-block-blocklevel-sortable.aloha-block-dropzone", // we want to be able to drag an element to other editables
-					disabled: !that._dragdropEnabled, // if drag & drop is disabled, sortable should also be disabled
-					start: function(event, ui) {
-						// check if the block's parent is a dropzone
-						ui.item.data( "block-sort-allowed", (ui.item.parents( ".aloha-block-dropzone" ).length > 0) );
-					},
-					change: function(event, ui) {
-						ui.item.data( "block-sort-allowed", (ui.placeholder.parents( ".aloha-block-dropzone" ).length > 0) );
-					},
-					stop: function(event, ui) { 
-						if ( !ui.item.data( "block-sort-allowed" ) ) {
-							jQuery( this ).sortable( "cancel" );
-						} 
-						ui.item.removeData( "block-sort-allowed" );
-					}
-				});
-
-				// Hack for Internet Explorer 8:
-				// If you first click inside an editable, and THEN want to drag a block-level block,
-				// it sometimes occurs that the *whole editable* is selected and should be dragged away.
-				// This breaks dragging of Aloha Blocks.
-				// Bugfix: We disable the "ondragstart" event on every editable.
-				// However, as the "ondragstart" is also fired when a nested (inline) editable is moved using drag/drop,
-				// we need to allow this case.
-				$editableOrBlockCollection.get(0).ondragstart = function (e, ui) {
-					if (!ui || !ui.helper || !ui.helper.is('.aloha-block')) {
-						// You tried to move something else than an aloha block
-						return false;
-					}
-				};
-			}
-		},
-
-		/**
-		 * Turn the dragdrop feature globally on or off.
-		 *
-		 * Will only affect editables created after this call is made.
-		 *
-		 * @param {boolean} state
-		 */
-		setDragDropState: function (state) {
-			this._dragdropEnabled = state;
-		},
-
-		/**
-		 * Test whether the dragdrop feature is globally enabled.
-		 *
-		 * @return {boolean}
-		 */
-		getDragDropState: function () {
-			return this._dragdropEnabled;
-		},
-
-		/**************************
-		 * SECTION: Blockify / Block Access
-		 **************************/
-
-		/**
-		 * Register the given block type
-		 *
-		 * @param {String} Identifier
-		 * @param {Class} A class that extends block.block.AbstractBlock
-		 * @api
-		 */
-		registerBlockType: function(identifier, blockType) {
-			Scopes.createScope('Aloha.Block.' + identifier, 'Aloha.Block');
-			this.blockTypes.register(identifier, blockType);
-		},
-
-		/**
-		 * Blockify a given element with the instance defaults
-		 * Directly called when one does jQuery.alohaBlock(instanceDefaults)
-		 *
-		 * @private
-		 */
-		_blockify: function(element, instanceDefaults) {
-			var that = this,
-				$element = jQuery(element),
-				BlockPlugin = Aloha.require('block/block-plugin'),
-				tagName = $element[0].tagName.toLowerCase(),
-				attributes,
-				block;
-
-			if (jQuery.inArray(tagName, BlockPlugin.settings.rootTags) === -1) {
-				Aloha.Log.error('block/blockmanager', 'Blocks can only be created from [' +
-					BlockPlugin.settings.rootTags.join(', ') +
-					'] element. You passed ' + tagName + '.');
-				return;
-			}
-
-			// TODO: check if object is already Block-ified
-
-			attributes = this.getConfig($element, instanceDefaults);
-
-			if (!this.blockTypes.has(attributes['aloha-block-type'])) {
-				Aloha.Log.error('block/blockmanager', 'Block Type ' + attributes['aloha-block-type'] + ' not found!');
-				return;
-			}
-
-			block = new (this.blockTypes.get(attributes['aloha-block-type']))($element, attributes);
-			block.$element.addClass('aloha-block-' + attributes['aloha-block-type']);
-//			jQuery.each(attributes, function(k, v) {
-//				// We use the private API here, as we need to be able to set internal properties as well, and we do not want to trigger renering.
-//				block._setAttribute(k, v);
-//			});
-
-			// Register block
-			this.blocks.register(block.getId(), block);
-		},
-
-		/**
-		 * Unblockify the given element
-		 * 
-		 * @private
-		 */
-		_unblockify: function (element) {
-			var block = this.getBlock(element);
-			if (block) {
-				block.unblock();
-			}
-		},
-
-		/**
-		 * Merges the config from different places, and return the merged config.
-		 *
-		 * @private
-		 */
-		getConfig: function(blockElement, instanceDefaults) {
-			// Clone the element before getting the data to fix an IE7 crash.
-			// We use jQuery.clone(true) because the sortableItem attribute isn't returned
-			// if we do a normal cloneNode(...).
-			var clone = blockElement.clone(true);
-			var dataCamelCase = clone.data();
-			var data = {};
-			clone.removeData();
-			// jQuery.data() returns data attributes with names like
-			// data-some-attr as dataSomeAttr which has to be reversed
-			// so that they can be merged with this.defaults and
-			// instanceDefaults which are expected to be in
-			// data-some-attr form.
-			for (var key in dataCamelCase) {
-				if (dataCamelCase.hasOwnProperty(key)) {
-					data[Strings.camelCaseToDashes(key)] = dataCamelCase[key];
-				}
-			}
-			return jQuery.extend(
-				{},
-				this.defaults,
-				instanceDefaults,
-				data
-			);
-		},
-
-		/**
-		 * Get a Block instance by id or DOM node. The DOM node can be either
-		 * the DOM node of the wrapping element ($_element), the jQuery object of it,
-		 * or the ID string.
-		 *
-		 * @param {String|DOMNode} idOrDomNode
-		 * @return {block.block.AbstractBlock} Block instance
-		 * @api
-		 */
-		getBlock: function(idOrDomNode) {
-			var id, domNode;
-			if (typeof idOrDomNode === 'object') {
-				domNode = jQuery(idOrDomNode);
-				if (domNode.hasClass('aloha-block-inner')) {
-					// We are at the inner block wrapper, so we have to go up one level,
-					// to find the block itself
-					domNode = domNode.parent();
-				}
-				id = domNode.attr('id');
-			} else {
-				id = idOrDomNode;
-			}
-
-			return this.blocks.get(id);
-		},
-
-		/**
-		 * Unregister (e.g. remove) the given block. Do not call directly,
-		 * instead use .destroy() on the block.
-		 *
-		 * @param {Object|String} blockOrBlockId Block or block id
-		 */
-		_unregisterBlock: function(blockOrBlockId) {
-			var id;
-			if (typeof blockOrBlockId === 'object') {
-				id = blockOrBlockId.getId();
-			} else {
-				id = blockOrBlockId;
-			}
-			this.blocks.unregister(id);
-		},
-
-
-		/**************************
-		 * Internal helpers
-		 **************************/
-
-		/**
-		 * Deactivate all highlighted blocks
-		 *
-		 * @private
-		 */
-		_deactivateHighlightedBlocks: function() {
-			jQuery.each(jQuery.extend({}, this._highlightedBlocks), function(id) {
-				var block = BlockManager.getBlock(id);
-				if (block) {
-					block.deactivate();
-				}
-			});
-		},
-
-		/**
-		 * Get all highlighted blocks indexed by block id
-		 *
-		 * @return {Object}
-		 */
-		_getHighlightedBlocks: function() {
-			var _highlightedBlocks = {};
-			jQuery.each(this.blocks.getEntries(), function(blockId, block) {
-				if (block.isActive()) {
-					_highlightedBlocks[blockId] = block;
-				}
-			});
-			return _highlightedBlocks;
-		},
-
-		_setHighlighted: function(block) {
-			this._highlightedBlocks[block.id] = true;
-		},
-
-		_setUnhighlighted: function(block) {
-			delete this._highlightedBlocks[block.id];
-		}
-	}))();
-
-	Aloha.Block = Aloha.Block || {};
-	Aloha.Block.BlockManager = BlockManager;
-
-	return BlockManager;
-});
->>>>>>> f6449aa8
+/* blockmanager.js is part of Aloha Editor project http://aloha-editor.org
+ *
+ * Aloha Editor is a WYSIWYG HTML5 inline editing library and editor. 
+ * Copyright (c) 2010-2012 Gentics Software GmbH, Vienna, Austria.
+ * Contributors http://aloha-editor.org/contribution.php 
+ * 
+ * Aloha Editor is free software; you can redistribute it and/or
+ * modify it under the terms of the GNU General Public License
+ * as published by the Free Software Foundation; either version 2
+ * of the License, or any later version.
+ *
+ * Aloha Editor is distributed in the hope that it will be useful,
+ * but WITHOUT ANY WARRANTY; without even the implied warranty of
+ * MERCHANTABILITY or FITNESS FOR A PARTICULAR PURPOSE.  See the
+ * GNU General Public License for more details.
+ *
+ * You should have received a copy of the GNU General Public License
+ * along with this program; if not, write to the Free Software
+ * Foundation, Inc., 51 Franklin Street, Fifth Floor, Boston, MA 02110-1301, USA.
+ * 
+ * As an additional permission to the GNU GPL version 2, you may distribute
+ * non-source (e.g., minimized or compacted) forms of the Aloha-Editor
+ * source code without the copy of the GNU GPL normally required,
+ * provided you include this license notice and a URL through which
+ * recipients can access the Corresponding Source.
+ */
+define([
+	'aloha',
+	'jquery',
+	'ui/scopes',
+	'aloha/observable',
+	'aloha/registry',
+	'util/class',
+	'util/strings',
+	'util/maps'
+], function(
+	Aloha,
+	jQuery,
+	Scopes,
+	Observable,
+	Registry,
+	Class,
+	Strings,
+	Maps
+){
+	"use strict";
+
+	var
+		GENTICS = window.GENTICS;
+
+	/**
+	 * This is the block manager, which is the central entity for maintaining the lifecycle of blocks.
+	 *
+	 * @name block.blockmanager
+	 * @class Block manager singleton
+	 */
+	var BlockManager = new (Class.extend(Observable,
+	/** @lends block.blockmanager */
+	{
+
+		/**
+		 * @name block.blockmanager#block-selection-change
+		 * @event
+		 * @param {Array} selectedBlocks Array of AbstractBlock objects, containing selected blocks. The first element in the array is the innermost block, and the other elements are the parent blocks.
+		 */
+
+		/**
+		 * @name block.blockmanager#block-delete
+		 * @event fired directly before a block is deleted
+		 * @param {AbstractBlock} the block to be deleted
+		 */
+
+		/**
+		 * Default settings for blocks
+		 */
+		defaults: {
+			'aloha-block-type': 'DefaultBlock'
+		},
+
+		/**
+		 * Registry of block types
+		 * @type Registry
+		 */
+		blockTypes: null,
+
+		/**
+		 * Registry of blocks
+		 * @type Registry
+		 */
+		blocks: null,
+
+		/**
+		 * Array of currently highlighted blocks
+		 * @type Array
+		 */
+		_highlightedBlocks: null,
+
+		/**
+		 * Reference to the currently active block, if any
+		 * @type AbstractBlock
+		 */
+		_activeBlock: null,
+
+		/**
+		 * Flag that stores the drag & drop state
+		 * @type boolean 
+		 */
+		_dragdropEnabled: true,
+
+		/**************************
+		 * SECTION: Initialization
+		 **************************/
+		/**
+		 * Constructor. called immediately.
+		 *
+		 * @constructor
+		 */
+		_constructor: function() {
+			Scopes.createScope('Aloha.Block');
+			this.blockTypes = new Registry();
+			this.blocks = new Registry();
+			this._highlightedBlocks = {};
+		},
+
+		/**
+		 * Register initial event handlers. Called from block-plugin when plugin
+		 * is loaded.
+		 *
+		 * @private
+		 */
+		registerEventHandlers: function() {
+			var that = this;
+			this._registerEventHandlersForDeactivatingAlohaBlock();
+			this._registerEventHandlersForDeterminingCurrentlyActiveBlock();
+			this._registerEventHandlersForBlockDeletion();
+			this._registerEventHandlersForCutCopyPaste();
+
+			// TODO: not sure if we still need the code below. it is somehow related to caret handling
+			Aloha.bind('aloha-selection-changed', function(evt, selection, originalEvent) {
+				// the following line is needed to de-select blocks when navigating over them using the mouse cursors.
+				// We only want to execute it though, if we are not inside a block, as it would otherwise
+				// directly deselect the block we just selected. This is just a hotfix and not the final solution yet.
+				if (selection && jQuery(selection.getCommonAncestorContainer()).parents('.aloha-block').length > 0) {
+					return;
+				}
+				that._deactivateHighlightedBlocks();
+			});
+		},
+
+		/**
+		 * Register the event handlers which deactivate Aloha blocks when the
+		 * user clicks outside a block.
+		 */
+		_registerEventHandlersForDeactivatingAlohaBlock: function() {
+			var that = this;
+			jQuery(document).bind('click', function(event) {
+				if (Maps.isEmpty(that._highlightedBlocks)) {
+					return;
+				}
+				if (jQuery(event.target)
+				        .closest('.aloha-ui,.aloha-block-do-not-deactivate,.aloha-block')
+				        .length > 0) {
+					// A ui element has been clicked; ignore this event.
+					return;
+				}
+				that._deactivateHighlightedBlocks();
+			});
+		},
+
+		/**
+		 * Register the event handler which listens to block-selection-change, and
+		 * sets _activeBlock accordingly.
+		 */
+		_registerEventHandlersForDeterminingCurrentlyActiveBlock: function() {
+			var that = this;
+			this.bind('block-selection-change', function(highlightedBlocks) {
+				if (highlightedBlocks.length > 0) {
+					that._activeBlock = highlightedBlocks[0];
+				} else {
+					that._activeBlock = null;
+				}
+			});
+		},
+
+		/**
+		 * Implementation of block deletions, both when the block is the only selected element,
+		 * and when the block is part of a bigger selection which should be deleted.
+		 */
+		_registerEventHandlersForBlockDeletion: function() {
+			var that = this;
+
+			// This case executes in:
+			// - Chrome
+			// - Firefox
+			// - IE9
+			// - IE7+8 for inline blocks and for block-level blocks which are part of a bigger selection
+			// it does NOT execute in the following cases:
+			// - IE7+8 for block-level blocks which are NOT part of a bigger selection. This case is handled separately below.
+			Aloha.bind('aloha-command-will-execute', function(e, data) {
+				var commandId = data.commandId;
+
+				// Internet Explorer *magically* sets the range to the "Body" object after deselecting everything. yeah :-D
+				var onlyBlockSelected = (Aloha.getSelection().getRangeCount() === 0) // Firefox / Chrome
+					|| (Aloha.getSelection().getRangeCount() === 1 && Aloha.getSelection().getRangeAt(0).endContainer === Aloha.getSelection().getRangeAt(0).startContainer && Aloha.getSelection().getRangeAt(0).endContainer === jQuery('body')[0]) // Internet explorer: Inline Elements
+					|| (Aloha.getSelection().getRangeCount() === 1 && Aloha.getSelection().getRangeAt(0).endContainer === Aloha.getSelection().getRangeAt(0).startContainer && Aloha.getSelection().getRangeAt(0).startOffset + 1 === Aloha.getSelection().getRangeAt(0).endOffset); // Internet explorer: Block level elements
+
+				if (that._activeBlock && (commandId === 'delete' || commandId === 'forwarddelete') && onlyBlockSelected) {
+					// Deletion when a block is currently selected
+
+					// In this case, the default command shall not be executed.
+					data.preventDefault = true;
+					that._activeBlock.destroy();
+				} else if (!that._activeBlock && (commandId === 'delete' || commandId === 'forwarddelete') && Aloha.getSelection().getRangeCount() === 1 && Aloha.getSelection().getRangeAt(0).collapsed === false) {
+					// Deletion when a block is inside a bigger selection currently
+					// In this case, we check if we find an aloha-block. If yes, we delete it right away as the browser does not delete it correctly by default
+					var traverseSelectionTree;
+					traverseSelectionTree = function(selectionTree) {
+						var el;
+						for (var i=0, l=selectionTree.length; i<l; i++) {
+							el = selectionTree[i];
+							if (el.domobj.nodeType === 1) { // DOM node
+								var $el = jQuery(el.domobj);
+								if (el.selection === 'full' && $el.is('.aloha-block')) {
+									$el.remove();
+								} else {
+									traverseSelectionTree(el.children);
+								}
+							}
+						}
+					};
+					traverseSelectionTree(Aloha.Selection.getSelectionTree());
+				}
+			});
+
+			// - IE7/8 Workaround
+			// - deletion of blocks inside block collection
+			jQuery(window.document).keydown(function(e) {
+
+				// Pressing DEL or BACKSPACE in a sidebar attribute editor form input
+				// causes the destruction of the block;
+				// if the keypress comes from a form element do nothing
+				if ( typeof e.srcElement !== 'undefined' && typeof e.srcElement.form !== 'undefined' ) {
+					return true;
+				}
+
+				// If a block is active AND DEL or BACKSPACE key pressed, AND we are not inside a nested editable (FIX for IE7/8)
+				if (that._activeBlock && (e.which === 46 || e.which === 8) && that._activeBlock._isInsideNestedEditable === false) {
+					// ...and active block is INSIDE editable
+
+					// BROWSER QUIRK WORKAROUND
+					// - IE7+IE8 for block-level blocks which are NOT part of a bigger selection.
+					if (jQuery.browser.msie && parseInt(jQuery.browser.version, 10) <= 8 && that._activeBlock.$element.parents('.aloha-editable,.aloha-block').first().hasClass('aloha-editable')) {
+						that._activeBlock.destroy();
+						e.preventDefault();
+						return false;
+					} else if(that._activeBlock.shouldDestroy()) {
+						// .. in this case, the block should be destroyed because it
+						// is part of a block collection.
+
+						that._activeBlock.destroy();
+						e.preventDefault();
+						return false;
+					}
+				}
+			});
+		},
+
+		/**
+		 * Implementation of cut/copy; selecting the currently active block.
+		 *
+		 * When pasting, the blockcontenthandler is triggered. This takes care of the pasting process.
+		 */
+		_registerEventHandlersForCutCopyPaste: function() {
+			var that = this,
+				currentlyCopying = false,
+				currentlyCutting = false,
+				selectionBeforeCopying = null;
+
+			jQuery(window.document).keydown(function(e) {
+				// IF: Ctrl/Command C pressed -- COPY
+				if (that._activeBlock && (e.ctrlKey || e.metaKey) && e.which === 67) {
+					currentlyCopying = true;
+					//selectionBeforeCopying = new GENTICS.Utils.RangeObject(true);
+					that._activeBlock.$element.attr('data-aloha-block-copy-only-block', 'true');
+					GENTICS.Utils.Dom.selectDomNode(that._activeBlock.$element[0]);
+				}
+
+				// IF: Ctrl/Command X pressed -- CUT
+				if (that._activeBlock && (e.ctrlKey || e.metaKey) && e.which === 88) {
+					currentlyCutting = true;
+					//selectionBeforeCopying = new GENTICS.Utils.RangeObject(true);
+					that._activeBlock.$element.attr('data-aloha-block-copy-only-block', 'true');
+					GENTICS.Utils.Dom.selectDomNode(that._activeBlock.$element[0]);
+				}
+			});
+			jQuery(window.document).keyup(function(e) {
+				// IF: Release of ctrl / command C
+				if (!currentlyCutting && currentlyCopying && (e.which === 67 || e.which === 18 || e.which === 91)) {
+					currentlyCopying = false;
+					that._activeBlock.$element.removeAttr('data-aloha-block-copy-only-block');
+					if (selectionBeforeCopying) {
+						//selectionBeforeCopying.select();
+						selectionBeforeCopying = null;
+					}
+				}
+				// IF: Release of ctrl / command X
+				if (currentlyCutting  && (e.which === 67 || e.which === 18 || e.which === 88)) {
+					currentlyCutting = false;
+				}
+			});
+		},
+
+		/**
+		 * Initialize Block Level Drag/Drop for all editables. We need to do this
+		 * inside the Block Manager, as we want all editables to become possible
+		 * drop targets for block-level aloha blocks.
+		 */
+		initializeBlockLevelDragDrop: function() {
+			var that = this;
+			jQuery.each( Aloha.editables, function(i, editable) {
+				editable.obj.data( "block-dragdrop", that._dragdropEnabled );
+				that.createBlockLevelSortableForEditableOrBlockCollection( editable.obj );
+			});
+			Aloha.bind('aloha-editable-created', function(e, editable) {
+				editable.obj.data( "block-dragdrop", that._dragdropEnabled );
+				that.createBlockLevelSortableForEditableOrBlockCollection( editable.obj );
+			});
+		},
+
+		/**
+		 * We make editables or block collections sortable using jQuery UI here, if we
+		 * did not do this before.
+		 *
+		 * This is an internal method a user should never call!
+		 */
+		createBlockLevelSortableForEditableOrBlockCollection: function($editableOrBlockCollection) {
+			var that = this;
+
+			if (!$editableOrBlockCollection.hasClass('aloha-block-blocklevel-sortable')) {
+
+				// We only want to make "block-level" aloha blocks sortable. According to the docs,
+				// sortable.cancel should have a CSS selector and if this matches, the element is only
+				// a drop target but NOT draggable. However, passing :not(.aloha-block) does not work somehow :-(
+				//
+				// Thus, we implemented the following alternative:
+				// Every "block-level" aloha block drag handle gets a new CSS class, and we only select this as
+				// drag handle. As only "block-level" aloha blocks have this CSS class, this will also only make
+				// aloha blocks draggable.
+				$editableOrBlockCollection.addClass("aloha-block-blocklevel-sortable").sortable({
+					revert: 100,
+					handle: ".aloha-block-draghandle-blocklevel",
+					connectWith: ".aloha-block-blocklevel-sortable.aloha-block-dropzone", // we want to be able to drag an element to other editables
+					disabled: !that._dragdropEnabled, // if drag & drop is disabled, sortable should also be disabled
+					start: function(event, ui) {
+						// check if the block's parent is a dropzone
+						ui.item.data( "block-sort-allowed", (ui.item.parents( ".aloha-block-dropzone" ).length > 0) );
+					},
+					change: function(event, ui) {
+						ui.item.data( "block-sort-allowed", (ui.placeholder.parents( ".aloha-block-dropzone" ).length > 0) );
+					},
+					stop: function(event, ui) { 
+						if ( !ui.item.data( "block-sort-allowed" ) ) {
+							jQuery( this ).sortable( "cancel" );
+						} 
+						ui.item.removeData( "block-sort-allowed" );
+					}
+				});
+
+				// Hack for Internet Explorer 8:
+				// If you first click inside an editable, and THEN want to drag a block-level block,
+				// it sometimes occurs that the *whole editable* is selected and should be dragged away.
+				// This breaks dragging of Aloha Blocks.
+				// Bugfix: We disable the "ondragstart" event on every editable.
+				// However, as the "ondragstart" is also fired when a nested (inline) editable is moved using drag/drop,
+				// we need to allow this case.
+				$editableOrBlockCollection.get(0).ondragstart = function (e, ui) {
+					if (!ui || !ui.helper || !ui.helper.is('.aloha-block')) {
+						// You tried to move something else than an aloha block
+						return false;
+					}
+				};
+			}
+		},
+
+		/**
+		 * Turn the dragdrop feature globally on or off.
+		 *
+		 * Will only affect editables created after this call is made.
+		 *
+		 * @param {boolean} state
+		 */
+		setDragDropState: function (state) {
+			this._dragdropEnabled = state;
+		},
+
+		/**
+		 * Test whether the dragdrop feature is globally enabled.
+		 *
+		 * @return {boolean}
+		 */
+		getDragDropState: function () {
+			return this._dragdropEnabled;
+		},
+
+		/**************************
+		 * SECTION: Blockify / Block Access
+		 **************************/
+
+		/**
+		 * Register the given block type
+		 *
+		 * @param {String} Identifier
+		 * @param {Class} A class that extends block.block.AbstractBlock
+		 * @api
+		 */
+		registerBlockType: function(identifier, blockType) {
+			Scopes.createScope('Aloha.Block.' + identifier, 'Aloha.Block');
+			this.blockTypes.register(identifier, blockType);
+		},
+
+		/**
+		 * Blockify a given element with the instance defaults
+		 * Directly called when one does jQuery.alohaBlock(instanceDefaults)
+		 *
+		 * @private
+		 */
+		_blockify: function(element, instanceDefaults) {
+			var that = this,
+				$element = jQuery(element),
+				BlockPlugin = Aloha.require('block/block-plugin'),
+				tagName = $element[0].tagName.toLowerCase(),
+				attributes,
+				block;
+
+			if (jQuery.inArray(tagName, BlockPlugin.settings.rootTags) === -1) {
+				Aloha.Log.error('block/blockmanager', 'Blocks can only be created from [' +
+					BlockPlugin.settings.rootTags.join(', ') +
+					'] element. You passed ' + tagName + '.');
+				return;
+			}
+
+			// TODO: check if object is already Block-ified
+
+			attributes = this.getConfig($element, instanceDefaults);
+
+			if (!this.blockTypes.has(attributes['aloha-block-type'])) {
+				Aloha.Log.error('block/blockmanager', 'Block Type ' + attributes['aloha-block-type'] + ' not found!');
+				return;
+			}
+
+			block = new (this.blockTypes.get(attributes['aloha-block-type']))($element, attributes);
+			block.$element.addClass('aloha-block-' + attributes['aloha-block-type']);
+//			jQuery.each(attributes, function(k, v) {
+//				// We use the private API here, as we need to be able to set internal properties as well, and we do not want to trigger renering.
+//				block._setAttribute(k, v);
+//			});
+
+			// Register block
+			this.blocks.register(block.getId(), block);
+		},
+
+		/**
+		 * Unblockify the given element
+		 * 
+		 * @private
+		 */
+		_unblockify: function (element) {
+			var block = this.getBlock(element);
+			if (block) {
+				block.unblock();
+			}
+		},
+
+		/**
+		 * Merges the config from different places, and return the merged config.
+		 *
+		 * @private
+		 */
+		getConfig: function(blockElement, instanceDefaults) {
+			// Clone the element before getting the data to fix an IE7 crash.
+			// We use jQuery.clone(true) because the sortableItem attribute isn't returned
+			// if we do a normal cloneNode(...).
+			var clone = blockElement.clone(true);
+			var dataCamelCase = clone.data();
+			var data = {};
+			clone.removeData();
+			// jQuery.data() returns data attributes with names like
+			// data-some-attr as dataSomeAttr which has to be reversed
+			// so that they can be merged with this.defaults and
+			// instanceDefaults which are expected to be in
+			// data-some-attr form.
+			for (var key in dataCamelCase) {
+				if (dataCamelCase.hasOwnProperty(key)) {
+					data[Strings.camelCaseToDashes(key)] = dataCamelCase[key];
+				}
+			}
+			return jQuery.extend(
+				{},
+				this.defaults,
+				instanceDefaults,
+				data
+			);
+		},
+
+		/**
+		 * Get a Block instance by id or DOM node. The DOM node can be either
+		 * the DOM node of the wrapping element ($_element), the jQuery object of it,
+		 * or the ID string.
+		 *
+		 * @param {String|DOMNode} idOrDomNode
+		 * @return {block.block.AbstractBlock} Block instance
+		 * @api
+		 */
+		getBlock: function(idOrDomNode) {
+			var id, domNode;
+			if (typeof idOrDomNode === 'object') {
+				domNode = jQuery(idOrDomNode);
+				if (domNode.hasClass('aloha-block-inner')) {
+					// We are at the inner block wrapper, so we have to go up one level,
+					// to find the block itself
+					domNode = domNode.parent();
+				}
+				id = domNode.attr('id');
+			} else {
+				id = idOrDomNode;
+			}
+
+			return this.blocks.get(id);
+		},
+
+		/**
+		 * Unregister (e.g. remove) the given block. Do not call directly,
+		 * instead use .destroy() on the block.
+		 *
+		 * @param {Object|String} blockOrBlockId Block or block id
+		 */
+		_unregisterBlock: function(blockOrBlockId) {
+			var id;
+			if (typeof blockOrBlockId === 'object') {
+				id = blockOrBlockId.getId();
+			} else {
+				id = blockOrBlockId;
+			}
+			this.blocks.unregister(id);
+		},
+
+
+		/**************************
+		 * Internal helpers
+		 **************************/
+
+		/**
+		 * Deactivate all highlighted blocks
+		 *
+		 * @private
+		 */
+		_deactivateHighlightedBlocks: function() {
+			jQuery.each(jQuery.extend({}, this._highlightedBlocks), function(id) {
+				var block = BlockManager.getBlock(id);
+				if (block) {
+					block.deactivate();
+				}
+			});
+		},
+
+		/**
+		 * Get all highlighted blocks indexed by block id
+		 *
+		 * @return {Object}
+		 */
+		_getHighlightedBlocks: function() {
+			var _highlightedBlocks = {};
+			jQuery.each(this.blocks.getEntries(), function(blockId, block) {
+				if (block.isActive()) {
+					_highlightedBlocks[blockId] = block;
+				}
+			});
+			return _highlightedBlocks;
+		},
+
+		_setHighlighted: function(block) {
+			this._highlightedBlocks[block.id] = true;
+		},
+
+		_setUnhighlighted: function(block) {
+			delete this._highlightedBlocks[block.id];
+		}
+	}))();
+
+	Aloha.Block = Aloha.Block || {};
+	Aloha.Block.BlockManager = BlockManager;
+
+	return BlockManager;
+});
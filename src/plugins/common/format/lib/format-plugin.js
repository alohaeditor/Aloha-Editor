--- conflicted
+++ resolved
@@ -61,6 +61,7 @@
 ) {
 	'use strict';
 
+	var jQuery = $;
 	var pluginNamespace = 'aloha-format';
 
 	/** Class which needs to be set on headers when the IDs are manually set. */
@@ -256,11 +257,7 @@
 		if (formatInsideTableWorkaround(nodeType)) {
 			return false;
 		}
-<<<<<<< HEAD
-		plugin.addMarkup(nodeType, commandName);
-=======
 		addMarkup(nodeType, commandName);
->>>>>>> 2ebdf31b
 		return false;
 	}
 
@@ -269,11 +266,7 @@
 			tooltip: i18n.t('button.removeFormat.tooltip'),
 			icon: Icons.CLEAR,
 			click: function () {
-<<<<<<< HEAD
-				plugin.removeFormat();
-=======
 				FormatPlugin.removeFormat();
->>>>>>> 2ebdf31b
 			}
 		});
 	}
@@ -357,15 +350,9 @@
 	}
 
 	function changeMarkup(nodeType) {
-<<<<<<< HEAD
-		Selection.changeMarkupOnSelection($('<' + nodeType + '>'));
-		if (Strings.parseBoolean(plugin.settings.checkHeadingHierarchy)) {
-			checkHeadingHierarchy(plugin.formatOptions);
-=======
 		Selection.changeMarkupOnSelection(jQuery('<' + nodeType + '>'));
 		if (Strings.parseBoolean(FormatPlugin.settings.checkHeadingHierarchy)) {
 			checkHeadingHierarchy(FormatPlugin.formatOptions);
->>>>>>> 2ebdf31b
 		}
 	}
 
@@ -400,11 +387,7 @@
 	}
 
 	function addMarkup(nodeType, command) {
-<<<<<<< HEAD
 		var markup = $('<' + nodeType + '>'),
-=======
-		var markup = jQuery('<' + nodeType + '>'),
->>>>>>> 2ebdf31b
 			rangeObject = Selection.rangeObject;
 
 		if (nodeType == null || !nodeType || Aloha.activeEditable == null || Aloha.activeEditable.obj == null) {
@@ -413,13 +396,8 @@
 
 		// check whether the markup is found in the range (at the start of the range)
 		var nodeNames = [markup[0].nodeName];
-<<<<<<< HEAD
-		if (plugin.conversionNames[markup[0].nodeName]) {
-			nodeNames.push(plugin.conversionNames[markup[0].nodeName]);
-=======
 		if (FormatPlugin.conversionNames[markup[0].nodeName]) {
 			nodeNames.push(FormatPlugin.conversionNames[markup[0].nodeName]);
->>>>>>> 2ebdf31b
 		}
 
 		var foundMarkup = rangeObject.findMarkup(function (nodeElement) {
@@ -465,11 +443,7 @@
 			i, j;
 
 		// Normal format buttons like bold
-<<<<<<< HEAD
 		Object.values(plugin.buttons || {}).forEach(function (button) {
-=======
-		jQuery.each(FormatPlugin.buttons, function (index, button) {
->>>>>>> 2ebdf31b
 			// If the button is not a toggle-button (or an instance of it), then skip it.
 			// Can't set the state of it or do anything.
 			if (typeof button.handle.setActive !== 'function') {
@@ -478,13 +452,8 @@
 
 			var statusWasSet = false;
 			var nodeNames = [button.markup[0].nodeName];
-<<<<<<< HEAD
-			if (plugin.conversionNames[button.markup[0].nodeName]) {
-				nodeNames.push(plugin.conversionNames[markup[0].nodeName]);
-=======
 			if (FormatPlugin.conversionNames[button.markup[0].nodeName]) {
 				nodeNames.push(FormatPlugin.conversionNames[markup[0].nodeName]);
->>>>>>> 2ebdf31b
 			}
 
 			for (i = 0; i < rangeObject.markupEffectiveAtStart.length; i++) {
@@ -507,13 +476,8 @@
 		});
 
 		// Typography/Blocklevel formats like h1
-<<<<<<< HEAD
-		if (plugin.typographyButton) {
-			var typographyElements = Object.entries(plugin.buttonConfig).filter(function (entry) {
-=======
 		if (FormatPlugin.typographyButton) {
 			var typographyElements = Object.entries(FormatPlugin.buttonConfig).filter(function (entry) {
->>>>>>> 2ebdf31b
 				return entry[1].typography;
 			}).map(function (entry) {
 				return entry[0];
@@ -537,28 +501,16 @@
 			}
 
 			/** @type {FormattingOption|null} */
-<<<<<<< HEAD
-			var settings = plugin.config[effectiveTypo];
-=======
 			var settings = FormatPlugin.config[effectiveTypo];
->>>>>>> 2ebdf31b
 			if (!settings) {
 				settings = Object.assign({}, DEFAULT_BUTTON_CONFIG[effectiveTypo], settings);
 			}
 
-<<<<<<< HEAD
-			plugin.activeTypography = effectiveTypo;
-			plugin.typographyElement$ = typoElement ? $(typoElement) : null;
-			plugin.typographyButton.setIcon(settings.icon || Icons.TYPOGRAPHY);
-			plugin.typographyButton.setText(settings.label || i18n.t('button.typography.tooltip'));
-			plugin.typographyButton.setSecondaryVisible(settings != null && settings.typography && settings.header);
-=======
 			FormatPlugin.activeTypography = effectiveTypo;
 			FormatPlugin.typographyElement$ = typoElement ? $(typoElement) : null;
 			FormatPlugin.typographyButton.setIcon(settings.icon || Icons.TYPOGRAPHY);
 			FormatPlugin.typographyButton.setText(settings.label || i18n.t('button.typography.tooltip'));
 			FormatPlugin.typographyButton.setSecondaryVisible(settings != null && settings.typography && settings.header);
->>>>>>> 2ebdf31b
 		}
 
 		handlePreformattedText(rangeObject.commonAncestorContainer);
@@ -816,12 +768,7 @@
 		 * Initialize the plugin and set initialize flag on true
 		 */
 		init: function () {
-<<<<<<< HEAD
 			Ephemera.classes(CLASS_HIERACHY_VIOLATION);
-
-=======
->>>>>>> 2ebdf31b
-			Ephemera.classes('aloha-heading-hierarchy-violated');
 
 			if (typeof plugin.settings.hotKey !== 'undefined') {
 				$.extend(true, plugin.hotKey, plugin.settings.hotKey);
@@ -836,11 +783,7 @@
 			var shouldCheckHeadingHierarchy = Strings.parseBoolean(plugin.settings.checkHeadingHierarchy);
 
 			var checkHeadings = function () {
-<<<<<<< HEAD
-				checkHeadingHierarchy(plugin.formatOptions);
-=======
 				checkHeadingHierarchy(FormatPlugin.formatOptions);
->>>>>>> 2ebdf31b
 			};
 
 			if (shouldCheckHeadingHierarchy) {
@@ -851,26 +794,16 @@
 			// apply specific configuration if an editable has been activated
 			PubSub.sub('aloha.editable.activated', function (message) {
 				var editable = message.editable;
-<<<<<<< HEAD
-				plugin.applyButtonConfig(editable.obj);
-=======
 				FormatPlugin.applyButtonConfig(editable.obj);
->>>>>>> 2ebdf31b
 
 				if (shouldCheckHeadingHierarchy) {
 					checkHeadings();
 				}
 
 				var createAdder = function (tagname) {
-<<<<<<< HEAD
-					if (isFormatAllowed(tagname, plugin, editable)) {
-						return function addFormat() {
-							plugin.addMarkup(tagname);
-=======
 					if (isFormatAllowed(tagname, FormatPlugin, editable)) {
 						return function addFormat() {
 						addMarkup(tagname);
->>>>>>> 2ebdf31b
 							return false;
 						};
 					}
@@ -880,15 +813,9 @@
 				};
 
 				var createChanger = function (tagname) {
-<<<<<<< HEAD
-					if (isFormatAllowed(tagname, plugin, editable)) {
-						return function changeFormat() {
-							plugin.changeMarkup(tagname);
-=======
 					if (isFormatAllowed(tagname, FormatPlugin, editable)) {
 						return function changeFormat() {
 							changeMarkup(tagname);
->>>>>>> 2ebdf31b
 							return false;
 						};
 					}
@@ -898,26 +825,6 @@
 				};
 
 				var $editable = editable.obj;
-<<<<<<< HEAD
-				$editable.on('keydown.aloha.format', plugin.hotKey.formatBold, createAdder('b'));
-				$editable.on('keydown.aloha.format', plugin.hotKey.formatItalic, createAdder('i'));
-				$editable.on('keydown.aloha.format', plugin.hotKey.formatUnderline, createAdder('u'));
-				$editable.on('keydown.aloha.format', plugin.hotKey.formatDel, createAdder('del'));
-				$editable.on('keydown.aloha.format', plugin.hotKey.formatSub, createAdder('sub'));
-				$editable.on('keydown.aloha.format', plugin.hotKey.formatSup, createAdder('sup'));
-				$editable.on('keydown.aloha.format', plugin.hotKey.formatParagraph, createChanger('p'));
-				$editable.on('keydown.aloha.format', plugin.hotKey.formatH1, createChanger('h1'));
-				$editable.on('keydown.aloha.format', plugin.hotKey.formatH2, createChanger('h2'));
-				$editable.on('keydown.aloha.format', plugin.hotKey.formatH3, createChanger('h3'));
-				$editable.on('keydown.aloha.format', plugin.hotKey.formatH4, createChanger('h4'));
-				$editable.on('keydown.aloha.format', plugin.hotKey.formatH5, createChanger('h5'));
-				$editable.on('keydown.aloha.format', plugin.hotKey.formatH6, createChanger('h6'));
-				$editable.on('keydown.aloha.format', plugin.hotKey.formatPre, createChanger('pre'));
-			});
-
-			PubSub.sub('aloha.selection.context-change', function (message) {
-				onSelectionChanged(message.range);
-=======
 				$editable.on('keydown.aloha.format', FormatPlugin.hotKey.formatBold, createAdder('b'));
 				$editable.on('keydown.aloha.format', FormatPlugin.hotKey.formatItalic, createAdder('i'));
 				$editable.on('keydown.aloha.format', FormatPlugin.hotKey.formatUnderline, createAdder('u'));
@@ -932,7 +839,6 @@
 				$editable.on('keydown.aloha.format', FormatPlugin.hotKey.formatH5, createChanger('h5'));
 				$editable.on('keydown.aloha.format', FormatPlugin.hotKey.formatH6, createChanger('h6'));
 				$editable.on('keydown.aloha.format', FormatPlugin.hotKey.formatPre, createChanger('pre'));
->>>>>>> 2ebdf31b
 			});
 
 			PubSub.sub('aloha.selection.context-change', function (message) {
@@ -1036,13 +942,8 @@
 			FormatPlugin.buttons = {};
 
 			// First create all the regular formatting buttons
-<<<<<<< HEAD
-			(plugin.config || []).forEach(function (nodeName) {
-				var settings = plugin.buttonConfig[nodeName];
-=======
-			(this.config || []).forEach(function (nodeName) {
+			(FormatPlugin.config || []).forEach(function (nodeName) {
 				var settings = FormatPlugin.buttonConfig[nodeName];
->>>>>>> 2ebdf31b
 
 				// If there's no settings, we have to ignore it
 				if (!settings) {
@@ -1054,15 +955,6 @@
 					return;
 				}
 
-<<<<<<< HEAD
-				plugin.buttons[nodeName] = {
-					handle: plugin.makeTextLevelButton(nodeName, settings),
-					markup: $('<' + nodeName + '>'),
-				};
-			});
-
-			plugin.buttons[REMOVE_FORMAT_ID] = {
-=======
 				FormatPlugin.buttons[nodeName] = {
 					handle: FormatPlugin.makeTextLevelButton(nodeName, settings),
 					markup: jQuery('<' + nodeName + '>'),
@@ -1070,7 +962,6 @@
 			});
 
 			FormatPlugin.buttons[REMOVE_FORMAT_ID] = {
->>>>>>> 2ebdf31b
 				handle: makeRemoveFormatButton(),
 				markup: null,
 			};
@@ -1188,11 +1079,7 @@
 				newFormat: plugin.activeTypography,
 			});
 
-<<<<<<< HEAD
-			changeMarkup(plugin.activeTypography);
-=======
-			changeMarkup(this.activeTypography);
->>>>>>> 2ebdf31b
+			changeMarkup(FormatPlugin.activeTypography);
 
 			PubSub.pub('aloha.format.changed', {
 				level: 'block',

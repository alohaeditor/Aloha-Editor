/* format-plugin.js is part of Aloha Editor project http://aloha-editor.org
 *
 * Aloha Editor is a WYSIWYG HTML5 inline editing library and editor. 
 * Copyright (c) 2010-2012 Gentics Software GmbH, Vienna, Austria.
 * Contributors http://aloha-editor.org/contribution.php 
 * 
 * Aloha Editor is free software; you can redistribute it and/or
 * modify it under the terms of the GNU General Public License
 * as published by the Free Software Foundation; either version 2
 * of the License, or any later version.
 *
 * Aloha Editor is distributed in the hope that it will be useful,
 * but WITHOUT ANY WARRANTY; without even the implied warranty of
 * MERCHANTABILITY or FITNESS FOR A PARTICULAR PURPOSE.  See the
 * GNU General Public License for more details.
 *
 * You should have received a copy of the GNU General Public License
 * along with this program; if not, write to the Free Software
 * Foundation, Inc., 51 Franklin Street, Fifth Floor, Boston, MA 02110-1301, USA.
 * 
 * As an additional permission to the GNU GPL version 2, you may distribute
 * non-source (e.g., minimized or compacted) forms of the Aloha-Editor
 * source code without the copy of the GNU GPL normally required,
 * provided you include this license notice and a URL through which
 * recipients can access the Corresponding Source.
 */
define('format/format-plugin', [
	'aloha',
	'aloha/plugin',
	'jquery',
	'util/arrays',
	'ui/ui',
	'ui/toggleButton',
	'ui/port-helper-multi-split',
	'PubSub',
	'i18n!format/nls/i18n',
	'i18n!aloha/nls/i18n',
	'aloha/selection'
], function (
	Aloha,
	Plugin,
	jQuery,
	Arrays,
	Ui,
	ToggleButton,
	MultiSplitButton,
	PubSub,
	i18n,
	i18nCore
) {
	'use strict';

	var GENTICS = window.GENTICS;
	var pluginNamespace = 'aloha-format';
	var commandsByElement = {
		'b': 'bold',
		'strong': 'bold',
		'i': 'italic',
		'em': 'italic',
		'del': 'strikethrough',
		'sub': 'subscript',
		'sup': 'superscript',
		'u': 'underline',
		's': 'strikethrough'
	};
	var componentNameByElement = {
		'strong': 'strong',
		'em': 'emphasis',
		's': 'strikethrough2'
	};
	var textLevelSemantics = {
		'u': true,
		'em': true,
		'strong': true,
		'b': true,
		'i': true,
		'cite': true,
		'q': true,
		'code': true,
		'abbr': true,
		'del': true,
		's': true,
		'sub': true,
		'sup': true
	};
	var blockLevelSemantics = {
		'p': true,
		'h1': true,
		'h2': true,
		'h3': true,
		'h4': true,
		'h5': true,
		'h6': true,
		'pre': true
	};
	var interchangeableNodeNames = {
		"B": ["STRONG", "B"],
		"I": ["EM", "I"],
		"STRONG": ["STRONG", "B"],
		"EM": ["EM", "I"]
	};

	function formatInsideTableWorkaround(button) {
		var selectedCells = jQuery('.aloha-cell-selected');
		if (selectedCells.length > 0) {
			var cellMarkupCounter = 0;
			selectedCells.each(function () {
				var cellContent = jQuery(this).find('div'),
				cellMarkup = cellContent.find(button);
				if (cellMarkup.length > 0) {
					// unwrap all found markup text
					// <td><b>text</b> foo <b>bar</b></td>
					// and wrap the whole contents of the <td> into <b> tags
					// <td><b>text foo bar</b></td>
					cellMarkup.contents().unwrap();
					cellMarkupCounter++;
				}
				cellContent.contents().wrap('<'+button+'></'+button+'>');
			});

			// remove all markup if all cells have markup
			if (cellMarkupCounter === selectedCells.length) {
				selectedCells.find(button).contents().unwrap();
			}
			return true;
		}
		return false;
	}

	function textLevelButtonClickHandler(formatPlugin, button) {
		if (formatInsideTableWorkaround(button)) {
			return false;
		}
		formatPlugin.addMarkup( button ); 
		return false;
	}

	function blockLevelButtonClickHandler(formatPlugin, button) {
		if (formatInsideTableWorkaround(button)) {
			return false;
		}

		formatPlugin.changeMarkup( button );

		// setting the focus is needed for mozilla to have a working rangeObject.select()
		if (Aloha.activeEditable && jQuery.browser.mozilla) {
			Aloha.activeEditable.obj.focus();
		}
		
		// triggered for numerated-headers plugin
		if (Aloha.activeEditable) {
			Aloha.trigger( 'aloha-format-block' );
		}
	}

	function makeTextLevelButton(formatPlugin, button) {
		var command = commandsByElement[button];
		var componentName = command;
		if (componentNameByElement.hasOwnProperty(button)) {
			componentName = componentNameByElement[button];
		}
		var component = Ui.adopt(componentName, ToggleButton, {
			tooltip : i18n.t('button.' + button + '.tooltip'),
			icon: 'aloha-icon aloha-icon-' + componentName,
			scope: 'Aloha.continuoustext',
			click: function () { return textLevelButtonClickHandler(formatPlugin, button); }
		});
		return component;
	}

	function makeBlockLevelButton(formatPlugin, button) {
		return {
			name: button,
			tooltip: i18n.t('button.' + button + '.tooltip'),
			iconClass: 'aloha-icon ' + i18n.t('aloha-large-icon-' + button),
			markup: jQuery('<' + button + '>'),
			click: function () { return blockLevelButtonClickHandler(formatPlugin, button); }
		};
	}

	function makeRemoveFormatButton(formatPlugin, button) {
		return {
			name: button,
			text: i18n.t('button.' + button + '.text'),
			tooltip: i18n.t('button.' + button + '.tooltip'),
			wide: true,
			cls: 'aloha-ui-multisplit-fullwidth',
			click: function () {
				formatPlugin.removeFormat();
			}
		};
	}

	function changeMarkup(button) {
		Aloha.Selection.changeMarkupOnSelection(jQuery('<' + button + '>'));
	}

	function addMarkup(button) {
		var formatPlugin = this;
		var markup = jQuery('<'+button+'>');
		var rangeObject = Aloha.Selection.rangeObject;
		
		if ( typeof button === "undefined" || button == "" ) {
			return;
		}

		// check whether the markup is found in the range (at the start of the range)
		var nodeNames = interchangeableNodeNames[markup[0].nodeName] || [markup[0].nodeName];
		var foundMarkup = rangeObject.findMarkup(function() {
			return -1 !== Arrays.indexOf(nodeNames, this.nodeName);
		}, Aloha.activeEditable.obj);

		if (foundMarkup) {
			// remove the markup
			if (rangeObject.isCollapsed()) {
				// when the range is collapsed, we remove exactly the one DOM element
				GENTICS.Utils.Dom.removeFromDOM(foundMarkup, rangeObject, true);
			} else {
				// the range is not collapsed, so we remove the markup from the range
				GENTICS.Utils.Dom.removeMarkup(rangeObject, jQuery(foundMarkup), Aloha.activeEditable.obj);
			}
		} else {
			// when the range is collapsed, extend it to a word
			if (rangeObject.isCollapsed()) {
				GENTICS.Utils.Dom.extendToWord(rangeObject);
			}

			// add the markup
			GENTICS.Utils.Dom.addMarkup(rangeObject, markup);
		}
		// select the modified range
		rangeObject.select();

		// update Button toggle state. We take 'Aloha.Selection.getRangeObject()'
		// because rangeObject is not up-to-date
		onSelectionChanged(formatPlugin, Aloha.Selection.getRangeObject());
	}

	function onSelectionChanged(formatPlugin, rangeObject) {
		var effectiveMarkup,
		    foundMultiSplit, i, j, multiSplitItem;

		jQuery.each(formatPlugin.buttons, function (index, button) {
			var statusWasSet = false;
			var nodeNames = interchangeableNodeNames[button.markup[0].nodeName] || [button.markup[0].nodeName];
			for (i = 0; i < rangeObject.markupEffectiveAtStart.length; i++) {
				effectiveMarkup = rangeObject.markupEffectiveAtStart[i];
				for (j = 0; j < nodeNames.length; j++) {
					if (Aloha.Selection.standardTextLevelSemanticsComparator(effectiveMarkup, jQuery('<' + nodeNames[j] + '>'))) {
						button.handle.setState(true);
						statusWasSet = true;
					}
				}
			}
			if (!statusWasSet) {
				button.handle.setState(false);
			}
		});

		if (formatPlugin.multiSplitItems.length > 0) {
			foundMultiSplit = false;

			// iterate over the markup elements
			for (i = 0; i < rangeObject.markupEffectiveAtStart.length && !foundMultiSplit; i++) {
				effectiveMarkup = rangeObject.markupEffectiveAtStart[i];

				for (j = 0; j < formatPlugin.multiSplitItems.length && !foundMultiSplit; j++) {
					multiSplitItem = formatPlugin.multiSplitItems[j];

					if (!multiSplitItem.markup) {
						continue;
					}

					// now check whether one of the multiSplitItems fits to the effective markup
					if (Aloha.Selection.standardTextLevelSemanticsComparator(effectiveMarkup, multiSplitItem.markup)) {
						formatPlugin.multiSplitButton.setActiveItem(multiSplitItem.name);
						foundMultiSplit = true;
					}
				}
			}

			if (!foundMultiSplit) {
				formatPlugin.multiSplitButton.setActiveItem(null);
			}
		}
	}

	/**
	 * register the plugin with unique name
	 */
	return Plugin.create('format', {
		/**
		 * default button configuration
		 */
		config: [ 'b', 'i', 'sub', 'sup', 'p', 'h1', 'h2', 'h3', 'h4', 'h5', 'h6', 'pre', 'removeFormat' ],

		/**
		 * available options / buttons
		 * 
		 * @todo new buttons needed for 'code'
		 */
		availableButtons: [ 'u', 'strong', 'del', 'em', 'b', 'i', 's', 'sub', 'sup', 'p', 'h1', 'h2', 'h3', 'h4', 'h5', 'h6', 'pre', 'removeFormat' ],

		/**
		 * HotKeys used for special actions
		 */
		hotKey: { 
			formatBold: 'ctrl+b',
			formatItalic: 'ctrl+i',
			formatParagraph: 'alt+ctrl+0',
			formatH1: 'alt+ctrl+1',
			formatH2: 'alt+ctrl+2',
			formatH3: 'alt+ctrl+3',
			formatH4: 'alt+ctrl+4',
			formatH5: 'alt+ctrl+5',
			formatH6: 'alt+ctrl+6',
			formatPre: 'ctrl+p',
			formatDel: 'ctrl+d',
			formatSub: 'alt+shift+s',
			formatSup: 'ctrl+shift+s'
		},

		/**
		 * Initialize the plugin and set initialize flag on true
		 */
		init: function () {
			// Prepare
			var me = this;

			if ( typeof this.settings.hotKey !== 'undefined' ) {
				jQuery.extend(true, this.hotKey, this.settings.hotKey);
			}

<<<<<<< HEAD
			this.initButtons();

			Aloha.ready( function () {
				// @todo add config option for sidebar panel
				me.initSidebar( Aloha.Sidebar.right ); 
			} );

			// apply specific configuration if an editable has been activated
			Aloha.bind('aloha-editable-activated',function (e, params) {
				me.applyButtonConfig(params.editable.obj);

				// handle hotKeys
				params.editable.obj.bind( 'keydown.aloha.format', me.hotKey.formatBold, function() { me.addMarkup( 'b' ); return false; });
				params.editable.obj.bind( 'keydown.aloha.format', me.hotKey.formatItalic, function() { me.addMarkup( 'i' ); return false; });
				params.editable.obj.bind( 'keydown.aloha.format', me.hotKey.formatParagraph, function() { me.changeMarkup( 'p' ); return false; });
				params.editable.obj.bind( 'keydown.aloha.format', me.hotKey.formatH1, function() { me.changeMarkup( 'h1' ); return false; });
				params.editable.obj.bind( 'keydown.aloha.format', me.hotKey.formatH2, function() { me.changeMarkup( 'h2' ); return false; });
				params.editable.obj.bind( 'keydown.aloha.format', me.hotKey.formatH3, function() { me.changeMarkup( 'h3' ); return false; });
				params.editable.obj.bind( 'keydown.aloha.format', me.hotKey.formatH4, function() { me.changeMarkup( 'h4' ); return false; });
				params.editable.obj.bind( 'keydown.aloha.format', me.hotKey.formatH5, function() { me.changeMarkup( 'h5' ); return false; });
				params.editable.obj.bind( 'keydown.aloha.format', me.hotKey.formatH6, function() { me.changeMarkup( 'h6' ); return false; });
				params.editable.obj.bind( 'keydown.aloha.format', me.hotKey.formatPre, function() { me.changeMarkup( 'pre' ); return false; });
				params.editable.obj.bind( 'keydown.aloha.format', me.hotKey.formatDel, function() { me.addMarkup( 'del' ); return false; });
				params.editable.obj.bind( 'keydown.aloha.format', me.hotKey.formatSub, function() { me.addMarkup( 'sub' ); return false; });
				params.editable.obj.bind( 'keydown.aloha.format', me.hotKey.formatSup, function() { me.addMarkup( 'sup' ); return false; });
			});

			Aloha.bind('aloha-editable-deactivated',function (e, params) {
				params.editable.obj.unbind('keydown.aloha.format');
			});
		},

		/**
		 * applys a configuration specific for an editable
		 * buttons not available in this configuration are hidden
		 * @param {Object} id of the activated editable
		 * @return void
		 */
		applyButtonConfig: function (obj) {
=======
				this.initButtons();

				Aloha.bind('aloha-plugins-loaded', function () {
					// @todo add config option for sidebar panel
					me.initSidebar(Aloha.Sidebar.right);
				});

				// apply specific configuration if an editable has been activated
				Aloha.bind('aloha-editable-activated',function (e, params) {
					me.applyButtonConfig(params.editable.obj);

					// handle hotKeys
					params.editable.obj.bind( 'keydown.aloha.format', me.hotKey.formatBold, function() { me.addMarkup( 'b' ); return false; });
					params.editable.obj.bind( 'keydown.aloha.format', me.hotKey.formatItalic, function() { me.addMarkup( 'i' ); return false; });
					params.editable.obj.bind( 'keydown.aloha.format', me.hotKey.formatParagraph, function() { me.changeMarkup( 'p' ); return false; });
					params.editable.obj.bind( 'keydown.aloha.format', me.hotKey.formatH1, function() { me.changeMarkup( 'h1' ); return false; });
					params.editable.obj.bind( 'keydown.aloha.format', me.hotKey.formatH2, function() { me.changeMarkup( 'h2' ); return false; });
					params.editable.obj.bind( 'keydown.aloha.format', me.hotKey.formatH3, function() { me.changeMarkup( 'h3' ); return false; });
					params.editable.obj.bind( 'keydown.aloha.format', me.hotKey.formatH4, function() { me.changeMarkup( 'h4' ); return false; });
					params.editable.obj.bind( 'keydown.aloha.format', me.hotKey.formatH5, function() { me.changeMarkup( 'h5' ); return false; });
					params.editable.obj.bind( 'keydown.aloha.format', me.hotKey.formatH6, function() { me.changeMarkup( 'h6' ); return false; });
					params.editable.obj.bind( 'keydown.aloha.format', me.hotKey.formatPre, function() { me.changeMarkup( 'pre' ); return false; });
					params.editable.obj.bind( 'keydown.aloha.format', me.hotKey.formatDel, function() { me.addMarkup( 'del' ); return false; });
					params.editable.obj.bind( 'keydown.aloha.format', me.hotKey.formatSub, function() { me.addMarkup( 'sub' ); return false; });
					params.editable.obj.bind( 'keydown.aloha.format', me.hotKey.formatSup, function() { me.addMarkup( 'sup' ); return false; });
				});
>>>>>>> 4f26aa06

			var config = this.getEditableConfig(obj),
			    button, i, len;

			if ( typeof config === 'object' ) {
				var config_old = [];
				jQuery.each(config, function(j, button) {
					if ( !(typeof j === 'number' && typeof button === 'string') ) {
						config_old.push(j);
					}
				});
				
				if ( config_old.length > 0 ) {
					config = config_old;
				}
			}
			this.formatOptions = config;

			// now iterate all buttons and show/hide them according to the config
			for ( button in this.buttons) {
				if (this.buttons.hasOwnProperty(button)) {
					if (jQuery.inArray(button, config) !== -1) {
						this.buttons[button].handle.show();
					} else {
						this.buttons[button].handle.hide();
					}
				}
			}

			// and the same for multisplit items
			len = this.multiSplitItems.length;
			for (i = 0; i < len; i++) {
				if (jQuery.inArray(this.multiSplitItems[i].name, config) !== -1) {
					this.multiSplitButton.showItem(this.multiSplitItems[i].name);
				} else {
					this.multiSplitButton.hideItem(this.multiSplitItems[i].name);
				}
			}
		},

		/**
		 * initialize the buttons and register them on floating menu
		 * @param event event object
		 * @param editable current editable object
		 */
		initButtons: function () {
			var that = this;

			this.buttons = {};
			this.multiSplitItems = [];

			jQuery.each(this.availableButtons, function(j, button) {
				var button_config = false;

				if (typeof j !== 'number' && typeof button !== 'string') {
					button_config = button;
					button = j;
				}

				if (textLevelSemantics[button]) {
					that.buttons[button] = {
						handle: makeTextLevelButton(that, button),
						markup: jQuery('<'+button+'>', {'class': button_config || ''})
					};
				} else if (blockLevelSemantics[button]) {
					that.multiSplitItems.push(makeBlockLevelButton(that, button));
				} else if ('removeFormat' === button) {
					that.multiSplitItems.push(makeRemoveFormatButton(that, button));
				} else {
					Aloha.log('warn', that, 'Button "' + button + '" is not defined');
				}
			});

			this.multiSplitButton = MultiSplitButton({
				name: 'formatBlock',
				items: this.multiSplitItems,
				hideIfEmpty: true,
				scope: 'Aloha.continuoustext'
			});

			PubSub.sub('aloha.selection.context-change', function(message) {
				onSelectionChanged(that, message.range);
			});
		},

		initSidebar: function ( sidebar ) {
			var pl = this;
			pl.sidebar = sidebar;
			sidebar.addPanel( {

				id       : pl.nsClass( 'sidebar-panel-class' ),
				title    : i18n.t( 'floatingmenu.tab.format' ),
				content  : '',
				expanded : true,
				activeOn : this.formatOptions || false,

				onInit: function () {
				},

				onActivate: function ( effective ) {
					var that = this;
					that.effective = effective;
					
					if ( !effective[0] ) {
						return;
					}
					that.format = effective[0].nodeName.toLowerCase();

					var dom = jQuery('<div>').attr('class', pl.nsClass( 'target-container' ));
					var fieldset = jQuery('<fieldset>');
					fieldset.append(jQuery('<legend>' + that.format + ' ' + i18n.t( 'format.class.legend' )).append(jQuery('<select>')));
					
					dom.append(fieldset);
					
					var html = 
						'<div class="' + pl.nsClass( 'target-container' ) + '"><fieldset><legend>' + i18n.t( 'format.class.legend' ) + '</legend><select name="targetGroup" class="' + pl.nsClass( 'radioTarget' ) + '">' + 
						'<option value="">' + i18n.t( 'format.class.none' ) + '</option>';

					if ( pl.config[that.format] && pl.config[that.format]['class'] ) {
						jQuery.each(pl.config[that.format]['class'], function(i ,v) {
							html += '<option value="' + i + '" >' + v + '</option>';
						});
					}

					html += '</select></fieldset></div>';

					var that = this,
					content = this.setContent(html).content; 

					jQuery( pl.nsSel( 'framename' ) ).live( 'keyup', function () {
						jQuery( that.effective ).attr( 'target', jQuery( this ).val().replace( '\"', '&quot;' ).replace( "'", "&#39;" ) );
					} );
					

					var that = this;
					that.effective = effective;
					jQuery( pl.nsSel( 'linkTitle' ) ).val( jQuery( that.effective ).attr( 'title' ) );
				}

			} );

			sidebar.show();
		},

		// duplicated code from link-plugin
		//Creates string with this component's namepsace prefixed the each classname
		nsClass: function () {
			var stringBuilder = [], prefix = pluginNamespace;
			jQuery.each( arguments, function () {
				stringBuilder.push( this == '' ? prefix : prefix + '-' + this );
			} );
			return jQuery.trim(stringBuilder.join(' '));
		},

		// duplicated code from link-plugin
		nsSel: function () {
			var stringBuilder = [], prefix = pluginNamespace;
			jQuery.each( arguments, function () {
				stringBuilder.push( '.' + ( this == '' ? prefix : prefix + '-' + this ) );
			} );
			return jQuery.trim(stringBuilder.join(' '));
		},

		addMarkup: addMarkup,
		changeMarkup: changeMarkup,

		/**
		 * Removes all formatting from the current selection.
		 */
		removeFormat: function() {
			var formats = [ 'u', 'strong', 'em', 'b', 'i', 'q', 'del', 's', 'code', 'sub', 'sup', 'p', 'h1', 'h2', 'h3', 'h4', 'h5', 'h6', 'pre', 'quote', 'blockquote' ],
			    rangeObject = Aloha.Selection.rangeObject,
			    i;

			// formats to be removed by the removeFormat button may now be configured using Aloha.settings.plugins.format.removeFormats = ['b', 'strong', ...]
			if (this.settings.removeFormats) {
				formats = this.settings.removeFormats;
			}

			if (rangeObject.isCollapsed()) {
				return;
			}

			for (i = 0; i < formats.length; i++) {
				GENTICS.Utils.Dom.removeMarkup(rangeObject, jQuery('<' + formats[i] + '>'), Aloha.activeEditable.obj);
			}

			// select the modified range
			rangeObject.select();
			// TODO: trigger event - removed Format
		},

		/**
		 * toString method
		 * @return string
		 */
		toString: function () {
			return 'format';
		}
	});
});<|MERGE_RESOLUTION|>--- conflicted
+++ resolved
@@ -327,17 +327,16 @@
 			// Prepare
 			var me = this;
 
-			if ( typeof this.settings.hotKey !== 'undefined' ) {
+			if (typeof this.settings.hotKey !== 'undefined') {
 				jQuery.extend(true, this.hotKey, this.settings.hotKey);
 			}
 
-<<<<<<< HEAD
 			this.initButtons();
 
-			Aloha.ready( function () {
+			Aloha.bind('aloha-plugins-loaded', function () {
 				// @todo add config option for sidebar panel
-				me.initSidebar( Aloha.Sidebar.right ); 
-			} );
+				me.initSidebar(Aloha.Sidebar.right);
+			});
 
 			// apply specific configuration if an editable has been activated
 			Aloha.bind('aloha-editable-activated',function (e, params) {
@@ -371,35 +370,6 @@
 		 * @return void
 		 */
 		applyButtonConfig: function (obj) {
-=======
-				this.initButtons();
-
-				Aloha.bind('aloha-plugins-loaded', function () {
-					// @todo add config option for sidebar panel
-					me.initSidebar(Aloha.Sidebar.right);
-				});
-
-				// apply specific configuration if an editable has been activated
-				Aloha.bind('aloha-editable-activated',function (e, params) {
-					me.applyButtonConfig(params.editable.obj);
-
-					// handle hotKeys
-					params.editable.obj.bind( 'keydown.aloha.format', me.hotKey.formatBold, function() { me.addMarkup( 'b' ); return false; });
-					params.editable.obj.bind( 'keydown.aloha.format', me.hotKey.formatItalic, function() { me.addMarkup( 'i' ); return false; });
-					params.editable.obj.bind( 'keydown.aloha.format', me.hotKey.formatParagraph, function() { me.changeMarkup( 'p' ); return false; });
-					params.editable.obj.bind( 'keydown.aloha.format', me.hotKey.formatH1, function() { me.changeMarkup( 'h1' ); return false; });
-					params.editable.obj.bind( 'keydown.aloha.format', me.hotKey.formatH2, function() { me.changeMarkup( 'h2' ); return false; });
-					params.editable.obj.bind( 'keydown.aloha.format', me.hotKey.formatH3, function() { me.changeMarkup( 'h3' ); return false; });
-					params.editable.obj.bind( 'keydown.aloha.format', me.hotKey.formatH4, function() { me.changeMarkup( 'h4' ); return false; });
-					params.editable.obj.bind( 'keydown.aloha.format', me.hotKey.formatH5, function() { me.changeMarkup( 'h5' ); return false; });
-					params.editable.obj.bind( 'keydown.aloha.format', me.hotKey.formatH6, function() { me.changeMarkup( 'h6' ); return false; });
-					params.editable.obj.bind( 'keydown.aloha.format', me.hotKey.formatPre, function() { me.changeMarkup( 'pre' ); return false; });
-					params.editable.obj.bind( 'keydown.aloha.format', me.hotKey.formatDel, function() { me.addMarkup( 'del' ); return false; });
-					params.editable.obj.bind( 'keydown.aloha.format', me.hotKey.formatSub, function() { me.addMarkup( 'sub' ); return false; });
-					params.editable.obj.bind( 'keydown.aloha.format', me.hotKey.formatSup, function() { me.addMarkup( 'sup' ); return false; });
-				});
->>>>>>> 4f26aa06
-
 			var config = this.getEditableConfig(obj),
 			    button, i, len;
 

/* format-plugin.js is part of the Aloha Editor project http://aloha-editor.org
 *
<<<<<<< HEAD
 * Aloha Editor is a WYSIWYG HTML5 inline editing library and editor.
 * Copyright (c) 2010-2014 Gentics Software GmbH, Vienna, Austria.
 * Contributors http://aloha-editor.org/contribution.php
 * License http://aloha-editor.org/license.php
=======
 * Aloha Editor is a WYSIWYG HTML5 inline editing library and editor. 
 * Copyright (c) 2010-2012 Gentics Software GmbH, Vienna, Austria.
 * Contributors http://aloha-editor.org/contribution.php 
 * 
 * Aloha Editor is free software; you can redistribute it and/or
 * modify it under the terms of the GNU General Public License
 * as published by the Free Software Foundation; either version 2
 * of the License, or any later version.
 *
 * Aloha Editor is distributed in the hope that it will be useful,
 * but WITHOUT ANY WARRANTY; without even the implied warranty of
 * MERCHANTABILITY or FITNESS FOR A PARTICULAR PURPOSE.  See the
 * GNU General Public License for more details.
 *
 * You should have received a copy of the GNU General Public License
 * along with this program; if not, write to the Free Software
 * Foundation, Inc., 51 Franklin Street, Fifth Floor, Boston, MA 02110-1301, USA.
 * 
 * As an additional permission to the GNU GPL version 2, you may distribute
 * non-source (e.g., minimized or compacted) forms of the Aloha-Editor
 * source code without the copy of the GNU GPL normally required,
 * provided you include this license notice and a URL through which
 * recipients can access the Corresponding Source.
>>>>>>> 9d1cef7a
 */
define('format/format-plugin', [
	'jquery',
	'aloha',
	'PubSub',
	'aloha/plugin',
	'aloha/state-override',
	'aloha/content-rules',
	'aloha/ephemera',
	'aloha/selection',
	'util/arrays',
	'util/maps',
	'ui/ui',
	'ui/toggleButton',
	'ui/port-helper-multi-split',
	'i18n!format/nls/i18n'
], function (
	$,
	Aloha,
	PubSub,
	Plugin,
	StateOverride,
	ContentRules,
	Ephemera,
	Selection,
	Arrays,
	Maps,
	Ui,
	ToggleButton,
	MultiSplitButton,
<<<<<<< HEAD
	i18n
) {
	'use strict';

	var $ = jQuery;
=======
	PubSub,
	i18n,
	i18nCore
) {
	'use strict';

	var GENTICS = window.GENTICS;
>>>>>>> 9d1cef7a
	var pluginNamespace = 'aloha-format';
	var commandsByElement = {
		'b': 'bold',
		'strong': 'bold',
		'i': 'italic',
		'em': 'italic',
		'del': 'strikethrough',
		'sub': 'subscript',
		'sup': 'superscript',
		'u': 'underline',
		's': 'strikethrough'
	};
	var componentNameByElement = {
		'strong': 'strong',
		'em': 'emphasis',
		's': 'strikethrough2'
	};
	var textLevelSemantics = {
		'u': true,
		'em': true,
		'strong': true,
		'b': true,
		'i': true,
		'cite': true,
		'q': true,
		'code': true,
		'abbr': true,
		'del': true,
		's': true,
		'sub': true,
		'sup': true
	};
	var blockLevelSemantics = {
		'p': true,
		'h1': true,
		'h2': true,
		'h3': true,
		'h4': true,
		'h5': true,
		'h6': true,
		'pre': true
	};
	var interchangeableNodeNames = {
		"B": ["STRONG", "B"],
		"I": ["EM", "I"],
		"STRONG": ["STRONG", "B"],
		"EM": ["EM", "I"]
	};

<<<<<<< HEAD
	/**
	 * Checks if the selection spans a whole node (HTML element)
	 * @param Range range
	 * @return {boolean}
	 */
	function isEntireNodeInRange(range) {
		var sc = range.startContainer;
		var	so = range.startOffset;
		var	ec = range.endContainer;
		var	eo = range.endOffset;
		return (sc === ec && so === 0 && eo === ec.length);
	}

	/**
	 * Alias for isInlineFormatable function from Html lib
	 */
	var isInlineNode = Html.isInlineFormattable;

	/**
	 * Expands the (invisible) range to encompass the whole node
	 * that was selected by the user
	 * @param Range range
	 * @return void
	 */
	function expandRange(range) {
		var cac = range.commonAncestorContainer;

		if (isInlineNode(cac)) {
			var parent = cac.parentNode;
			range.startContainer = parent;
			range.endContainer = parent;
			range.commonAncestorContainer = parent;
			range.startOffset = 0;
			range.endOffset = 1;
			expandRange(range);
			return;
		}

		// Because at this point there will be no further recursion, we should
		// finally update the state of `range`
		range.update();
	}

	/**
	 * Collision map to determine if we are
	 * working on a list related node.
	 */
	var LIST_ELEMENT = {
		'OL': true,
		'UL': true,
		'LI': true,
		'DL': true,
		'DT': true,
		'DD': true
	};

	/**
	 * Determine if we are working on a list element
	 * using the previous LIST_ELEMENT hash map.
	 * @param DOM node
	 * @return {boolean}
	 */
	function isListElement(node){
		return LIST_ELEMENT[node.nodeName];
	}

	/**
	 * Determines if a markup is a heading
	 * @param string markup
	 * @returns {boolean}
	 */
	function isHeading(markup){
		return jQuery.inArray(markup,['h1', 'h2', 'h3', 'h4', 'h5', 'h6']) >= 0;
	}

	/**
	 * Checks whether range spans multiple lists
	 * @param Range range
	 * @return {boolean}
	 */
	function spansMultipleLists(range){
		return range.startContainer !== range.endContainer;
	}

	/**
	 * Take list items out of their encompassing list element.
	 * Wrap items in <p> and delete any remaining empty lists.
	 * @param Range range
	 * @return void
	 */
	function unformatList(range){
		expandRange(range);

		var cac = range.commonAncestorContainer;

		if (!isListElement(cac)){
			return;
		}

		if (!isEntireNodeInRange(range) && !spansMultipleLists(range)) {
			return;
		}

		var selectedNodes = jQuery(range.startContainer.parentNode).nextUntil(jQuery(range.endContainer.parentNode).next()).andSelf();
		var prevNodes = jQuery(range.startContainer.parentNode).prevAll();
		var nextNodes = jQuery(range.endContainer.parentNode).nextAll();
		var listName = range.startContainer.parentNode.parentNode.nodeName;

		// first list item
		if (selectedNodes.length === 1 && prevNodes.length === 0) { 
			selectedNodes.each(function(){
				jQuery(this).addClass('_moved');
			}).remove().insertBefore(nextNodes.parent());
		}
		// last list item
		else if (selectedNodes.length === 1 && nextNodes.length === 0) {
			selectedNodes.each(function(){
				jQuery(this).addClass('_moved');
			}).remove().insertAfter(prevNodes.parent());
		} 
		// one list item in middle
		else if (selectedNodes.length === 1 && nextNodes.length > 1) {
			selectedNodes.each(function(){
				jQuery(this).addClass('_moved');
			}).remove().insertAfter(prevNodes.parent());
			jQuery('<' + listName.toLowerCase() + '>').append(nextNodes).insertAfter(jQuery(range.endContainer));
		}
		// multiple list items up to whole list
		else {
			selectedNodes.each(function(){
				jQuery(this).addClass('_moved');
			}).remove().insertAfter(cac);
			if (nextNodes.length > 0) {
				jQuery('<' + listName.toLowerCase() + '>').append(nextNodes).insertAfter(jQuery(range.endContainer));
			}
		}


		// unwrap moved list elements
		jQuery('._moved').each(function() {
			jQuery(this).contents().unwrap().wrap('<p>');
		});


		// If we are at the first list element, get rid of original (now empty) list
		if (prevNodes.length === 0) {
			cac.remove();
		}
	}

=======
>>>>>>> 9d1cef7a
	function formatInsideTableWorkaround(button) {
		var selectedCells = jQuery('.aloha-cell-selected');
		if (selectedCells.length > 0) {
			var cellMarkupCounter = 0;
			selectedCells.each(function () {
				var cellContent = jQuery(this).find('div'),
				cellMarkup = cellContent.find(button);
				if (cellMarkup.length > 0) {
					// unwrap all found markup text
					// <td><b>text</b> foo <b>bar</b></td>
					// and wrap the whole contents of the <td> into <b> tags
					// <td><b>text foo bar</b></td>
					cellMarkup.contents().unwrap();
					cellMarkupCounter++;
				}
				cellContent.contents().wrap('<'+button+'></'+button+'>');
			});

			// remove all markup if all cells have markup
			if (cellMarkupCounter === selectedCells.length) {
				selectedCells.find(button).contents().unwrap();
			}
			return true;
		}
		return false;
	}

	function textLevelButtonClickHandler(formatPlugin, button) {
		if (formatInsideTableWorkaround(button)) {
			return false;
		}
		formatPlugin.addMarkup( button ); 
		return false;
	}

	function blockLevelButtonClickHandler(formatPlugin, button) {
		if (formatInsideTableWorkaround(button)) {
			return false;
		}

		formatPlugin.changeMarkup( button );

		// setting the focus is needed for mozilla to have a working rangeObject.select()
		if (Aloha.activeEditable && jQuery.browser.mozilla) {
			Aloha.activeEditable.obj.focus();
		}
		
		// triggered for numerated-headers plugin
		if (Aloha.activeEditable) {
			Aloha.trigger( 'aloha-format-block' );
		}
	}

	function makeTextLevelButton(formatPlugin, button) {
		var command = commandsByElement[button];
		var componentName = command;
		if (componentNameByElement.hasOwnProperty(button)) {
			componentName = componentNameByElement[button];
		}
		var component = Ui.adopt(componentName, ToggleButton, {
			tooltip : i18n.t('button.' + button + '.tooltip'),
			icon: 'aloha-icon aloha-icon-' + componentName,
			scope: 'Aloha.continuoustext',
			click: function () { return textLevelButtonClickHandler(formatPlugin, button); }
		});
		return component;
	}

	function makeBlockLevelButton(formatPlugin, button) {
		return {
			name: button,
			tooltip: i18n.t('button.' + button + '.tooltip'),
			iconClass: 'aloha-icon ' + i18n.t('aloha-large-icon-' + button),
			markup: jQuery('<' + button + '>'),
			click: function () { return blockLevelButtonClickHandler(formatPlugin, button); }
		};
	}

	function makeRemoveFormatButton(formatPlugin, button) {
		return {
			name: button,
			text: i18n.t('button.' + button + '.text'),
			tooltip: i18n.t('button.' + button + '.tooltip'),
			wide: true,
			cls: 'aloha-ui-multisplit-fullwidth',
			click: function () {
				formatPlugin.removeFormat();
			}
		};
	}

	/**
	 * Checks the hierarchy of headings (h1, h2, ..., h6) and adds a class
	 * "aloha-heading-hierarchy-violated" if the hierarchy is violated.
	 * The hierarchy is violated if a heading is more than one hierarchy lower
	 * than the previous heading.
	 * It is also checked, if the hierarchy is higher than the highest hierarchy
	 * found in the plugin configuration.
	 * For example if the plugin configuration contains the possible headings:
	 * 'h2', 'h3', 'h4', 'h5', 'h6', then all occurrences of 'h1' will be marked.
	 * @param {config} the plugin config
	 * @returns {undefined}
	 */
	function checkHeadingHierarchy(config) {
		var parent = Aloha.activeEditable.obj,
			startHeading,
			lastCorrectHeading,
			currentHeading;

		if (config.length === 0) {
			return;
		}

		//set startheading to heading with smallest number available in the config
		for (var i = 0; i < config.length; i++){
			if (isHeading(config[i])) {
				if (typeof startHeading !== 'undefined') {
					if (parseInt(config[i].charAt(1),10) < startHeading) {
						startHeading = parseInt(config[i].charAt(1),10);
					}
				} else {
					//first heading found in config
					startHeading = parseInt(config[i].charAt(1),10);
				}
			}
		}

		//check the heading hierarchy of every heading
		if (typeof startHeading !== 'undefined') {
			//this find() returns all headings in tree order
			parent.find("h1,h2,h3,h4,h5,h6").each(function (){
				currentHeading = parseInt(this.nodeName.charAt(1),10);
				if (typeof lastCorrectHeading !== 'undefined') {
					//the current heading hierarchy must be lower than the startHeading hierarchy
					if (currentHeading < startHeading) {
						$(this).addClass("aloha-heading-hierarchy-violated");
					} else {
						//heading hierarchy is violated if a heading is more
						//than one hierarchy lower than the last correct heading
						if (currentHeading > (lastCorrectHeading+1)) {
							$(this).addClass("aloha-heading-hierarchy-violated");
						} else {
							//only set the last heading if the hierarchy is not violated
							lastCorrectHeading = currentHeading;
							$(this).removeClass("aloha-heading-hierarchy-violated");
						}
					}
				} else {
					//first heading! see if it starts with correct heading
					if (currentHeading === startHeading) {
						lastCorrectHeading = currentHeading;
						$(this).removeClass("aloha-heading-hierarchy-violated");
					} else {
						$(this).addClass("aloha-heading-hierarchy-violated");
					}
				}
			});
		}
	}

	function changeMarkup(button) {
		Selection.changeMarkupOnSelection(jQuery('<' + button + '>'));
		if (Aloha.settings.plugins.format.checkHeadingHierarchy === true) {
			checkHeadingHierarchy(this.formatOptions);
		}
	}

	function updateUiAfterMutation(formatPlugin, rangeObject) {
		// select the modified range
		rangeObject.select();
		// update Button toggle state. We take Selection.getRangeObject()
		// because rangeObject is not up-to-date
		onSelectionChanged(formatPlugin, Selection.getRangeObject());
	}

	function format(formatPlugin, rangeObject, markup) {
		GENTICS.Utils.Dom.addMarkup(rangeObject, markup);
		updateUiAfterMutation(formatPlugin, rangeObject);
	}

	function isFormatAllowed(tagname, plugin, editable) {
		if (!ContentRules.isAllowed(editable.obj[0], tagname)) {
			return false;
		}
		var config = plugin.getEditableConfig(editable.obj);
		return config ? $.inArray(tagname, config) > -1 : false;
	}

	function addMarkup(button) {
<<<<<<< HEAD
		var formatPlugin = this,
			markup = jQuery('<'+button+'>'),
			rangeObject = Selection.rangeObject;

=======
		var formatPlugin = this;
		var markup = jQuery('<'+button+'>');
		var rangeObject = Aloha.Selection.rangeObject;
		
>>>>>>> 9d1cef7a
		if ( typeof button === "undefined" || button == "" ) {
			return;
		}

		// check whether the markup is found in the range (at the start of the range)
		var nodeNames = interchangeableNodeNames[markup[0].nodeName] || [markup[0].nodeName];
		var foundMarkup = rangeObject.findMarkup(function() {
			return -1 !== Arrays.indexOf(nodeNames, this.nodeName);
		}, Aloha.activeEditable.obj);

		if (foundMarkup) {
			// remove the markup
			if (rangeObject.isCollapsed()) {
				// when the range is collapsed, we remove exactly the one DOM element
				GENTICS.Utils.Dom.removeFromDOM(foundMarkup, rangeObject, true);
			} else {
				// the range is not collapsed, so we remove the markup from the range
				GENTICS.Utils.Dom.removeMarkup(rangeObject, jQuery(foundMarkup), Aloha.activeEditable.obj);
			}
			updateUiAfterMutation(formatPlugin, rangeObject);
		} else {
			// when the range is collapsed, extend it to a word
			if (rangeObject.isCollapsed()) {
				GENTICS.Utils.Dom.extendToWord(rangeObject);
				if (rangeObject.isCollapsed()) {
					if (StateOverride.enabled()) {
						StateOverride.setWithRangeObject(
							commandsByElement[button],
							rangeObject,
							function (command, rangeObject) {
								format(formatPlugin, rangeObject, markup);
							}
						);
						return;
					}
				}
			}
			format(formatPlugin, rangeObject, markup);
		}
	}

	function onSelectionChanged(formatPlugin, rangeObject) {
		var effectiveMarkup,
		    foundMultiSplit, i, j, multiSplitItem;

		jQuery.each(formatPlugin.buttons, function (index, button) {
			var statusWasSet = false;
			var nodeNames = interchangeableNodeNames[button.markup[0].nodeName] || [button.markup[0].nodeName];
			for (i = 0; i < rangeObject.markupEffectiveAtStart.length; i++) {
				effectiveMarkup = rangeObject.markupEffectiveAtStart[i];
				for (j = 0; j < nodeNames.length; j++) {
					if (Selection.standardTextLevelSemanticsComparator(effectiveMarkup, jQuery('<' + nodeNames[j] + '>'))) {
						button.handle.setState(true);
						statusWasSet = true;
					}
				}
			}
			if (!statusWasSet) {
				button.handle.setState(false);
			}
		});

		if (formatPlugin.multiSplitItems.length > 0) {
			foundMultiSplit = false;

			// iterate over the markup elements
			for (i = 0; i < rangeObject.markupEffectiveAtStart.length && !foundMultiSplit; i++) {
				effectiveMarkup = rangeObject.markupEffectiveAtStart[i];

				for (j = 0; j < formatPlugin.multiSplitItems.length && !foundMultiSplit; j++) {
					multiSplitItem = formatPlugin.multiSplitItems[j];

					if (!multiSplitItem.markup) {
						continue;
					}

					// now check whether one of the multiSplitItems fits to the effective markup
					if (Selection.standardTextLevelSemanticsComparator(effectiveMarkup, multiSplitItem.markup)) {
						formatPlugin.multiSplitButton.setActiveItem(multiSplitItem.name);
						foundMultiSplit = true;
					}
				}
			}

			if (!foundMultiSplit) {
				formatPlugin.multiSplitButton.setActiveItem(null);
			}
		}
	}

	/**
	 * register the plugin with unique name
	 */
	return Plugin.create('format', {
		/**
		 * default button configuration
		 */
		config: [ 'b', 'i', 'sub', 'sup', 'p', 'h1', 'h2', 'h3', 'h4', 'h5', 'h6', 'pre', 'removeFormat' ],

		/**
		 * available options / buttons
		 */
		availableButtons: [ 'u', 'strong', 'del', 'em', 'b', 'i', 's', 'sub', 'sup', 'p', 'h1', 'h2', 'h3', 'h4', 'h5', 'h6', 'pre', 'removeFormat' ],

		/**
		 * HotKeys used for special actions
		 */
<<<<<<< HEAD
		hotKey: {
			formatBold:      'ctrl+b meta+b',
			formatItalic:    'ctrl+i meta+i',
			formatUnderline: 'ctrl+u meta+u',
			formatPre:       'ctrl+p meta+p',
			formatDel:       'ctrl+d meta+d',
			formatParagraph: 'alt+ctrl+0 alt+meta+0',
			formatH1:        'alt+ctrl+1 alt+meta+1',
			formatH2:        'alt+ctrl+2 alt+meta+2',
			formatH3:        'alt+ctrl+3 alt+meta+3',
			formatH4:        'alt+ctrl+4 alt+meta+4',
			formatH5:        'alt+ctrl+5 alt+meta+5',
			formatH6:        'alt+ctrl+6 alt+meta+6',
			formatSub:       'alt+shift+s',
			formatSup:       'ctrl+shift+s'
=======
		hotKey: { 
			formatBold: 'ctrl+b',
			formatItalic: 'ctrl+i',
			formatParagraph: 'alt+ctrl+0',
			formatH1: 'alt+ctrl+1',
			formatH2: 'alt+ctrl+2',
			formatH3: 'alt+ctrl+3',
			formatH4: 'alt+ctrl+4',
			formatH5: 'alt+ctrl+5',
			formatH6: 'alt+ctrl+6',
			formatPre: 'ctrl+p',
			formatDel: 'ctrl+d',
			formatSub: 'alt+shift+s',
			formatSup: 'ctrl+shift+s'
>>>>>>> 9d1cef7a
		},

		/**
		 * Initialize the plugin and set initialize flag on true
		 */
		init: function () {
			var me = this;

			Ephemera.classes('aloha-heading-hierarchy-violated');

			if (typeof this.settings.hotKey !== 'undefined') {
				jQuery.extend(true, this.hotKey, this.settings.hotKey);
			}

			this.initButtons();

			Aloha.bind('aloha-plugins-loaded', function () {
				// @todo add config option for sidebar panel
				me.initSidebar(Aloha.Sidebar.right);
			});

			var shouldCheckHeadingHierarchy = (true === this.settings.checkHeadingHierarchy);

			var checkHeadings = function () {
				checkHeadingHierarchy(me.formatOptions);
			};

			if (shouldCheckHeadingHierarchy) {
				Aloha.bind('aloha-smart-content-changed', checkHeadings);
				Aloha.bind('aloha-markup-change', checkHeadings);
			}

			// apply specific configuration if an editable has been activated
<<<<<<< HEAD
			PubSub.sub('aloha.editable.activated', function (message) {
				var editable = message.editable;
				me.applyButtonConfig(editable.obj);

				if (shouldCheckHeadingHierarchy) {
					checkHeadings();
				}
=======
			Aloha.bind('aloha-editable-activated',function (e, params) {
				me.applyButtonConfig(params.editable.obj);
>>>>>>> 9d1cef7a

				var createAdder = function (tagname) {
					if (isFormatAllowed(tagname, me, editable)) {
						return function addFormat() {
							console.warn(tagname);
							me.addMarkup(tagname);
							return false;
						};
					}
					return function () {
						return false;
					};
				};

				var createChanger = function (tagname) {
					if (isFormatAllowed(tagname, me, editable)) {
						return function changeFormat() {
							me.changeMarkup(tagname);
							return false;
						};
					}
					return function () {
						return false;
					};
				};

				var $editable = editable.obj;
				$editable.bind('keydown.aloha.format',  me.hotKey.formatBold,      createAdder('b'));
				$editable.bind('keydown.aloha.format',  me.hotKey.formatItalic,    createAdder('i'));
				$editable.bind('keydown.aloha.format',  me.hotKey.formatUnderline, createAdder('u'));
				$editable.bind('keydown.aloha.format',  me.hotKey.formatDel,       createAdder('del'));
				$editable.bind('keydown.aloha.format',  me.hotKey.formatSub,       createAdder('sub'));
				$editable.bind('keydown.aloha.format',  me.hotKey.formatSup,       createAdder('sup'));
				$editable.bind('keydown.aloha.format',  me.hotKey.formatParagraph, createChanger('p'));
				$editable.bind('keydown.aloha.format',  me.hotKey.formatH1,        createChanger('h1'));
				$editable.bind('keydown.aloha.format',  me.hotKey.formatH2,        createChanger('h2'));
				$editable.bind('keydown.aloha.format',  me.hotKey.formatH3,        createChanger('h3'));
				$editable.bind('keydown.aloha.format',  me.hotKey.formatH4,        createChanger('h4'));
				$editable.bind('keydown.aloha.format',  me.hotKey.formatH5,        createChanger('h5'));
				$editable.bind('keydown.aloha.format',  me.hotKey.formatH6,        createChanger('h6'));
				$editable.bind('keydown.aloha.format',  me.hotKey.formatPre,       createChanger('pre'));
			});

<<<<<<< HEAD
			PubSub.sub('aloha.editable.deactivated', function (message) {
				message.editable.obj.unbind('keydown.aloha.format');
=======
			Aloha.bind('aloha-editable-deactivated',function (e, params) {
				params.editable.obj.unbind('keydown.aloha.format');
>>>>>>> 9d1cef7a
			});
		},

		/**
		 * applys a configuration specific for an editable
		 * buttons not available in this configuration are hidden
		 * @param {Object} id of the activated editable
		 * @return void
		 */
		applyButtonConfig: function ($editable) {
			var config = this.getEditableConfig($editable),
			    button, i, len;

			if ( typeof config === 'object' ) {
				var config_old = [];
				jQuery.each(config, function(j, button) {
					if ( !(typeof j === 'number' && typeof button === 'string') ) {
						config_old.push(j);
					}
				});
				
				if ( config_old.length > 0 ) {
					config = config_old;
				}
			}
			this.formatOptions = config;

			var editable = $editable[0];

			// now iterate all buttons and show/hide them according to the config
			for ( button in this.buttons) {
				if (this.buttons.hasOwnProperty(button)) {
					if (!ContentRules.isAllowed(editable, button)) {
						this.buttons[button].handle.hide();
					} else if (jQuery.inArray(button, config) !== -1) {
						this.buttons[button].handle.show();
					} else {
						this.buttons[button].handle.hide();
					}
				}
			}

			// and the same for multisplit items
			len = this.multiSplitItems.length;
			for (i = 0; i < len; i++) {
				var name = this.multiSplitItems[i].name;
				if (!ContentRules.isAllowed(editable, name)) {
					this.multiSplitButton.hideItem(name);
				} else if (jQuery.inArray(name, config) !== -1) {
					this.multiSplitButton.showItem(name);
				} else {
					this.multiSplitButton.hideItem(name);
				}
			}
		},

		/**
		 * initialize the buttons and register them on floating menu
		 * @param event event object
		 * @param editable current editable object
		 */
		initButtons: function () {
			var that = this;

			this.buttons = {};
			this.multiSplitItems = [];

			jQuery.each(this.availableButtons, function(j, button) {
				var button_config = false;

				if (typeof j !== 'number' && typeof button !== 'string') {
					button_config = button;
					button = j;
				}

				if (textLevelSemantics[button]) {
					that.buttons[button] = {
						handle: makeTextLevelButton(that, button),
						markup: jQuery('<'+button+'>', {'class': button_config || ''})
					};
				} else if (blockLevelSemantics[button]) {
					that.multiSplitItems.push(makeBlockLevelButton(that, button));
				} else if ('removeFormat' === button) {
					that.multiSplitItems.push(makeRemoveFormatButton(that, button));
				} else {
					Aloha.log('warn', that, 'Button "' + button + '" is not defined');
				}
			});

			this.multiSplitButton = MultiSplitButton({
				name: 'formatBlock',
				items: this.multiSplitItems,
				hideIfEmpty: true,
				scope: 'Aloha.continuoustext'
			});

			PubSub.sub('aloha.selection.context-change', function(message) {
				onSelectionChanged(that, message.range);
			});
		},

		initSidebar: function ( sidebar ) {
			var pl = this;
			pl.sidebar = sidebar;
			sidebar.addPanel( {

				id       : pl.nsClass( 'sidebar-panel-class' ),
				title    : i18n.t( 'floatingmenu.tab.format' ),
				content  : '',
				expanded : true,
				activeOn : this.formatOptions || false,

				onInit: function () {
				},

				onActivate: function ( effective ) {
					var that = this;
					that.effective = effective;
					
					if ( !effective[0] ) {
						return;
					}
					that.format = effective[0].nodeName.toLowerCase();

					var dom = jQuery('<div>').attr('class', pl.nsClass( 'target-container' ));
					var fieldset = jQuery('<fieldset>');
					fieldset.append(jQuery('<legend>' + that.format + ' ' + i18n.t( 'format.class.legend' )).append(jQuery('<select>')));
					
					dom.append(fieldset);
					
					var html = 
						'<div class="' + pl.nsClass( 'target-container' ) + '"><fieldset><legend>' + i18n.t( 'format.class.legend' ) + '</legend><select name="targetGroup" class="' + pl.nsClass( 'radioTarget' ) + '">' + 
						'<option value="">' + i18n.t( 'format.class.none' ) + '</option>';

					if ( pl.config[that.format] && pl.config[that.format]['class'] ) {
						jQuery.each(pl.config[that.format]['class'], function(i ,v) {
							html += '<option value="' + i + '" >' + v + '</option>';
						});
					}

					html += '</select></fieldset></div>';

					var that = this,
					content = this.setContent(html).content; 

					jQuery( pl.nsSel( 'framename' ) ).live( 'keyup', function () {
						jQuery( that.effective ).attr( 'target', jQuery( this ).val().replace( '\"', '&quot;' ).replace( "'", "&#39;" ) );
					} );
					

					var that = this;
					that.effective = effective;
					jQuery( pl.nsSel( 'linkTitle' ) ).val( jQuery( that.effective ).attr( 'title' ) );
				}

			} );

			sidebar.show();
		},

		// duplicated code from link-plugin
		//Creates string with this component's namepsace prefixed the each classname
		nsClass: function () {
			var stringBuilder = [], prefix = pluginNamespace;
			jQuery.each( arguments, function () {
				stringBuilder.push( this == '' ? prefix : prefix + '-' + this );
			} );
			return jQuery.trim(stringBuilder.join(' '));
		},

		// duplicated code from link-plugin
		nsSel: function () {
			var stringBuilder = [], prefix = pluginNamespace;
			jQuery.each( arguments, function () {
				stringBuilder.push( '.' + ( this == '' ? prefix : prefix + '-' + this ) );
			} );
			return jQuery.trim(stringBuilder.join(' '));
		},

		addMarkup: addMarkup,
		changeMarkup: changeMarkup,

		/**
		 * Removes all formatting from the current selection.
		 */
		removeFormat: function() {
<<<<<<< HEAD
			var formats = [
				'u', 'strong', 'em', 'b', 'i', 'q', 'del', 's', 'code', 'sub', 'sup', 'p', 'h1', 'h2', 'h3', 'h4', 'h5', 'h6', 'pre', 'quote', 'blockquote',
				'section', 'article', 'aside', 'header', 'footer', 'address', 'main', 'hr', 'figure', 'figcaption', 'div', 'small', 'cite', 'dfn',
				'abbr', 'data', 'time', 'var', 'samp', 'kbd', 'mark', 'span', 'wbr', 'ins'
				],
			    rangeObject = Selection.rangeObject,
=======
			var formats = [ 'u', 'strong', 'em', 'b', 'i', 'q', 'del', 's', 'code', 'sub', 'sup', 'p', 'h1', 'h2', 'h3', 'h4', 'h5', 'h6', 'pre', 'quote', 'blockquote' ],
			    rangeObject = Aloha.Selection.rangeObject,
>>>>>>> 9d1cef7a
			    i;

			// formats to be removed by the removeFormat button may now be configured using Aloha.settings.plugins.format.removeFormats = ['b', 'strong', ...]
			if (this.settings.removeFormats) {
				formats = this.settings.removeFormats;
			}

			if (rangeObject.isCollapsed()) {
				return;
			}

			for (i = 0; i < formats.length; i++) {
				GENTICS.Utils.Dom.removeMarkup(rangeObject, jQuery('<' + formats[i] + '>'), Aloha.activeEditable.obj);
			}

			// select the modified range
			rangeObject.select();
			Aloha.activeEditable.smartContentChange({type: 'block-change'});
		},

		/**
		 * toString method
		 * @return string
		 */
		toString: function () {
			return 'format';
		}
	});
});<|MERGE_RESOLUTION|>--- conflicted
+++ resolved
@@ -1,35 +1,9 @@
 /* format-plugin.js is part of the Aloha Editor project http://aloha-editor.org
  *
-<<<<<<< HEAD
- * Aloha Editor is a WYSIWYG HTML5 inline editing library and editor.
+ * Aloha Editor is a WYSIWYG HTML5 inline editing library and editor. 
  * Copyright (c) 2010-2014 Gentics Software GmbH, Vienna, Austria.
- * Contributors http://aloha-editor.org/contribution.php
+ * Contributors http://aloha-editor.org/contribution.php 
  * License http://aloha-editor.org/license.php
-=======
- * Aloha Editor is a WYSIWYG HTML5 inline editing library and editor. 
- * Copyright (c) 2010-2012 Gentics Software GmbH, Vienna, Austria.
- * Contributors http://aloha-editor.org/contribution.php 
- * 
- * Aloha Editor is free software; you can redistribute it and/or
- * modify it under the terms of the GNU General Public License
- * as published by the Free Software Foundation; either version 2
- * of the License, or any later version.
- *
- * Aloha Editor is distributed in the hope that it will be useful,
- * but WITHOUT ANY WARRANTY; without even the implied warranty of
- * MERCHANTABILITY or FITNESS FOR A PARTICULAR PURPOSE.  See the
- * GNU General Public License for more details.
- *
- * You should have received a copy of the GNU General Public License
- * along with this program; if not, write to the Free Software
- * Foundation, Inc., 51 Franklin Street, Fifth Floor, Boston, MA 02110-1301, USA.
- * 
- * As an additional permission to the GNU GPL version 2, you may distribute
- * non-source (e.g., minimized or compacted) forms of the Aloha-Editor
- * source code without the copy of the GNU GPL normally required,
- * provided you include this license notice and a URL through which
- * recipients can access the Corresponding Source.
->>>>>>> 9d1cef7a
  */
 define('format/format-plugin', [
 	'jquery',
@@ -41,13 +15,15 @@
 	'aloha/ephemera',
 	'aloha/selection',
 	'util/arrays',
+	'util/html',
+	'util/dom',
 	'util/maps',
 	'ui/ui',
 	'ui/toggleButton',
 	'ui/port-helper-multi-split',
 	'i18n!format/nls/i18n'
 ], function (
-	$,
+	jQuery,
 	Aloha,
 	PubSub,
 	Plugin,
@@ -56,25 +32,17 @@
 	Ephemera,
 	Selection,
 	Arrays,
+	Html,
+	Dom,
 	Maps,
 	Ui,
 	ToggleButton,
 	MultiSplitButton,
-<<<<<<< HEAD
 	i18n
 ) {
 	'use strict';
 
 	var $ = jQuery;
-=======
-	PubSub,
-	i18n,
-	i18nCore
-) {
-	'use strict';
-
-	var GENTICS = window.GENTICS;
->>>>>>> 9d1cef7a
 	var pluginNamespace = 'aloha-format';
 	var commandsByElement = {
 		'b': 'bold',
@@ -124,7 +92,6 @@
 		"EM": ["EM", "I"]
 	};
 
-<<<<<<< HEAD
 	/**
 	 * Checks if the selection spans a whole node (HTML element)
 	 * @param Range range
@@ -275,8 +242,6 @@
 		}
 	}
 
-=======
->>>>>>> 9d1cef7a
 	function formatInsideTableWorkaround(button) {
 		var selectedCells = jQuery('.aloha-cell-selected');
 		if (selectedCells.length > 0) {
@@ -340,7 +305,9 @@
 			tooltip : i18n.t('button.' + button + '.tooltip'),
 			icon: 'aloha-icon aloha-icon-' + componentName,
 			scope: 'Aloha.continuoustext',
-			click: function () { return textLevelButtonClickHandler(formatPlugin, button); }
+			click: function () {
+				return textLevelButtonClickHandler(formatPlugin, button); 
+			}
 		});
 		return component;
 	}
@@ -351,7 +318,9 @@
 			tooltip: i18n.t('button.' + button + '.tooltip'),
 			iconClass: 'aloha-icon ' + i18n.t('aloha-large-icon-' + button),
 			markup: jQuery('<' + button + '>'),
-			click: function () { return blockLevelButtonClickHandler(formatPlugin, button); }
+			click: function () { 
+				return blockLevelButtonClickHandler(formatPlugin, button); 
+			}
 		};
 	}
 
@@ -453,7 +422,7 @@
 	}
 
 	function format(formatPlugin, rangeObject, markup) {
-		GENTICS.Utils.Dom.addMarkup(rangeObject, markup);
+		Dom.addMarkup(rangeObject, markup);
 		updateUiAfterMutation(formatPlugin, rangeObject);
 	}
 
@@ -466,17 +435,10 @@
 	}
 
 	function addMarkup(button) {
-<<<<<<< HEAD
 		var formatPlugin = this,
 			markup = jQuery('<'+button+'>'),
 			rangeObject = Selection.rangeObject;
 
-=======
-		var formatPlugin = this;
-		var markup = jQuery('<'+button+'>');
-		var rangeObject = Aloha.Selection.rangeObject;
-		
->>>>>>> 9d1cef7a
 		if ( typeof button === "undefined" || button == "" ) {
 			return;
 		}
@@ -491,16 +453,16 @@
 			// remove the markup
 			if (rangeObject.isCollapsed()) {
 				// when the range is collapsed, we remove exactly the one DOM element
-				GENTICS.Utils.Dom.removeFromDOM(foundMarkup, rangeObject, true);
+				Dom.removeFromDOM(foundMarkup, rangeObject, true);
 			} else {
 				// the range is not collapsed, so we remove the markup from the range
-				GENTICS.Utils.Dom.removeMarkup(rangeObject, jQuery(foundMarkup), Aloha.activeEditable.obj);
+				Dom.removeMarkup(rangeObject, jQuery(foundMarkup), Aloha.activeEditable.obj);
 			}
 			updateUiAfterMutation(formatPlugin, rangeObject);
 		} else {
 			// when the range is collapsed, extend it to a word
 			if (rangeObject.isCollapsed()) {
-				GENTICS.Utils.Dom.extendToWord(rangeObject);
+				Dom.extendToWord(rangeObject);
 				if (rangeObject.isCollapsed()) {
 					if (StateOverride.enabled()) {
 						StateOverride.setWithRangeObject(
@@ -578,19 +540,18 @@
 
 		/**
 		 * available options / buttons
+		 *
+		 * @todo new buttons needed for 'code'
 		 */
 		availableButtons: [ 'u', 'strong', 'del', 'em', 'b', 'i', 's', 'sub', 'sup', 'p', 'h1', 'h2', 'h3', 'h4', 'h5', 'h6', 'pre', 'removeFormat' ],
 
 		/**
 		 * HotKeys used for special actions
 		 */
-<<<<<<< HEAD
 		hotKey: {
 			formatBold:      'ctrl+b meta+b',
 			formatItalic:    'ctrl+i meta+i',
 			formatUnderline: 'ctrl+u meta+u',
-			formatPre:       'ctrl+p meta+p',
-			formatDel:       'ctrl+d meta+d',
 			formatParagraph: 'alt+ctrl+0 alt+meta+0',
 			formatH1:        'alt+ctrl+1 alt+meta+1',
 			formatH2:        'alt+ctrl+2 alt+meta+2',
@@ -598,24 +559,10 @@
 			formatH4:        'alt+ctrl+4 alt+meta+4',
 			formatH5:        'alt+ctrl+5 alt+meta+5',
 			formatH6:        'alt+ctrl+6 alt+meta+6',
+			formatPre:       'ctrl+p meta+p',
+			formatDel:       'ctrl+d meta+d',
 			formatSub:       'alt+shift+s',
 			formatSup:       'ctrl+shift+s'
-=======
-		hotKey: { 
-			formatBold: 'ctrl+b',
-			formatItalic: 'ctrl+i',
-			formatParagraph: 'alt+ctrl+0',
-			formatH1: 'alt+ctrl+1',
-			formatH2: 'alt+ctrl+2',
-			formatH3: 'alt+ctrl+3',
-			formatH4: 'alt+ctrl+4',
-			formatH5: 'alt+ctrl+5',
-			formatH6: 'alt+ctrl+6',
-			formatPre: 'ctrl+p',
-			formatDel: 'ctrl+d',
-			formatSub: 'alt+shift+s',
-			formatSup: 'ctrl+shift+s'
->>>>>>> 9d1cef7a
 		},
 
 		/**
@@ -649,7 +596,6 @@
 			}
 
 			// apply specific configuration if an editable has been activated
-<<<<<<< HEAD
 			PubSub.sub('aloha.editable.activated', function (message) {
 				var editable = message.editable;
 				me.applyButtonConfig(editable.obj);
@@ -657,10 +603,6 @@
 				if (shouldCheckHeadingHierarchy) {
 					checkHeadings();
 				}
-=======
-			Aloha.bind('aloha-editable-activated',function (e, params) {
-				me.applyButtonConfig(params.editable.obj);
->>>>>>> 9d1cef7a
 
 				var createAdder = function (tagname) {
 					if (isFormatAllowed(tagname, me, editable)) {
@@ -704,13 +646,8 @@
 				$editable.bind('keydown.aloha.format',  me.hotKey.formatPre,       createChanger('pre'));
 			});
 
-<<<<<<< HEAD
 			PubSub.sub('aloha.editable.deactivated', function (message) {
 				message.editable.obj.unbind('keydown.aloha.format');
-=======
-			Aloha.bind('aloha-editable-deactivated',function (e, params) {
-				params.editable.obj.unbind('keydown.aloha.format');
->>>>>>> 9d1cef7a
 			});
 		},
 
@@ -778,7 +715,7 @@
 			this.buttons = {};
 			this.multiSplitItems = [];
 
-			jQuery.each(this.availableButtons, function(j, button) {
+			$.each(this.availableButtons, function(j, button) {
 				var button_config = false;
 
 				if (typeof j !== 'number' && typeof button !== 'string') {
@@ -800,7 +737,7 @@
 				}
 			});
 
-			this.multiSplitButton = MultiSplitButton({
+			this.multiSplitButton = new MultiSplitButton({
 				name: 'formatBlock',
 				items: this.multiSplitItems,
 				hideIfEmpty: true,
@@ -853,15 +790,12 @@
 
 					html += '</select></fieldset></div>';
 
-					var that = this,
-					content = this.setContent(html).content; 
+					var content = this.setContent(html).content;
 
 					jQuery( pl.nsSel( 'framename' ) ).live( 'keyup', function () {
 						jQuery( that.effective ).attr( 'target', jQuery( this ).val().replace( '\"', '&quot;' ).replace( "'", "&#39;" ) );
 					} );
-					
-
-					var that = this;
+
 					that.effective = effective;
 					jQuery( pl.nsSel( 'linkTitle' ) ).val( jQuery( that.effective ).attr( 'title' ) );
 				}
@@ -895,19 +829,15 @@
 
 		/**
 		 * Removes all formatting from the current selection.
+		 * And deconstructs lists via unformatList method.
 		 */
 		removeFormat: function() {
-<<<<<<< HEAD
 			var formats = [
 				'u', 'strong', 'em', 'b', 'i', 'q', 'del', 's', 'code', 'sub', 'sup', 'p', 'h1', 'h2', 'h3', 'h4', 'h5', 'h6', 'pre', 'quote', 'blockquote',
 				'section', 'article', 'aside', 'header', 'footer', 'address', 'main', 'hr', 'figure', 'figcaption', 'div', 'small', 'cite', 'dfn',
 				'abbr', 'data', 'time', 'var', 'samp', 'kbd', 'mark', 'span', 'wbr', 'ins'
 				],
 			    rangeObject = Selection.rangeObject,
-=======
-			var formats = [ 'u', 'strong', 'em', 'b', 'i', 'q', 'del', 's', 'code', 'sub', 'sup', 'p', 'h1', 'h2', 'h3', 'h4', 'h5', 'h6', 'pre', 'quote', 'blockquote' ],
-			    rangeObject = Aloha.Selection.rangeObject,
->>>>>>> 9d1cef7a
 			    i;
 
 			// formats to be removed by the removeFormat button may now be configured using Aloha.settings.plugins.format.removeFormats = ['b', 'strong', ...]
@@ -920,8 +850,9 @@
 			}
 
 			for (i = 0; i < formats.length; i++) {
-				GENTICS.Utils.Dom.removeMarkup(rangeObject, jQuery('<' + formats[i] + '>'), Aloha.activeEditable.obj);
-			}
+				Dom.removeMarkup(rangeObject, jQuery('<' + formats[i] + '>'), Aloha.activeEditable.obj);
+			}
+			unformatList(rangeObject);
 
 			// select the modified range
 			rangeObject.select();

/** @typedef {import('../../ui/lib/toggleButton').ToggleButton} ToggleButton */
/** @typedef {import('../../ui/lib/splitButton').SplitButton} SplitButton */
/**
 * @typedef {object} FormattingOption
 * @property {string=} name (Component/Slot) Name of the element
 * @property {string} icon Icon to use for the Button/Select entry
 * @property {string} label The display name/label for the user
 * @property {boolean} typography If this is a typography format (i.E. paragraph, header, ...)
 * @property {boolean} header If this is a header typography (h1-h6)
 */

/* format-plugin.js is part of the Aloha Editor project http://aloha-editor.org
 *
 * Aloha Editor is a WYSIWYG HTML5 inline editing library and editor.
 * Copyright (c) 2010-2014 Gentics Software GmbH, Vienna, Austria.
 * Contributors http://aloha-editor.org/contribution.php
 * License http://aloha-editor.org/license.php
 */
define('format/format-plugin', [
	'jquery',
	'aloha',
	'PubSub',
	'aloha/plugin',
	'aloha/state-override',
	'aloha/content-rules',
	'aloha/ephemera',
	'aloha/selection',
	'util/html',
	'util/dom',
	'util/browser',
	'util/strings',
	'util/range-context',
	'ui/ui',
	'ui/button',
	'ui/toggleButton',
	'ui/splitButton',
	'ui/icons',
	'ui/dropdown',
	'ui/utils',
	'i18n!format/nls/i18n'
], function (
	$,
	Aloha,
	PubSub,
	Plugin,
	StateOverride,
	ContentRules,
	Ephemera,
	Selection,
	Html,
	Dom,
	Browser,
	Strings,
	RangeContext,
	Ui,
	Button,
	ToggleButton,
	SplitButton,
	Icons,
	Dropdown,
	Utils,
	i18n
) {
	'use strict';

	var jQuery = $;
	var pluginNamespace = 'aloha-format';

	/** Class which needs to be set on headers when the IDs are manually set. */
	var CLASS_CUSTOMIZED = 'aloha-customized';

	var CLASS_HIERACHY_VIOLATION = 'aloha-heading-hierarchy-violated';

	var ATTR_HEADER_ID = 'id';

	/**
	 * Checks if the selection spans a whole node (HTML element)
	 * @param Range range
	 * @return {boolean}
	 */
	function isEntireNodeInRange(range) {
		var sc = range.startContainer;
		var so = range.startOffset;
		var ec = range.endContainer;
		var eo = range.endOffset;
		return (sc === ec && so === 0 && eo === ec.length);
	}

	/**
	 * Expands the (invisible) range to encompass the whole node
	 * that was selected by the user
	 * @param Range range
	 * @return void
	 */
	function expandRange(range) {
		var cac = range.commonAncestorContainer;

		if (Html.isInlineFormattable(cac) && cac.parentNode) {
			var parent = cac.parentNode;
			range.startContainer = parent;
			range.endContainer = parent;
			range.commonAncestorContainer = parent;
			range.startOffset = 0;
			range.endOffset = 1;
			expandRange(range);
			return;
		}

		// Because at this point there will be no further recursion, we should
		// finally update the state of `range`
		range.update();
	}

	/**
	 * Collision map to determine if we are
	 * working on a list related node.
	 */
	var LIST_ELEMENT = {
		'OL': true,
		'UL': true,
		'LI': true,
		'DL': true,
		'DT': true,
		'DD': true
	};

	/**
	 * Determine if we are working on a list element
	 * using the previous LIST_ELEMENT hash map.
	 * @param DOM node
	 * @return {boolean}
	 */
	function isListElement(node) {
		return LIST_ELEMENT[node.nodeName];
	}

	/**
	 * Determines if a markup is a heading
	 * @param string markup
	 * @returns {boolean}
	 */
	function isHeading(markup) {
		return FormatPlugin.headerNodeNames.includes(markup);
	}

	/**
	 * Checks whether range spans multiple lists
	 * @param Range range
	 * @return {boolean}
	 */
	function spansMultipleLists(range) {
		return range.startContainer !== range.endContainer;
	}

	/**
	 * Take list items out of their encompassing list element.
	 * Wrap items in <p> and delete any remaining empty lists.
	 * @param Range range
	 * @return void
	 */
	function unformatList(range) {
		expandRange(range);

		var cac = range.commonAncestorContainer;

		if (!isListElement(cac)) {
			return;
		}

		if (!isEntireNodeInRange(range) && !spansMultipleLists(range)) {
			return;
		}

		var selectedNodes = $(range.startContainer.parentNode).nextUntil($(range.endContainer.parentNode).next()).addBack();
		var prevNodes = $(range.startContainer.parentNode).prevAll();
		var nextNodes = $(range.endContainer.parentNode).nextAll();
		var listName = range.startContainer.parentNode.parentNode.nodeName;

		// Only one item selected
		if (selectedNodes.length == 1) {
			// Last item in list
			if (prevNodes.length == 0 && nextNodes.length == 0) {
				// The first unwrap removes the parent list tag,
				// the second one the list item tag.
				selectedNodes.unwrap().contents().unwrap().wrap('<p>');
			}
			// first list item
			else if (prevNodes.length === 0) {
				selectedNodes.addClass('_moved').remove().insertBefore(nextNodes.parent());
			}
			// last list item
			else if (nextNodes.length === 0) {
				selectedNodes.addClass('_moved').remove().insertAfter(prevNodes.parent());
			}
			// one list item in middle
			else {
				selectedNodes.addClass('_moved').remove().insertAfter(prevNodes.parent());
				$('<' + listName.toLowerCase() + '>').append(nextNodes).insertAfter(selectedNodes);
			}
		}
		// multiple list items up to whole list
		else {
			selectedNodes.addClass('_moved').remove().insertAfter(cac);
			if (nextNodes.length > 0) {
				$('<' + listName.toLowerCase() + '>').append(nextNodes).insertAfter(selectedNodes.last());
			}
		}

		// unwrap moved list elements
		$('._moved').each(function () {
			var $p = $('<p>');
			var $this = $(this);

			$this.after($p);
			$this.contents().unwrap().appendTo($p);
		});

		// If we are at the first list element, get rid of original (now empty) list
		if (prevNodes.length === 0) {
			cac.remove();
		}
	}

	function formatInsideTableWorkaround(nodeType) {
		var selectedCells = $('.aloha-cell-selected');
		if (selectedCells.length < 1) {
			return false;
		}

		var cellMarkupCounter = 0;
		selectedCells.each(function () {
			var cellContent = $(this).find('div'),
				cellMarkup = cellContent.find(nodeType);
			if (cellMarkup.length > 0) {
				// unwrap all found markup text
				// <td><b>text</b> foo <b>bar</b></td>
				// and wrap the whole contents of the <td> into <b> tags
				// <td><b>text foo bar</b></td>
				cellMarkup.contents().unwrap();
				cellMarkupCounter++;
			}
			cellContent.contents().wrap('<' + nodeType + '></' + nodeType + '>');
		});

		// remove all markup if all cells have markup
		if (cellMarkupCounter === selectedCells.length) {
			selectedCells.find(nodeType).contents().unwrap();
		}

		return true;
	}

	function textLevelButtonClickHandler(nodeType, commandName) {
		if (formatInsideTableWorkaround(nodeType)) {
			return false;
		}
		addMarkup(nodeType, commandName);
		return false;
	}

	function makeRemoveFormatButton() {
		return Ui.adopt(REMOVE_FORMAT_ID, Button, {
			tooltip: i18n.t('button.removeFormat.tooltip'),
			icon: Icons.CLEAR,
			click: function () {
				FormatPlugin.removeFormat();
			}
		});
	}

	/**
	 * Checks the hierarchy of headings (h1, h2, ..., h6) and adds a class
	 * "aloha-heading-hierarchy-violated" if the hierarchy is violated.
	 * The hierarchy is violated if a heading is more than one hierarchy lower
	 * than the previous heading.
	 * It is also checked, if the hierarchy is higher than the highest hierarchy
	 * found in the plugin configuration.
	 * For example if the plugin configuration contains the possible headings:
	 * 'h2', 'h3', 'h4', 'h5', 'h6', then all occurrences of 'h1' will be marked.
	 * @param {config} the plugin config
	 * @returns {undefined}
	 */
	function checkHeadingHierarchy(config) {
		if (!Aloha.activeEditable || config.length === 0) {
			return;
		}

		var parent = Aloha.activeEditable.obj,
			startHeading,
			lastCorrectHeading,
			currentHeading;

		// The warning class should only be used with header tags, but the
		// insertparagraph command for example, copies all attributes, to
		// the new element, so the plugin has to remove them again.
		parent.find(":not(h1,h2,h3,h4,h5,h6)").each(function () {
			$(this).removeClass(CLASS_HIERACHY_VIOLATION);
		});

		//set startheading to heading with smallest number available in the config
		for (var i = 0; i < config.length; i++) {
			if (isHeading(config[i])) {
				if (startHeading != null) {
					if (parseInt(config[i].charAt(1), 10) < startHeading) {
						startHeading = parseInt(config[i].charAt(1), 10);
					}
				} else {
					//first heading found in config
					startHeading = parseInt(config[i].charAt(1), 10);
				}
			}
		}

		//check the heading hierarchy of every heading
		if (startHeading == null) {
			return;
		}

		//this find() returns all headings in tree order
		parent.find("h1,h2,h3,h4,h5,h6").each(function () {
			currentHeading = parseInt(this.nodeName.charAt(1), 10);
			if (typeof lastCorrectHeading !== 'undefined') {
				//the current heading hierarchy must be lower than the startHeading hierarchy
				if (currentHeading < startHeading) {
					$(this).addClass(CLASS_HIERACHY_VIOLATION);
				} else {
					//heading hierarchy is violated if a heading is more
					//than one hierarchy lower than the last correct heading
					if (currentHeading > (lastCorrectHeading + 1)) {
						$(this).addClass(CLASS_HIERACHY_VIOLATION);
					} else {
						//only set the last heading if the hierarchy is not violated
						lastCorrectHeading = currentHeading;
						$(this).removeClass(CLASS_HIERACHY_VIOLATION);
					}
				}
			} else {
				//first heading! see if it starts with correct heading
				if (currentHeading === startHeading) {
					lastCorrectHeading = currentHeading;
					$(this).removeClass(CLASS_HIERACHY_VIOLATION);
				} else {
					$(this).addClass(CLASS_HIERACHY_VIOLATION);
				}
			}
		});
	}

	function changeMarkup(nodeType) {
		Selection.changeMarkupOnSelection(jQuery('<' + nodeType + '>'));
		if (Strings.parseBoolean(FormatPlugin.settings.checkHeadingHierarchy)) {
			checkHeadingHierarchy(FormatPlugin.formatOptions);
		}
	}

	function updateUiAfterMutation(rangeObject) {
		if (Aloha.activeEditable) {
			Aloha.activeEditable.smartContentChange({ type: 'block-change' });
		}
		// select the modified range
		rangeObject.select();
		// update Button toggle state. We take Selection.getRangeObject()
		// because rangeObject is not up-to-date
		onSelectionChanged(Selection.getRangeObject());
	}

	function format(rangeObject, markup) {
		Dom.addMarkup(rangeObject, markup);
		Dom.doCleanup({
			merge: true,
			mergeable: /** @param {HTMLElement} node */function (node) {
				return 'Q' === node.nodeName
					&& node.nextSibling != null
					&& 'Q' === node.nextSibling.nodeName;
			}
		}, rangeObject);
		updateUiAfterMutation(rangeObject);
	}

	function isFormatAllowed(tagname, plugin, editable) {
		if (!ContentRules.isAllowed(editable.obj[0], tagname)) {
			return false;
		}
		var config = plugin.getEditableConfig(editable.obj);
		return config ? $.inArray(tagname, config) > -1 : false;
	}

	function addMarkup(nodeType, command) {
		var markup = $('<' + nodeType + '>'),
			rangeObject = Selection.rangeObject;

		if (nodeType == null || !nodeType || Aloha.activeEditable == null || Aloha.activeEditable.obj == null) {
			return;
		}

		// check whether the markup is found in the range (at the start of the range)
		var nodeNames = [markup[0].nodeName];
		if (FormatPlugin.conversionNames[markup[0].nodeName]) {
			nodeNames.push(FormatPlugin.conversionNames[markup[0].nodeName]);
		}

		var foundMarkup = rangeObject.findMarkup(function (nodeElement) {
			return nodeNames.includes(nodeElement.nodeName);
		}, Aloha.activeEditable.obj);

		if (foundMarkup) {
			// remove the markup
			if (rangeObject.isCollapsed()) {
				// when the range is collapsed, we remove exactly the one DOM element
				Dom.removeFromDOM(foundMarkup, rangeObject, true);
			} else {
				// the range is not collapsed, so we remove the markup from the range
				Dom.removeMarkup(rangeObject, $(foundMarkup), Aloha.activeEditable.obj);
			}
			PubSub.pub('aloha.format.removed', { level: 'text', format: nodeType })
			updateUiAfterMutation(rangeObject);
		} else {
			// when the range is collapsed, extend it to a word
			if (rangeObject.isCollapsed()) {
				Dom.extendToWord(rangeObject);
				if (rangeObject.isCollapsed()) {
					if (StateOverride.enabled()) {
						StateOverride.setWithRangeObject(
							command || nodeType,
							rangeObject,
							function (command, rangeObject) {
								format(rangeObject, markup);
								PubSub.pub('aloha.format.added', { level: 'text', format: nodeType })
							}
						);
						return;
					}
				}
			}
			PubSub.pub('aloha.format.added', { level: 'text', format: nodeType })
			format(rangeObject, markup);
		}
	}

	function onSelectionChanged(rangeObject) {
		var effectiveMarkup,
			i, j;

		// Normal format buttons like bold
		Object.values(FormatPlugin.buttons || {}).forEach(function (button) {
			// If the button is not a toggle-button (or an instance of it), then skip it.
			// Can't set the state of it or do anything.
			if (typeof button.handle.setActive !== 'function') {
				return;
			}

			var statusWasSet = false;
			var nodeNames = [button.markup[0].nodeName];
			if (FormatPlugin.conversionNames[button.markup[0].nodeName]) {
				nodeNames.push(FormatPlugin.conversionNames[markup[0].nodeName]);
			}

			for (i = 0; i < rangeObject.markupEffectiveAtStart.length; i++) {
				effectiveMarkup = rangeObject.markupEffectiveAtStart[i];
				for (j = 0; j < nodeNames.length; j++) {
					if (Selection.standardTagNameComparator(effectiveMarkup, $('<' + nodeNames[j] + '>'))) {
						button.handle.setActive(true);
						statusWasSet = true;
						break;
					}
				}
				if (statusWasSet) {
					break;
				}
			}

			if (!statusWasSet) {
				button.handle.setActive(false);
			}
		});

		// Typography/Blocklevel formats like h1
		if (FormatPlugin.typographyButton) {
			var typographyElements = Object.entries(FormatPlugin.buttonConfig).filter(function (entry) {
				return entry[1].typography;
			}).map(function (entry) {
				return entry[0];
			});
			var effectiveTypo = null;
			var typoElement = null;

			for (i = 0; i < rangeObject.markupEffectiveAtStart.length; i++) {
				if (effectiveTypo) {
					break;
				}
				effectiveMarkup = rangeObject.markupEffectiveAtStart[i];
				for (var j = 0; j < typographyElements.length; j++) {
					var typo = typographyElements[j];
					if (Selection.standardTagNameComparator(effectiveMarkup, $('<' + typo + '>'))) {
						effectiveTypo = typo;
						typoElement = effectiveMarkup;
						break;
					}
				}
			}

			/** @type {FormattingOption|null} */
			var settings = FormatPlugin.config[effectiveTypo];
			if (!settings) {
				settings = Object.assign({}, DEFAULT_BUTTON_CONFIG[effectiveTypo], settings);
			}

			FormatPlugin.activeTypography = effectiveTypo;
			FormatPlugin.typographyElement$ = typoElement ? $(typoElement) : null;
			FormatPlugin.typographyButton.setIcon(settings.icon || Icons.TYPOGRAPHY);
			FormatPlugin.typographyButton.setText(settings.label || i18n.t('button.typography.tooltip'));
			FormatPlugin.typographyButton.setSecondaryVisible(settings != null && settings.typography && settings.header);
		}

		handlePreformattedText(rangeObject.commonAncestorContainer);
	}

	/**
	 * Handles preformatted text.
	 * Adds empty paragraphs as landing stripes before and after a preformatted text.
	 *
	 * @private
	 * @param {Element} element a Dom element
	 */
	function handlePreformattedText(element) {
		var $element = $(element);

		if ($element.is('.aloha-editing-p.aloha-placeholder')) {
			//remove all other placeholders
			$element[0].className = '';
			removePlaceholders();
			$element[0].className = 'aloha-editing-p aloha-placeholder';
			return;
		}

		removePlaceholders();

		if (!$element.is('pre')) {
			return;
		}

		//add placeholder before and after the preformatted text element
		var nextSibling = $element[0].nextSibling;
		var previousSibling = $element[0].previousSibling;
		if (!previousSibling || !nextSibling) {
			if (!previousSibling) {
				$element.before(createLanding());
			}
			if (!nextSibling) {
				$element.after(createLanding());
			}
		}
	}

	/**
	 * Helper function to create the placeholder $ element
	 *
	 * @private
	 * @returns {Object} the landing $ element
	 */
	function createLanding() {
		//IE: add a "word joiner" character instead of a <br>
		var landing = Browser.ie
			? '<p class="aloha-editing-p aloha-placeholder">&#x2060;</p>'
			: '<p class="aloha-editing-p aloha-placeholder"><br class="aloha-end-br"></p>';
		return $(landing);
	}

	/**
	 * Remove editing placeholders
	 *
	 * @private
	 */
	function removePlaceholders() {
		if (Aloha.activeEditable) {
			Aloha.activeEditable.removePlaceholder(Aloha.activeEditable.obj);
		}
	}

	/** @type {object.<string,FormattingOption>} */
	var DEFAULT_BUTTON_CONFIG = {
		// Text Level
		'u': {
			name: 'underline',
			icon: Icons.UNDERLINE,
			label: i18n.t('button.u.tooltip'),
			typography: false,
			header: false,
		},
		'b': {
			name: 'bold',
			icon: Icons.BOLD,
			label: i18n.t('button.b.tooltip'),
			typography: false,
			header: false,
		},
		'i': {
			name: 'italic',
			icon: Icons.ITALIC,
			label: i18n.t('button.i.tooltip'),
			typography: false,
			header: false,
		},
		'cite': {
			icon: Icons.CITATION,
			label: i18n.t('button.cite.tooltip'),
			typography: false,
			header: false,
		},
		'q': {
			name: 'quote',
			icon: Icons.QUOTE,
			label: i18n.t('button.q.tooltip'),
			typography: false,
			header: false,
		},
		'code': {
			icon: Icons.CODE,
			label: i18n.t('button.code.tooltip'),
			typography: false,
			header: false,
		},
		'del': {
			icon: Icons.DELETED,
			label: i18n.t('button.del.tooltip'),
			typography: false,
			header: false,
		},
		'ins': {
			icon: Icons.INSERTED,
			label: i18n.t('button.ins.tooltip'),
			typography: false,
			header: false,
		},
		's': {
			name: 'strikethrough',
			icon: Icons.STRIKE_THROUGH,
			label: i18n.t('button.s.tooltip'),
			typography: false,
			header: false,
		},
		'sub': {
			name: 'subscript',
			icon: Icons.SUB_SCRIPT,
			label: i18n.t('button.sub.tooltip'),
			typography: false,
			header: false,
		},
		'sup': {
			name: 'superscript',
			icon: Icons.SUPER_SCRIPT,
			label: i18n.t('button.sup.tooltip'),
			typography: false,
			header: false,
		},

		// Typography / Block level
		'p': {
			icon: Icons.PARAGRAPH,
			label: i18n.t('button.p.tooltip'),
			typography: true,
			header: false,
		},
		'pre': {
			icon: Icons.PRE_FORMATTED,
			label: i18n.t('button.pre.tooltip'),
			typography: true,
			header: false,
		},
		'h1': {
			icon: Icons.HEADER_1,
			label: i18n.t('button.h1.tooltip'),
			typography: true,
			header: true,
		},
		'h2': {
			icon: Icons.HEADER_2,
			label: i18n.t('button.h2.tooltip'),
			typography: true,
			header: true,
		},
		'h3': {
			icon: Icons.HEADER_3,
			label: i18n.t('button.h3.tooltip'),
			typography: true,
			header: true,
		},
		'h4': {
			icon: Icons.HEADER_4,
			label: i18n.t('button.h4.tooltip'),
			typography: true,
			header: true,
		},
		'h5': {
			icon: Icons.HEADER_5,
			label: i18n.t('button.h5.tooltip'),
			typography: true,
			header: true,
		},
		'h6': {
			icon: Icons.HEADER_6,
			label: i18n.t('button.h6.tooltip'),
			typography: true,
			header: true,
		},
	};

	var REMOVE_FORMAT_ID = 'removeFormat';

	/**
	 * register the plugin with unique name
	 */
	var FormatPlugin = {

		// These are old/deprecated nodes and will be converted to the modern equivalent
		conversionNames: {
			'strong': 'b',
			'em': 'i',
		},

		headerNodeNames: ['h1', 'h2', 'h3', 'h4', 'h5', 'h6'],

		/**
		 * General button configuration for the plugin
		 */
		buttonConfig: structuredClone(DEFAULT_BUTTON_CONFIG),

		/**
		 * Array of which buttons are available/visible/enabled for the user
		 */
		config: Object.keys(DEFAULT_BUTTON_CONFIG).concat(REMOVE_FORMAT_ID),

		/**
		 * Map for the currently created/managed buttons
		 * @type {Object<string, { markup: string, handle: ToggleButton }>}
		 */
		buttons: {},

		/**
		 * HotKeys used for special actions
		 */
		hotKey: {
			formatBold: 'ctrl+b meta+b',
			formatItalic: 'ctrl+i meta+i',
			formatUnderline: 'ctrl+u meta+u',
			formatParagraph: 'alt+ctrl+0 alt+meta+0',
			formatH1: 'alt+ctrl+1 alt+meta+1',
			formatH2: 'alt+ctrl+2 alt+meta+2',
			formatH3: 'alt+ctrl+3 alt+meta+3',
			formatH4: 'alt+ctrl+4 alt+meta+4',
			formatH5: 'alt+ctrl+5 alt+meta+5',
			formatH6: 'alt+ctrl+6 alt+meta+6',
			formatPre: 'ctrl+p meta+p',
			formatDel: 'ctrl+d meta+d',
			formatSub: 'alt+shift+s',
			formatSup: 'ctrl+shift+s'
		},

		activeTypography: null,
		formatOptions: [],
		typographyOptions: [],

		/** @type {SplitButton} */
		typographyButton: null,

		/**
		 * Initialize the plugin and set initialize flag on true
		 */
		init: function () {
			Ephemera.classes(CLASS_HIERACHY_VIOLATION);

			if (typeof FormatPlugin.settings.hotKey !== 'undefined') {
				$.extend(true, FormatPlugin.hotKey, FormatPlugin.settings.hotKey);
			}

			if (typeof FormatPlugin.settings.config !== 'undefined') {
				FormatPlugin.config = FormatPlugin.settings.config;
			}

			FormatPlugin.initButtons();

			var shouldCheckHeadingHierarchy = Strings.parseBoolean(FormatPlugin.settings.checkHeadingHierarchy);

			var checkHeadings = function () {
				checkHeadingHierarchy(FormatPlugin.formatOptions);
			};

			if (shouldCheckHeadingHierarchy) {
				Aloha.bind('aloha-smart-content-changed', checkHeadings);
				Aloha.bind('aloha-markup-change', checkHeadings);
			}

			// apply specific configuration if an editable has been activated
			PubSub.sub('aloha.editable.activated', function (message) {
				var editable = message.editable;
				FormatPlugin.applyButtonConfig(editable.obj);

				if (shouldCheckHeadingHierarchy) {
					checkHeadings();
				}

				var createAdder = function (tagname) {
					if (isFormatAllowed(tagname, FormatPlugin, editable)) {
						return function addFormat() {
						addMarkup(tagname);
							return false;
						};
					}
					return function () {
						return false;
					};
				};

				var createChanger = function (tagname) {
					if (isFormatAllowed(tagname, FormatPlugin, editable)) {
						return function changeFormat() {
							changeMarkup(tagname);
							return false;
						};
					}
					return function () {
						return false;
					};
				};

				var $editable = editable.obj;
				$editable.on('keydown.aloha.format', FormatPlugin.hotKey.formatBold, createAdder('b'));
				$editable.on('keydown.aloha.format', FormatPlugin.hotKey.formatItalic, createAdder('i'));
				$editable.on('keydown.aloha.format', FormatPlugin.hotKey.formatUnderline, createAdder('u'));
				$editable.on('keydown.aloha.format', FormatPlugin.hotKey.formatDel, createAdder('del'));
				$editable.on('keydown.aloha.format', FormatPlugin.hotKey.formatSub, createAdder('sub'));
				$editable.on('keydown.aloha.format', FormatPlugin.hotKey.formatSup, createAdder('sup'));
				$editable.on('keydown.aloha.format', FormatPlugin.hotKey.formatParagraph, createChanger('p'));
				$editable.on('keydown.aloha.format', FormatPlugin.hotKey.formatH1, createChanger('h1'));
				$editable.on('keydown.aloha.format', FormatPlugin.hotKey.formatH2, createChanger('h2'));
				$editable.on('keydown.aloha.format', FormatPlugin.hotKey.formatH3, createChanger('h3'));
				$editable.on('keydown.aloha.format', FormatPlugin.hotKey.formatH4, createChanger('h4'));
				$editable.on('keydown.aloha.format', FormatPlugin.hotKey.formatH5, createChanger('h5'));
				$editable.on('keydown.aloha.format', FormatPlugin.hotKey.formatH6, createChanger('h6'));
				$editable.on('keydown.aloha.format', FormatPlugin.hotKey.formatPre, createChanger('pre'));
			});

			PubSub.sub('aloha.selection.context-change', function (message) {
				onSelectionChanged(message.range);
			});

			PubSub.sub('aloha.editable.deactivated', function (message) {
				message.editable.obj.unbind('keydown.aloha.format');

				// Set all buttons to inactive if we leave the editable, and hide them
				if (FormatPlugin.buttons) {
					Object.values(FormatPlugin.buttons).forEach(function (button) {
						if (typeof button.handle.setActive === 'function') {
							button.handle.setActive(false);
						}
						button.handle.hide();
					});
				}

				FormatPlugin.typographyButton.hide();
			});
		},

		/**
		 * applys a configuration specific for an editable
		 * buttons not available in this configuration are hidden
		 * @param {jQuery} $editable The editable object
		 * @return void
		 */
		applyButtonConfig: function ($editable) {
			var config = [];
			
			if ($editable != null) {
				config = FormatPlugin.getEditableConfig($editable);
			}

			if (config != null && typeof config === 'object' && !Array.isArray(config)) {
				config = Object.entries(config).reduce(function(acc, entry) {
					if (entry[1]) {
						acc.push(entry[0]);
					}
					return acc;
				}, []);
			}

			FormatPlugin.formatOptions = config;

			// now iterate all buttons and show/hide them according to the config
			Object.entries(FormatPlugin.buttons).forEach(function(entry) {
				var buttonName = entry[0];
				var button = entry[1];

				if (
					$editable == null
					|| !ContentRules.isAllowed($editable[0], buttonName)
					|| !config.includes(buttonName)
				) {
					button.handle.hide();
				} else {
					button.handle.show();
				}
			});

			FormatPlugin.typographyOptions = Object.entries(FormatPlugin.buttonConfig).map(function(entry) {
				var name = entry[0];
				var elemConfig = entry[1];

				// Ignore non-typography elements
				if (!elemConfig.typography) {
					return null;
				}

				// Skip elements which aren't allowed
				if (
					$editable == null
					||!ContentRules.isAllowed($editable[0], name)
					|| !config.includes(name)
				) {
					return null;
				}

				return name;
			}).filter(function(value) {
				return value != null;
			});

			// We need at least two options, otherwise the button/selection wouldn't make sense
			if (FormatPlugin.typographyOptions.length <= 1) {
				FormatPlugin.typographyButton.hide();
			} else {
				FormatPlugin.typographyButton.show();
			}
		},

		/**
		 * initialize the buttons and register them on floating menu
		 * @param event event object
		 * @param editable current editable object
		 */
		initButtons: function () {
			FormatPlugin.buttons = {};

			// First create all the regular formatting buttons
			(FormatPlugin.config || []).forEach(function (nodeName) {
				var settings = FormatPlugin.buttonConfig[nodeName];

				// If there's no settings, we have to ignore it
				if (!settings) {
					return;
				}

				// Ignore typography buttons for now
				if (settings.typography) {
					return;
				}

				FormatPlugin.buttons[nodeName] = {
					handle: FormatPlugin.makeTextLevelButton(nodeName, settings),
					markup: jQuery('<' + nodeName + '>'),
				};
			});

			FormatPlugin.buttons[REMOVE_FORMAT_ID] = {
				handle: makeRemoveFormatButton(),
				markup: null,
			};

			FormatPlugin.typographyButton = Ui.adopt('typographyMenu', SplitButton, {
				icon: Icons.TYPOGRAPHY,
				text: i18n.t('button.typography.tooltip'),
				iconOnly: false,

				click: function () {
					var context = FormatPlugin._createTypographyContext();
					if (context == null) {
						return;
					}

					var data = Dropdown.openDynamicDropdown(FormatPlugin.typographyButton.name, context);
					if (!data) {
						return;
					}

					data.then(function (ctl) {
						return ctl.value;
					}).then(function (result) {
						FormatPlugin._applyTypography(result.id);
					}).catch(function (error) {
						if (!Utils.isUserCloseError(error)) {
							console.error(error);
						}
					});
				},

				secondaryClick: function () {
					/** @type {FormattingOption} */
					var settings = FormatPlugin.config[FormatPlugin.activeTypography];
					if (!settings) {
						settings = DEFAULT_BUTTON_CONFIG[FormatPlugin.activeTypography];
					}

					var data = Dropdown.openDynamicDropdown(FormatPlugin.typographyButton.name, FormatPlugin._createHeaderIdContext(settings));
					if (!data) {
						return;
					}

					data.then(function (ctl) {
						return ctl.value;
					}).then(function (value) {
						FormatPlugin._applyHeaderId((value || '').trim());
					}).catch(function (error) {
						if (!Utils.isUserCloseError(error)) {
							console.error(error);
						}
					});
				},
			});

			if (Aloha.activeEditable) {
				FormatPlugin.applyButtonConfig(Aloha.activeEditable.obj);
			} else {
				FormatPlugin.applyButtonConfig(null);
			}
		},

		_createTypographyContext: function () {
			var latestOptions = (FormatPlugin.typographyOptions || []).map(function (nodeName) {
				var settings = FormatPlugin.buttonConfig[nodeName];

				// If there's no settings, we have to ignore it
				if (!settings) {
					return null;
				}

				// Only check for typography buttons
				if (!settings.typography) {
					return null;
				}

				var out = {
					id: nodeName,
					label: settings.label,
					icon: settings.icon,
				};

				return out;
			}).filter(function (option) {
				return option != null;
			});

			// In case there's only one option, and we already have it selected,
			// then we can skip opening the context all together, as the user can't
			// change it to something else anyways.
			if (latestOptions.length === 1 && latestOptions[0].id === FormatPlugin.activeTypography) {
				return null;
			}

			return {
				type: 'select-menu',
				options: {
					iconsOnly: false,
					options: latestOptions,
				},
				initialValue: FormatPlugin.activeTypography,
			};
		},

		/**
		 * @param {string} typography
		 */
		_applyTypography: function (typography) {
			var oldTypography = FormatPlugin.activeTypography;
			FormatPlugin.activeTypography = typography;

			PubSub.pub('aloha.format.pre_change', {
				level: 'block',
				oldFormat: oldTypography,
				newFormat: FormatPlugin.activeTypography,
			});

			changeMarkup(FormatPlugin.activeTypography);

			PubSub.pub('aloha.format.changed', {
				level: 'block',
				oldFormat: oldTypography,
				newFormat: FormatPlugin.activeTypography,
			});
		},

		/**
		 * 
		 * @param {FormattingOption} settings
		 */
		_createHeaderIdContext: function (settings) {
			var headerId = null;
			if (FormatPlugin.typographyElement$) {
				headerId = FormatPlugin.typographyElement$.attr(ATTR_HEADER_ID);
			}

			return {
				type: 'input',
				options: {
					label: i18n.t('button.header_id.input'),
				},
				initialValue: headerId,
			};
		},

		_applyHeaderId: function (value) {
			if (!FormatPlugin.typographyElement$) {
				return;
			}

			$(FormatPlugin.typographyElement$).attr(ATTR_HEADER_ID, value);

			// Add the customized class if a ID has been set. Otherwise remove it, so the headerids plugin
			// could automatically add it again if needed/enabled.
			if (value) {
				$(FormatPlugin.typographyElement$).addClass(CLASS_CUSTOMIZED);
			} else {
				$(FormatPlugin.typographyElement$).removeClass(CLASS_CUSTOMIZED);
			}
		},

		makeTextLevelButton: function (nodeType, settings) {
			var name = settings.name || nodeType;
			var component = Ui.adopt(name, ToggleButton, {
				tooltip: settings.label,
				icon: settings.icon,
				pure: true,
				click: function () {
					return textLevelButtonClickHandler(nodeType, name);
				}
			});

			return component;
		},

		// duplicated code from link-plugin
		//Creates string with this component's namepsace prefixed the each classname
		nsClass: function () {
			return Array.from(arguments).map(function(className) {
				return pluginNamespace + (className == '' ? '' : '-' + className);
			}).join(' ').trim();
		},

		// duplicated code from link-plugin
		nsSel: function () {
			return Array.from(arguments).map(function(selector) {
				return '.' + pluginNamespace + (selector == '' ? '' : '-' + selector);
			}).join(' ').trim();
		},

		addMarkup: addMarkup,
		changeMarkup: changeMarkup,

		/**
		 * Removes all formatting from the current selection.
		 * And deconstructs lists via unformatList method.
		 */
		removeFormat: function () {
			var formats = [
				'abbr', 'b', 'cite', 'code', 'del', 'dfn', 'em', 'font', 'i', 'ins',
				'kbd', 'mark', 'output', 'q', 's', 'samp', 'strike', 'strong',
				'sub', 'sup', 'time', 'u', 'var',
			];
			var styles = [
				'color',
				'background-color',
				'text-align',
			];
			var rangeObject = Selection.rangeObject;

			// formats to be removed by the removeFormat button may now be configured using Aloha.settings.plugins.format.removeFormats = ['b', 'strong', ...]
			if (FormatPlugin.settings.removeFormats) {
				formats = FormatPlugin.settings.removeFormats;
			}

			if (rangeObject.isCollapsed()) {
				var rangeEditingHost = Dom.getEditingHostOf(rangeObject.startContainer);
				var limit = rangeEditingHost ? $(rangeEditingHost) : Aloha.activeEditable.obj;

				for (var i = 0; i < formats.length; i++) {
					var format = formats[i].toUpperCase();

					// check whether the markup is found in the range (at the start of the range)
					var nodeNames = [format];
					if (FormatPlugin.conversionNames[format]) {
						nodeNames.push(FormatPlugin.conversionNames[format]);
					}

					var foundMarkup = rangeObject.findMarkup(function (nodeElement) {
						return nodeNames.includes(nodeElement.nodeName);
					}, limit);

					if (foundMarkup) {
						Dom.removeFromDOM(foundMarkup, rangeObject, true);
					}
				}
			} else {
				var rangeEditingHost = Dom.getEditingHostOf(rangeObject.startContainer);
<<<<<<< HEAD
				var limit = rangeEditingHost ? $(rangeEditingHost) : Aloha.activeEditable.obj;
				for (i = 0; i < formats.length; i++) {
=======
				var limit = rangeEditingHost ? jQuery(rangeEditingHost) : Aloha.activeEditable.obj;
				for (var i = 0; i < formats.length; i++) {
>>>>>>> eadea61f
					Dom.removeMarkup(
						rangeObject,
						$('<' + formats[i] + '>'),
						limit,
						false);
				}
				unformatList(rangeObject);
			}

			// Remove the styles from the range
			for (var i = 0; i < styles.length; i++) {
				RangeContext.formatStyle(Aloha.getSelection().getRangeAt(0), styles[i], null, null, function(a, b) {
					return false;
				});
			}

			updateUiAfterMutation(rangeObject);
			if (Aloha.activeEditable) {
				Aloha.activeEditable.smartContentChange({ type: 'block-change' });
			}
		},

		/**
		 * toString method
		 * @return string
		 */
		toString: function () {
			return 'format';
		}
	};

	FormatPlugin = Plugin.create('format', FormatPlugin);

	return FormatPlugin;
});<|MERGE_RESOLUTION|>--- conflicted
+++ resolved
@@ -1199,13 +1199,8 @@
 				}
 			} else {
 				var rangeEditingHost = Dom.getEditingHostOf(rangeObject.startContainer);
-<<<<<<< HEAD
-				var limit = rangeEditingHost ? $(rangeEditingHost) : Aloha.activeEditable.obj;
-				for (i = 0; i < formats.length; i++) {
-=======
 				var limit = rangeEditingHost ? jQuery(rangeEditingHost) : Aloha.activeEditable.obj;
 				for (var i = 0; i < formats.length; i++) {
->>>>>>> eadea61f
 					Dom.removeMarkup(
 						rangeObject,
 						$('<' + formats[i] + '>'),

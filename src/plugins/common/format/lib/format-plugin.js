--- conflicted
+++ resolved
@@ -1001,11 +1001,7 @@
 		},
 
 		_createTypographyContext: function () {
-<<<<<<< HEAD
-			var latestOptions = (plugin.config || []).map(function (nodeName) {
-=======
 			var latestOptions = (plugin.typographyOptions || []).map(function (nodeName) {
->>>>>>> 55682e99
 				var settings = plugin.buttonConfig[nodeName];
 
 				// If there's no settings, we have to ignore it

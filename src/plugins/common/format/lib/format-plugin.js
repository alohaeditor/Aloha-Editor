/** @typedef {import('../../ui/lib/toggleButton').ToggleButton} ToggleButton */

/**
 * @typedef {object} FormattingOption
 * @property {string=} name (Component/Slot) Name of the element
 * @property {string} icon Icon to use for the Button/Select entry
 * @property {string} label The display name/label for the user
 * @property {boolean} typography If this is a typography format (i.E. paragraph, header, ...)
 * @property {boolean} header If this is a header typography (h1-h6)
 */

/* format-plugin.js is part of the Aloha Editor project http://aloha-editor.org
 *
 * Aloha Editor is a WYSIWYG HTML5 inline editing library and editor.
 * Copyright (c) 2010-2014 Gentics Software GmbH, Vienna, Austria.
 * Contributors http://aloha-editor.org/contribution.php
 * License http://aloha-editor.org/license.php
 */
define('format/format-plugin', [
	'jquery',
	'aloha',
	'PubSub',
	'aloha/plugin',
	'aloha/state-override',
	'aloha/content-rules',
	'aloha/ephemera',
	'aloha/selection',
	'util/html',
	'util/dom',
	'util/browser',
	'util/strings',
	'ui/ui',
	'ui/button',
	'ui/toggleButton',
	'ui/splitButton',
	'ui/icons',
	'ui/dropdown',
	'ui/utils',
	'i18n!format/nls/i18n'
], function (
	$,
	Aloha,
	PubSub,
	Plugin,
	StateOverride,
	ContentRules,
	Ephemera,
	Selection,
	Html,
	Dom,
	Browser,
	Strings,
	Ui,
	Button,
	ToggleButton,
	SplitButton,
	Icons,
	Dropdown,
	Utils,
	i18n
) {
	'use strict';

	var pluginNamespace = 'aloha-format';

	/** Class which needs to be set on headers when the IDs are manually set. */
	var CLASS_CUSTOMIZED = 'aloha-customized';

	var CLASS_HIERACHY_VIOLATION = 'aloha-heading-hierarchy-violated';

	var ATTR_HEADER_ID = 'id';

	/**
	 * Checks if the selection spans a whole node (HTML element)
	 * @param Range range
	 * @return {boolean}
	 */
	function isEntireNodeInRange(range) {
		var sc = range.startContainer;
		var so = range.startOffset;
		var ec = range.endContainer;
		var eo = range.endOffset;
		return (sc === ec && so === 0 && eo === ec.length);
	}

	/**
	 * Alias for isInlineFormatable function from Html lib
	 */
	var isInlineNode = Html.isInlineFormattable;

	/**
	 * Expands the (invisible) range to encompass the whole node
	 * that was selected by the user
	 * @param Range range
	 * @return void
	 */
	function expandRange(range) {
		var cac = range.commonAncestorContainer;

		if (isInlineNode(cac) && cac.parentNode) {
			var parent = cac.parentNode;
			range.startContainer = parent;
			range.endContainer = parent;
			range.commonAncestorContainer = parent;
			range.startOffset = 0;
			range.endOffset = 1;
			expandRange(range);
			return;
		}

		// Because at this point there will be no further recursion, we should
		// finally update the state of `range`
		range.update();
	}

	/**
	 * Collision map to determine if we are
	 * working on a list related node.
	 */
	var LIST_ELEMENT = {
		'OL': true,
		'UL': true,
		'LI': true,
		'DL': true,
		'DT': true,
		'DD': true
	};

	/**
	 * Determine if we are working on a list element
	 * using the previous LIST_ELEMENT hash map.
	 * @param DOM node
	 * @return {boolean}
	 */
	function isListElement(node) {
		return LIST_ELEMENT[node.nodeName];
	}

	/**
	 * Determines if a markup is a heading
	 * @param string markup
	 * @returns {boolean}
	 */
	function isHeading(markup) {
		return plugin.headerNodeNames.includes(markup);
	}

	/**
	 * Checks whether range spans multiple lists
	 * @param Range range
	 * @return {boolean}
	 */
	function spansMultipleLists(range) {
		return range.startContainer !== range.endContainer;
	}

	/**
	 * Take list items out of their encompassing list element.
	 * Wrap items in <p> and delete any remaining empty lists.
	 * @param Range range
	 * @return void
	 */
	function unformatList(range) {
		expandRange(range);

		var cac = range.commonAncestorContainer;

		if (!isListElement(cac)) {
			return;
		}

		if (!isEntireNodeInRange(range) && !spansMultipleLists(range)) {
			return;
		}

		var selectedNodes = $(range.startContainer.parentNode).nextUntil($(range.endContainer.parentNode).next()).addBack();
		var prevNodes = $(range.startContainer.parentNode).prevAll();
		var nextNodes = $(range.endContainer.parentNode).nextAll();
		var listName = range.startContainer.parentNode.parentNode.nodeName;

		// Only one item selected
		if (selectedNodes.length == 1) {
			// Last item in list
			if (prevNodes.length == 0 && nextNodes.length == 0) {
				// The first unwrap removes the parent list tag,
				// the second one the list item tag.
				selectedNodes.unwrap().contents().unwrap().wrap('<p>');
			}
			// first list item
			else if (prevNodes.length === 0) {
				selectedNodes.addClass('_moved').remove().insertBefore(nextNodes.parent());
			}
			// last list item
			else if (nextNodes.length === 0) {
				selectedNodes.addClass('_moved').remove().insertAfter(prevNodes.parent());
			}
			// one list item in middle
			else {
				selectedNodes.addClass('_moved').remove().insertAfter(prevNodes.parent());
				$('<' + listName.toLowerCase() + '>').append(nextNodes).insertAfter(selectedNodes);
			}
		}
		// multiple list items up to whole list
		else {
			selectedNodes.addClass('_moved').remove().insertAfter(cac);
			if (nextNodes.length > 0) {
				$('<' + listName.toLowerCase() + '>').append(nextNodes).insertAfter(selectedNodes.last());
			}
		}

		// unwrap moved list elements
		$('._moved').each(function () {
			var $p = $('<p>');
			var $this = $(this);

			$this.after($p);
			$this.contents().unwrap().appendTo($p);
		});

		// If we are at the first list element, get rid of original (now empty) list
		if (prevNodes.length === 0) {
			cac.remove();
		}
	}

	function formatInsideTableWorkaround(nodeType) {
		var selectedCells = $('.aloha-cell-selected');
		if (selectedCells.length < 1) {
			return false;
		}

		var cellMarkupCounter = 0;
		selectedCells.each(function () {
			var cellContent = $(this).find('div'),
				cellMarkup = cellContent.find(nodeType);
			if (cellMarkup.length > 0) {
				// unwrap all found markup text
				// <td><b>text</b> foo <b>bar</b></td>
				// and wrap the whole contents of the <td> into <b> tags
				// <td><b>text foo bar</b></td>
				cellMarkup.contents().unwrap();
				cellMarkupCounter++;
			}
			cellContent.contents().wrap('<' + nodeType + '></' + nodeType + '>');
		});

		// remove all markup if all cells have markup
		if (cellMarkupCounter === selectedCells.length) {
			selectedCells.find(nodeType).contents().unwrap();
		}

		return true;
	}

	function textLevelButtonClickHandler(nodeType, commandName) {
		if (formatInsideTableWorkaround(nodeType)) {
			return false;
		}
		plugin.addMarkup(nodeType, commandName);
		return false;
	}

	function makeRemoveFormatButton() {
		return Ui.adopt(REMOVE_FORMAT_ID, Button, {
			tooltip: i18n.t('button.removeFormat.tooltip'),
			icon: Icons.CLEAR,
			click: function () {
				plugin.removeFormat();
			}
		});
	}

	/**
	 * Checks the hierarchy of headings (h1, h2, ..., h6) and adds a class
	 * "aloha-heading-hierarchy-violated" if the hierarchy is violated.
	 * The hierarchy is violated if a heading is more than one hierarchy lower
	 * than the previous heading.
	 * It is also checked, if the hierarchy is higher than the highest hierarchy
	 * found in the plugin configuration.
	 * For example if the plugin configuration contains the possible headings:
	 * 'h2', 'h3', 'h4', 'h5', 'h6', then all occurrences of 'h1' will be marked.
	 * @param {config} the plugin config
	 * @returns {undefined}
	 */
	function checkHeadingHierarchy(config) {
		if (!Aloha.activeEditable || config.length === 0) {
			return;
		}

		var parent = Aloha.activeEditable.obj,
			startHeading,
			lastCorrectHeading,
			currentHeading;

		// The warning class should only be used with header tags, but the
		// insertparagraph command for example, copies all attributes, to
		// the new element, so the plugin has to remove them again.
		parent.find(":not(h1,h2,h3,h4,h5,h6)").each(function () {
			$(this).removeClass(CLASS_HIERACHY_VIOLATION);
		});

		//set startheading to heading with smallest number available in the config
		for (var i = 0; i < config.length; i++) {
			if (isHeading(config[i])) {
				if (startHeading != null) {
					if (parseInt(config[i].charAt(1), 10) < startHeading) {
						startHeading = parseInt(config[i].charAt(1), 10);
					}
				} else {
					//first heading found in config
					startHeading = parseInt(config[i].charAt(1), 10);
				}
			}
		}

		//check the heading hierarchy of every heading
		if (startHeading == null) {
			return;
		}

		//this find() returns all headings in tree order
		parent.find("h1,h2,h3,h4,h5,h6").each(function () {
			currentHeading = parseInt(this.nodeName.charAt(1), 10);
			if (typeof lastCorrectHeading !== 'undefined') {
				//the current heading hierarchy must be lower than the startHeading hierarchy
				if (currentHeading < startHeading) {
					$(this).addClass(CLASS_HIERACHY_VIOLATION);
				} else {
					//heading hierarchy is violated if a heading is more
					//than one hierarchy lower than the last correct heading
					if (currentHeading > (lastCorrectHeading + 1)) {
						$(this).addClass(CLASS_HIERACHY_VIOLATION);
					} else {
						//only set the last heading if the hierarchy is not violated
						lastCorrectHeading = currentHeading;
						$(this).removeClass(CLASS_HIERACHY_VIOLATION);
					}
				}
			} else {
				//first heading! see if it starts with correct heading
				if (currentHeading === startHeading) {
					lastCorrectHeading = currentHeading;
					$(this).removeClass(CLASS_HIERACHY_VIOLATION);
				} else {
					$(this).addClass(CLASS_HIERACHY_VIOLATION);
				}
			}
		});
	}

	function changeMarkup(nodeType) {
		Selection.changeMarkupOnSelection($('<' + nodeType + '>'));
		if (Strings.parseBoolean(plugin.settings.checkHeadingHierarchy)) {
			checkHeadingHierarchy(plugin.formatOptions);
		}
	}

	function updateUiAfterMutation(rangeObject) {
		if (Aloha.activeEditable) {
			Aloha.activeEditable.smartContentChange({ type: 'block-change' });
		}
		// select the modified range
		rangeObject.select();
		// update Button toggle state. We take Selection.getRangeObject()
		// because rangeObject is not up-to-date
		onSelectionChanged(Selection.getRangeObject());
	}

	function format(rangeObject, markup) {
		Dom.addMarkup(rangeObject, markup);
		updateUiAfterMutation(rangeObject);
	}

	function isFormatAllowed(tagname, plugin, editable) {
		if (!ContentRules.isAllowed(editable.obj[0], tagname)) {
			return false;
		}
		var config = plugin.getEditableConfig(editable.obj);
		return config ? $.inArray(tagname, config) > -1 : false;
	}

	function addMarkup(nodeType, command) {
		var markup = $('<' + nodeType + '>'),
			rangeObject = Selection.rangeObject;

		if (nodeType == null || !nodeType || Aloha.activeEditable == null || Aloha.activeEditable.obj == null) {
			return;
		}

		// check whether the markup is found in the range (at the start of the range)
		var nodeNames = [markup[0].nodeName];
		if (plugin.conversionNames[markup[0].nodeName]) {
			nodeNames.push(plugin.conversionNames[markup[0].nodeName]);
		}

		var foundMarkup = rangeObject.findMarkup(function (nodeElement) {
			return nodeNames.includes(nodeElement.nodeName);
		}, Aloha.activeEditable.obj);

		if (foundMarkup) {
			// remove the markup
			if (rangeObject.isCollapsed()) {
				// when the range is collapsed, we remove exactly the one DOM element
				Dom.removeFromDOM(foundMarkup, rangeObject, true);
			} else {
				// the range is not collapsed, so we remove the markup from the range
				Dom.removeMarkup(rangeObject, $(foundMarkup), Aloha.activeEditable.obj);
			}
			PubSub.pub('aloha.format.removed', { level: 'text', format: nodeType })
			updateUiAfterMutation(rangeObject);
		} else {
			// when the range is collapsed, extend it to a word
			if (rangeObject.isCollapsed()) {
				Dom.extendToWord(rangeObject);
				if (rangeObject.isCollapsed()) {
					if (StateOverride.enabled()) {
						StateOverride.setWithRangeObject(
							command || nodeType,
							rangeObject,
							function (command, rangeObject) {
								format(rangeObject, markup);
								PubSub.pub('aloha.format.added', { level: 'text', format: nodeType })
							}
						);
						return;
					}
				}
			}
			PubSub.pub('aloha.format.added', { level: 'text', format: nodeType })
			format(rangeObject, markup);
		}
	}

	function onSelectionChanged(rangeObject) {
		var effectiveMarkup,
			i, j;

		// Normal format buttons like bold
		Object.values(plugin.buttons || {}).forEach(function (button) {
			// If the button is not a toggle-button (or an instance of it), then skip it.
			// Can't set the state of it or do anything.
			if (typeof button.handle.setActive !== 'function') {
				return;
			}

			var statusWasSet = false;
			var nodeNames = [button.markup[0].nodeName];
			if (plugin.conversionNames[button.markup[0].nodeName]) {
				nodeNames.push(plugin.conversionNames[markup[0].nodeName]);
			}

			for (i = 0; i < rangeObject.markupEffectiveAtStart.length; i++) {
				effectiveMarkup = rangeObject.markupEffectiveAtStart[i];
				for (j = 0; j < nodeNames.length; j++) {
					if (Selection.standardTagNameComparator(effectiveMarkup, $('<' + nodeNames[j] + '>'))) {
						button.handle.setActive(true);
						statusWasSet = true;
						break;
					}
				}
				if (statusWasSet) {
					break;
				}
			}

			if (!statusWasSet) {
				button.handle.setActive(false);
			}
		});

		// Typography/Blocklevel formats like h1
<<<<<<< HEAD
		if (plugin.typographyButton) {
			var typographyElements = Object.entries(plugin.config).filter(function (entry) {
=======
		if (formatPlugin.typographyButton) {
			var typographyElements = Object.entries(formatPlugin.buttonConfig).filter(function (entry) {
>>>>>>> 9c595ff4
				return entry[1].typography;
			}).map(function (entry) {
				return entry[0];
			});
			var effectiveTypo = null;
			var typoElement = null;

			for (i = 0; i < rangeObject.markupEffectiveAtStart.length; i++) {
				if (effectiveTypo) {
					break;
				}
				effectiveMarkup = rangeObject.markupEffectiveAtStart[i];
				for (var j = 0; j < typographyElements.length; j++) {
					var typo = typographyElements[j];
					if (Selection.standardTagNameComparator(effectiveMarkup, $('<' + typo + '>'))) {
						effectiveTypo = typo;
						typoElement = effectiveMarkup;
						break;
					}
				}
			}

			/** @type {FormattingOption|null} */
			var settings = plugin.config[effectiveTypo];
			if (!settings) {
				settings = Object.assign({}, DEFAULT_BUTTON_CONFIG[effectiveTypo], settings);
			}

			plugin.activeTypography = effectiveTypo;
			plugin.typographyElement$ = typoElement ? $(typoElement) : null;
			plugin.typographyButton.setIcon(settings.icon || Icons.TYPOGRAPHY);
			plugin.typographyButton.setText(settings.label || i18n.t('button.typography.tooltip'));
			plugin.typographyButton.setSecondaryVisible(settings != null && settings.typography && settings.header);
		}

		handlePreformattedText(rangeObject.commonAncestorContainer);
	}

	/**
	 * Handles preformatted text.
	 * Adds empty paragraphs as landing stripes before and after a preformatted text.
	 *
	 * @private
	 * @param {Element} element a Dom element
	 */
	function handlePreformattedText(element) {
		var $element = $(element);

		if ($element.is('.aloha-editing-p.aloha-placeholder')) {
			//remove all other placeholders
			$element[0].className = '';
			removePlaceholders();
			$element[0].className = 'aloha-editing-p aloha-placeholder';
			return;
		}

		removePlaceholders();

		if (!$element.is('pre')) {
			return;
		}

		//add placeholder before and after the preformatted text element
		var nextSibling = $element[0].nextSibling;
		var previousSibling = $element[0].previousSibling;
		if (!previousSibling || !nextSibling) {
			if (!previousSibling) {
				$element.before(createLanding());
			}
			if (!nextSibling) {
				$element.after(createLanding());
			}
		}
	}

	/**
	 * Helper function to create the placeholder $ element
	 *
	 * @private
	 * @returns {Object} the landing $ element
	 */
	function createLanding() {
		//IE: add a "word joiner" character instead of a <br>
		var landing = Browser.ie
			? '<p class="aloha-editing-p aloha-placeholder">&#x2060;</p>'
			: '<p class="aloha-editing-p aloha-placeholder"><br class="aloha-end-br"></p>';
		return $(landing);
	}

	/**
	 * Remove editing placeholders
	 *
	 * @private
	 */
	function removePlaceholders() {
		if (Aloha.activeEditable) {
			Aloha.activeEditable.removePlaceholder(Aloha.activeEditable.obj);
		}
	}

	/** @type {object.<string,FormattingOption>} */
	var DEFAULT_BUTTON_CONFIG = {
		// Text Level
		'u': {
			name: 'underline',
			icon: Icons.UNDERLINE,
			label: i18n.t('button.u.tooltip'),
			typography: false,
			header: false,
		},
		'b': {
			name: 'bold',
			icon: Icons.BOLD,
			label: i18n.t('button.b.tooltip'),
			typography: false,
			header: false,
		},
		'i': {
			name: 'italic',
			icon: Icons.ITALIC,
			label: i18n.t('button.i.tooltip'),
			typography: false,
			header: false,
		},
		'cite': {
			icon: Icons.CITATION,
			label: i18n.t('button.cite.tooltip'),
			typography: false,
			header: false,
		},
		'q': {
			name: 'quote',
			icon: Icons.QUOTE,
			label: i18n.t('button.q.tooltip'),
			typography: false,
			header: false,
		},
		'code': {
			icon: Icons.CODE,
			label: i18n.t('button.code.tooltip'),
			typography: false,
			header: false,
		},
		'del': {
			icon: Icons.DELETED,
			label: i18n.t('button.del.tooltip'),
			typography: false,
			header: false,
		},
		'ins': {
			icon: Icons.INSERTED,
			label: i18n.t('button.ins.tooltip'),
			typography: false,
			header: false,
		},
		's': {
			name: 'strikethrough',
			icon: Icons.STRIKE_THROUGH,
			label: i18n.t('button.s.tooltip'),
			typography: false,
			header: false,
		},
		'sub': {
			name: 'subscript',
			icon: Icons.SUB_SCRIPT,
			label: i18n.t('button.sub.tooltip'),
			typography: false,
			header: false,
		},
		'sup': {
			name: 'superscript',
			icon: Icons.SUPER_SCRIPT,
			label: i18n.t('button.sup.tooltip'),
			typography: false,
			header: false,
		},

		// Typography / Block level
		'p': {
			icon: Icons.PARAGRAPH,
			label: i18n.t('button.p.tooltip'),
			typography: true,
			header: false,
		},
		'pre': {
			icon: Icons.PRE_FORMATTED,
			label: i18n.t('button.pre.tooltip'),
			typography: true,
			header: false,
		},
		'h1': {
			icon: Icons.HEADER_1,
			label: i18n.t('button.h1.tooltip'),
			typography: true,
			header: true,
		},
		'h2': {
			icon: Icons.HEADER_2,
			label: i18n.t('button.h2.tooltip'),
			typography: true,
			header: true,
		},
		'h3': {
			icon: Icons.HEADER_3,
			label: i18n.t('button.h3.tooltip'),
			typography: true,
			header: true,
		},
		'h4': {
			icon: Icons.HEADER_4,
			label: i18n.t('button.h4.tooltip'),
			typography: true,
			header: true,
		},
		'h5': {
			icon: Icons.HEADER_5,
			label: i18n.t('button.h5.tooltip'),
			typography: true,
			header: true,
		},
		'h6': {
			icon: Icons.HEADER_6,
			label: i18n.t('button.h6.tooltip'),
			typography: true,
			header: true,
		},
	};

	var REMOVE_FORMAT_ID = 'removeFormat';

	/**
	 * register the plugin with unique name
	 */
	var plugin = Plugin.create('format', {

		/**
		 * General button configuration for the plugin
		 */
		buttonConfig: structuredClone(DEFAULT_BUTTON_CONFIG),

		/**
		 * Array of which buttons are available/visible/enabled for the user
		 */
		config: Object.keys(DEFAULT_BUTTON_CONFIG).concat(REMOVE_FORMAT_ID),

		/**
		 * Map for the currently created/managed buttons
		 * @type {Object<string, { markup: string, handle: ToggleButton }>}
		 */
		buttons: {},

		// These are old/deprecated nodes and will be converted to the modern equivalent
		conversionNames: {
			'strong': 'b',
			'em': 'i',
		},

		headerNodeNames: ['h1', 'h2', 'h3', 'h4', 'h5', 'h6'],

		/**
		 * HotKeys used for special actions
		 */
		hotKey: {
			formatBold: 'ctrl+b meta+b',
			formatItalic: 'ctrl+i meta+i',
			formatUnderline: 'ctrl+u meta+u',
			formatParagraph: 'alt+ctrl+0 alt+meta+0',
			formatH1: 'alt+ctrl+1 alt+meta+1',
			formatH2: 'alt+ctrl+2 alt+meta+2',
			formatH3: 'alt+ctrl+3 alt+meta+3',
			formatH4: 'alt+ctrl+4 alt+meta+4',
			formatH5: 'alt+ctrl+5 alt+meta+5',
			formatH6: 'alt+ctrl+6 alt+meta+6',
			formatPre: 'ctrl+p meta+p',
			formatDel: 'ctrl+d meta+d',
			formatSub: 'alt+shift+s',
			formatSup: 'ctrl+shift+s'
		},

		activeTypography: null,

		/**
		 * Initialize the plugin and set initialize flag on true
		 */
		init: function () {
			Ephemera.classes(CLASS_HIERACHY_VIOLATION);

			Ephemera.classes('aloha-heading-hierarchy-violated');

			if (typeof plugin.settings.hotKey !== 'undefined') {
				$.extend(true, plugin.hotKey, plugin.settings.hotKey);
			}

			if (typeof plugin.settings.config !== 'undefined') {
				plugin.config = plugin.settings.config;
			}

			plugin.initButtons();

			var shouldCheckHeadingHierarchy = Strings.parseBoolean(plugin.settings.checkHeadingHierarchy);

			var checkHeadings = function () {
				checkHeadingHierarchy(plugin.formatOptions);
			};

			if (shouldCheckHeadingHierarchy) {
				Aloha.bind('aloha-smart-content-changed', checkHeadings);
				Aloha.bind('aloha-markup-change', checkHeadings);
			}

			// apply specific configuration if an editable has been activated
			PubSub.sub('aloha.editable.activated', function (message) {
				var editable = message.editable;
				plugin.applyButtonConfig(editable.obj);

				if (shouldCheckHeadingHierarchy) {
					checkHeadings();
				}

				var createAdder = function (tagname) {
					if (isFormatAllowed(tagname, plugin, editable)) {
						return function addFormat() {
							plugin.addMarkup(tagname);
							return false;
						};
					}
					return function () {
						return false;
					};
				};

				var createChanger = function (tagname) {
					if (isFormatAllowed(tagname, plugin, editable)) {
						return function changeFormat() {
							plugin.changeMarkup(tagname);
							return false;
						};
					}
					return function () {
						return false;
					};
				};

				var $editable = editable.obj;
				$editable.on('keydown.aloha.format', plugin.hotKey.formatBold, createAdder('b'));
				$editable.on('keydown.aloha.format', plugin.hotKey.formatItalic, createAdder('i'));
				$editable.on('keydown.aloha.format', plugin.hotKey.formatUnderline, createAdder('u'));
				$editable.on('keydown.aloha.format', plugin.hotKey.formatDel, createAdder('del'));
				$editable.on('keydown.aloha.format', plugin.hotKey.formatSub, createAdder('sub'));
				$editable.on('keydown.aloha.format', plugin.hotKey.formatSup, createAdder('sup'));
				$editable.on('keydown.aloha.format', plugin.hotKey.formatParagraph, createChanger('p'));
				$editable.on('keydown.aloha.format', plugin.hotKey.formatH1, createChanger('h1'));
				$editable.on('keydown.aloha.format', plugin.hotKey.formatH2, createChanger('h2'));
				$editable.on('keydown.aloha.format', plugin.hotKey.formatH3, createChanger('h3'));
				$editable.on('keydown.aloha.format', plugin.hotKey.formatH4, createChanger('h4'));
				$editable.on('keydown.aloha.format', plugin.hotKey.formatH5, createChanger('h5'));
				$editable.on('keydown.aloha.format', plugin.hotKey.formatH6, createChanger('h6'));
				$editable.on('keydown.aloha.format', plugin.hotKey.formatPre, createChanger('pre'));
			});

			PubSub.sub('aloha.editable.deactivated', function (message) {
				message.editable.obj.unbind('keydown.aloha.format');

				// Set all buttons to inactive if we leave the editable
				if (plugin.buttons) {
					Object.values(plugin.buttons).forEach(function (button) {
						if (typeof button.handle.setActive === 'function') {
							button.handle.setActive(false);
						}
					});
				}
			});
		},

		/**
		 * applys a configuration specific for an editable
		 * buttons not available in this configuration are hidden
		 * @param {Object} id of the activated editable
		 * @return void
		 */
		applyButtonConfig: function ($editable) {
			var config = plugin.getEditableConfig($editable);

			if (config != null && typeof config === 'object' && !Array.isArray(config)) {
				config = Object.keys(config);
			}

			plugin.formatOptions = config;

			var editable = $editable[0];

			// now iterate all buttons and show/hide them according to the config
			Object.entries(plugin.buttons).forEach(function(entry) {
				var buttonName = entry[0];
				var button = entry[1];

				if (!ContentRules.isAllowed(editable, buttonName)
					|| !config.includes(buttonName)
				) {
					button.handle.hide();
				} else {
					button.handle.show();
				}
			});
		},

		/**
		 * initialize the buttons and register them on floating menu
		 * @param event event object
		 * @param editable current editable object
		 */
		initButtons: function () {
			plugin.buttons = {};

			// First create all the regular formatting buttons
			(plugin.config || []).forEach(function (nodeName) {
				var settings = plugin.buttonConfig[nodeName];

				// If there's no settings, we have to ignore it
				if (!settings) {
					return;
				}

				// Ignore typography buttons for now
				if (settings.typography) {
					return;
				}

				plugin.buttons[nodeName] = {
					handle: plugin.makeTextLevelButton(nodeName, settings),
					markup: $('<' + nodeName + '>'),
				};
			});

			plugin.buttons[REMOVE_FORMAT_ID] = {
				handle: makeRemoveFormatButton(),
				markup: null,
			};

			plugin.typographyButton = Ui.adopt('typographyMenu', SplitButton, {
				icon: Icons.TYPOGRAPHY,
				text: i18n.t('button.typography.tooltip'),
				iconOnly: false,

				click: function () {
					var data = Dropdown.openDynamicDropdown(plugin.typographyButton.name, plugin._createTypographyContext());
					if (!data) {
						return;
					}

					data.then(function (ctl) {
						return ctl.value;
					}).then(function (result) {
						plugin._applyTypography(result.id);
					}).catch(function (error) {
						if (!Utils.isUserCloseError(error)) {
							console.error(error);
						}
					});
				},

				secondaryClick: function () {
					/** @type {FormattingOption} */
					var settings = plugin.config[plugin.activeTypography];
					if (!settings) {
						settings = DEFAULT_BUTTON_CONFIG[plugin.activeTypography];
					}

					var data = Dropdown.openDynamicDropdown(plugin.typographyButton.name, plugin._createHeaderIdContext(settings));
					if (!data) {
						return;
					}

					data.then(function (ctl) {
						return ctl.value;
					}).then(function (value) {
						plugin._applyHeaderId((value || '').trim());
					}).catch(function (error) {
						if (!Utils.isUserCloseError(error)) {
							console.error(error);
						}
					});
				},
			});

			PubSub.sub('aloha.selection.context-change', function (message) {
				onSelectionChanged(message.range);
			});
		},

		_createTypographyContext: function () {
			var latestOptions = (plugin.config || []).map(function (nodeName) {
				var settings = plugin.buttonConfig[nodeName];

				// If there's no settings, we have to ignore it
				if (!settings) {
					return null;
				}

				// Only check for typography buttons
				if (!settings.typography) {
					return null;
				}

				var out = {
					id: nodeName,
					label: settings.label,
					icon: settings.icon,
				};

				return out;
			}).filter(function (option) {
				return option != null;
			});

			return {
				type: 'select-menu',
				options: {
					iconsOnly: false,
					options: latestOptions,
				},
				initialValue: plugin.activeTypography,
			};
		},

		/**
		 * @param {string} typography
		 */
		_applyTypography: function (typography) {
			var oldTypography = plugin.activeTypography;
			plugin.activeTypography = typography;

			PubSub.pub('aloha.format.pre_change', {
				level: 'block',
				oldFormat: oldTypography,
				newFormat: plugin.activeTypography,
			});

			changeMarkup(plugin.activeTypography);

			PubSub.pub('aloha.format.changed', {
				level: 'block',
				oldFormat: oldTypography,
				newFormat: plugin.activeTypography,
			});
		},

		/**
		 * 
		 * @param {FormattingOption} settings
		 */
		_createHeaderIdContext: function (settings) {
			var headerId = null;
			if (plugin.typographyElement$) {
				headerId = plugin.typographyElement$.attr(ATTR_HEADER_ID);
			}

			return {
				type: 'input',
				options: {
					label: i18n.t('button.header_id.input'),
				},
				initialValue: headerId,
			};
		},

		_applyHeaderId: function (value) {
			if (!plugin.typographyElement$) {
				return;
			}

			$(plugin.typographyElement$).attr(ATTR_HEADER_ID, value);

			// Add the customized class if a ID has been set. Otherwise remove it, so the headerids plugin
			// could automatically add it again if needed/enabled.
			if (value) {
				$(plugin.typographyElement$).addClass(CLASS_CUSTOMIZED);
			} else {
				$(plugin.typographyElement$).removeClass(CLASS_CUSTOMIZED);
			}
		},

		makeTextLevelButton: function (nodeType, settings) {
			var name = settings.name || nodeType;
			var component = Ui.adopt(name, ToggleButton, {
				tooltip: settings.label,
				icon: settings.icon,
				pure: true,
				click: function () {
					return textLevelButtonClickHandler(nodeType, name);
				}
			});

			return component;
		},

		// duplicated code from link-plugin
		//Creates string with this component's namepsace prefixed the each classname
		nsClass: function () {
			return Array.from(arguments).map(function(className) {
				return pluginNamespace + (className == '' ? '' : '-' + className);
			}).join(' ').trim();
		},

		// duplicated code from link-plugin
		nsSel: function () {
			return Array.from(arguments).map(function(selector) {
				return '.' + pluginNamespace + (selector == '' ? '' : '-' + selector);
			}).join(' ').trim();
		},

		addMarkup: addMarkup,
		changeMarkup: changeMarkup,

		/**
		 * Removes all formatting from the current selection.
		 * And deconstructs lists via unformatList method.
		 */
		removeFormat: function () {
			var formats = [
				'u', 'strong', 'em', 'b', 'i', 'q', 'del', 's', 'code', 'sub', 'sup',
				'h1', 'h2', 'h3', 'h4', 'h5', 'h6', 'pre', 'quote', 'blockquote',
				'address', 'small', 'cite', 'dfn',
				'abbr', 'time', 'var', 'samp', 'kbd', 'mark', 'span', 'ins'
			],
				rangeObject = Selection.rangeObject,
				i;

			// formats to be removed by the removeFormat button may now be configured using Aloha.settings.plugins.format.removeFormats = ['b', 'strong', ...]
			if (plugin.settings.removeFormats) {
				formats = plugin.settings.removeFormats;
			}

			if (rangeObject.isCollapsed()) {
				var rangeEditingHost = Dom.getEditingHostOf(rangeObject.startContainer);
				var limit = rangeEditingHost ? $(rangeEditingHost) : Aloha.activeEditable.obj;

				for (i = 0; i < formats.length; i++) {
					var format = formats[i].toUpperCase();

					// check whether the markup is found in the range (at the start of the range)
					var nodeNames = [format];
					if (plugin.conversionNames[format]) {
						nodeNames.push(plugin.conversionNames[format]);
					}

					var foundMarkup = rangeObject.findMarkup(function (nodeElement) {
						return nodeNames.includes(nodeElement.nodeName);
					}, limit);

					if (foundMarkup) {
						Dom.removeFromDOM(foundMarkup, rangeObject, true);
					}
				}
			} else {
				var rangeEditingHost = Dom.getEditingHostOf(rangeObject.startContainer);
				var limit = rangeEditingHost ? $(rangeEditingHost) : Aloha.activeEditable.obj;
				for (i = 0; i < formats.length; i++) {
					Dom.removeMarkup(
						rangeObject,
						$('<' + formats[i] + '>'),
						limit,
						false);
				}
				unformatList(rangeObject);
			}

			updateUiAfterMutation(rangeObject);
			if (Aloha.activeEditable) {
				Aloha.activeEditable.smartContentChange({ type: 'block-change' });
			}
		},

		/**
		 * toString method
		 * @return string
		 */
		toString: function () {
			return 'format';
		}
	});

	return plugin;
});<|MERGE_RESOLUTION|>--- conflicted
+++ resolved
@@ -469,13 +469,8 @@
 		});
 
 		// Typography/Blocklevel formats like h1
-<<<<<<< HEAD
-		if (plugin.typographyButton) {
-			var typographyElements = Object.entries(plugin.config).filter(function (entry) {
-=======
 		if (formatPlugin.typographyButton) {
 			var typographyElements = Object.entries(formatPlugin.buttonConfig).filter(function (entry) {
->>>>>>> 9c595ff4
 				return entry[1].typography;
 			}).map(function (entry) {
 				return entry[0];

--- conflicted
+++ resolved
@@ -368,15 +368,12 @@
 
 	function format(rangeObject, markup) {
 		Dom.addMarkup(rangeObject, markup);
-<<<<<<< HEAD
-=======
 		Dom.doCleanup({
 			merge: true,
 			mergeable: function (node) {
 				return 'Q' === node.nodeName && 'Q' === node.nextSibling.nodeName;
 			}
 		}, rangeObject);
->>>>>>> 4eafa727
 		updateUiAfterMutation(rangeObject);
 	}
 
@@ -714,14 +711,19 @@
 	 * register the plugin with unique name
 	 */
 	var plugin = Plugin.create('format', {
-<<<<<<< HEAD
+
+		// These are old/deprecated nodes and will be converted to the modern equivalent
+		conversionNames: {
+			'strong': 'b',
+			'em': 'i',
+		},
+
+		headerNodeNames: ['h1', 'h2', 'h3', 'h4', 'h5', 'h6'],
 
 		/**
 		 * General button configuration for the plugin
 		 */
 		buttonConfig: structuredClone(DEFAULT_BUTTON_CONFIG),
-=======
->>>>>>> 4eafa727
 
 		/**
 		 * Array of which buttons are available/visible/enabled for the user
@@ -734,34 +736,7 @@
 		 */
 		buttons: {},
 
-		// These are old/deprecated nodes and will be converted to the modern equivalent
-		conversionNames: {
-			'strong': 'b',
-			'em': 'i',
-		},
-
-		headerNodeNames: ['h1', 'h2', 'h3', 'h4', 'h5', 'h6'],
-
 		/**
-<<<<<<< HEAD
-=======
-		 * General button configuration for the plugin
-		 */
-		buttonConfig: structuredClone(DEFAULT_BUTTON_CONFIG),
-
-		/**
-		 * Array of which buttons are available/visible/enabled for the user
-		 */
-		config: Object.keys(DEFAULT_BUTTON_CONFIG).concat(REMOVE_FORMAT_ID),
-
-		/**
-		 * Map for the currently created/managed buttons
-		 * @type {Object<string, { markup: string, handle: ToggleButton }>}
-		 */
-		buttons: {},
-
-		/**
->>>>>>> 4eafa727
 		 * HotKeys used for special actions
 		 */
 		hotKey: {

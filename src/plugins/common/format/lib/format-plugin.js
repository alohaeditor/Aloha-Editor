--- conflicted
+++ resolved
@@ -276,11 +276,7 @@
 		if (formatInsideTableWorkaround(button)) {
 			return false;
 		}
-<<<<<<< HEAD
 		formatPlugin.addMarkup(button); 
-=======
-		formatPlugin.addMarkup( button );
->>>>>>> 00484d01
 		return false;
 	}
 
@@ -367,19 +363,11 @@
 	}
 
 	function addMarkup(button) {
-<<<<<<< HEAD
 		var formatPlugin = this,
-			markup = jQuery('<' + button + '>'),
+			markup = jQuery('<'+button+'>'),
 			rangeObject = Aloha.Selection.rangeObject;
-		
-		if (typeof button === "undefined" || button == "") {
-=======
-		var formatPlugin = this;
-		var markup = jQuery('<'+button+'>');
-		var rangeObject = Aloha.Selection.rangeObject;
 
 		if ( typeof button === "undefined" || button == "" ) {
->>>>>>> 00484d01
 			return;
 		}
 
@@ -583,11 +571,7 @@
 					}
 				});
 
-<<<<<<< HEAD
 				if (config_old.length > 0) {
-=======
-				if ( config_old.length > 0 ) {
->>>>>>> 00484d01
 					config = config_old;
 				}
 			}
@@ -677,20 +661,15 @@
 				onActivate: function (effective) {
 					var that = this;
 					that.effective = effective;
-<<<<<<< HEAD
 					
 					if (!effective[0]) {
-=======
-
-					if ( !effective[0] ) {
->>>>>>> 00484d01
 						return;
 					}
 					that.format = effective[0].nodeName.toLowerCase();
 
 					var dom = jQuery('<div>').attr('class', pl.nsClass('target-container'));
 					var fieldset = jQuery('<fieldset>');
-<<<<<<< HEAD
+
 					fieldset.append(jQuery('<legend>' + that.format + ' ' + i18n.t('format.class.legend')).append(jQuery('<select>')));
 
 					dom.append(fieldset);
@@ -698,15 +677,6 @@
 					var html = 
 						'<div class="' + pl.nsClass('target-container') + '"><fieldset><legend>' + i18n.t('format.class.legend') + '</legend><select name="targetGroup" class="' + pl.nsClass('radioTarget') + '">' + 
 						'<option value="">' + i18n.t('format.class.none') + '</option>';
-=======
-					fieldset.append(jQuery('<legend>' + that.format + ' ' + i18n.t( 'format.class.legend' )).append(jQuery('<select>')));
-
-					dom.append(fieldset);
-
-					var html =
-						'<div class="' + pl.nsClass( 'target-container' ) + '"><fieldset><legend>' + i18n.t( 'format.class.legend' ) + '</legend><select name="targetGroup" class="' + pl.nsClass( 'radioTarget' ) + '">' +
-						'<option value="">' + i18n.t( 'format.class.none' ) + '</option>';
->>>>>>> 00484d01
 
 					if (pl.config[that.format] && pl.config[that.format]['class']) {
 						jQuery.each(pl.config[that.format]['class'], function (i, v) {
@@ -716,21 +686,13 @@
 
 					html += '</select></fieldset></div>';
 
-<<<<<<< HEAD
-					var content = this.setContent(html).content; 
-
-					jQuery(pl.nsSel('framename')).live('keyup', function () {
+
+					var content = this.setContent(html).content;
+
+
+					jQuery(pl.nsSel('framename')).live( 'keyup', function () {
 						jQuery(that.effective).attr('target', jQuery(this).val().replace('\"', '&quot;').replace("'", "&#39;"));
 					});
-=======
-					var that = this,
-					content = this.setContent(html).content;
-
-					jQuery( pl.nsSel( 'framename' ) ).live( 'keyup', function () {
-						jQuery( that.effective ).attr( 'target', jQuery( this ).val().replace( '\"', '&quot;' ).replace( "'", "&#39;" ) );
-					} );
-
->>>>>>> 00484d01
 
 					that.effective = effective;
 					jQuery(pl.nsSel('linkTitle')).val(jQuery(that.effective).attr('title'));
@@ -767,17 +729,12 @@
 		 * Removes all formatting from the current selection.
 		 * And deconstructs lists via unformatList method.
 		 */
-<<<<<<< HEAD
-		removeFormat: function () {
-			var formats = [ 'u', 'strong', 'em', 'b', 'i', 'q', 'del', 's', 'code', 'sub', 'sup', 'p', 'h1', 'h2', 'h3', 'h4', 'h5', 'h6', 'pre', 'quote', 'blockquote' ],
-=======
 		removeFormat: function() {
 			var formats = [
 				'u', 'strong', 'em', 'b', 'i', 'q', 'del', 's', 'code', 'sub', 'sup', 'p', 'h1', 'h2', 'h3', 'h4', 'h5', 'h6', 'pre', 'quote', 'blockquote',
 				'section', 'article', 'aside', 'header', 'footer', 'address', 'main', 'hr', 'figure', 'figcaption', 'div', 'small', 'cite', 'dfn',
 				'abbr', 'data', 'time', 'var', 'samp', 'kbd', 'mark', 'span', 'wbr', 'ins'
 				],
->>>>>>> 00484d01
 			    rangeObject = Aloha.Selection.rangeObject,
 			    i;
 

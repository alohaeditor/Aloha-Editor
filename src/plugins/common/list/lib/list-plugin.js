/*!
* Aloha Editor
* Author & Copyright (c) 2010 Gentics Software GmbH
* aloha-sales@gentics.com
* Licensed unter the terms of http://www.aloha-editor.com/license.html
*/
<<<<<<< HEAD
define([
	'aloha',
	'jquery',
	'aloha/plugin',
	'ui/ui',
	'ui/scopes',
	'ui/button',
	'ui/toggleButton',
	'i18n!list/nls/i18n',
	'i18n!aloha/nls/i18n',
	'aloha/engine'
], function(
	Aloha,
	jQuery,
	Plugin,
	Ui,
	Scopes,
	Button,
	ToggleButton,
	i18n,
	i18nCore,
	Engine
) {
	'use strict';

	var GENTICS = window.GENTICS;
=======

define(
['aloha', 'aloha/jquery', 'aloha/plugin', 'aloha/floatingmenu', 'i18n!list/nls/i18n', 'i18n!aloha/nls/i18n', 'aloha/engine', 'PubSub'],
function(Aloha, jQuery, Plugin, FloatingMenu, i18n, i18nCore, Engine, PubSub) {
	"use strict";

	var
		GENTICS = window.GENTICS;
>>>>>>> 4a01fb38

	/**
	 * Register the ListPlugin as Aloha.Plugin
	 */
	var ListPlugin = Plugin.create('list', {
		/**
		 * Configure the available languages
		 */
		languages: ['en', 'de', 'fr', 'eo', 'fi', 'ru', 'it'],

		/**
		 * default button configuration
		 */
		config: [ 'ul', 'ol' ],

		/**
		 * List of transformable elements
		 */
		transformableElements: {'p' : true, 'h1' : true, 'h2' : true, 'h3' : true, 'h4' : true, 'h5' : true, 'h6' : true, 'ul' : true, 'ol' : true},

		/**
		 * Initialize the plugin, register the buttons
		 */
		init: function() {

			var that = this;

			this._orderedListButton = Ui.adopt("orderedList", ToggleButton, {
				tooltip: i18n.t("button.createolist.tooltip"),
				icon: "aloha-icon aloha-icon-orderedlist",
				scope: 'Aloha.continuoustext',
				click: function(){
					that.transformList(true);
				}
			});

			this._unorderedListButton = Ui.adopt("unorderedList", ToggleButton, {
				tooltip: i18n.t("button.createulist.tooltip"),
				icon: "aloha-icon aloha-icon-unorderedlist",
				scope: 'Aloha.continuoustext',
				click: function(){
					that.transformList(false);
				}
			});

			this._indentListButton = Ui.adopt("indentList", Button, {
				tooltip: i18n.t('button.indentlist.tooltip'),
				icon: 'aloha-icon aloha-icon-indent',
				scope: 'Aloha.continuoustext',
				click: function() {
					that.indentList();
				}
			});

			this._outdentListButton = Ui.adopt("outdentList", Button, {
				tooltip: i18n.t('button.outdentlist.tooltip'),
				icon: 'aloha-icon aloha-icon-outdent',
				scope: 'Aloha.continuoustext',
				click: function() {
					that.outdentList();
				}
			});

			Scopes.createScope('Aloha.List', 'Aloha.continuoustext');

			// add the event handler for context selection change
			PubSub.sub('aloha.selection.context-change', function(message){
				var i,
					effectiveMarkup,
					rangeObject = message.range;
				
				// Hide all buttons in the list tab will make the list tab disappear
				that._outdentListButton.show(false);
				that._indentListButton.show(false);
				that._unorderedListButton.setState(false);
				that._orderedListButton.setState(false);
				
				for ( i = 0; i < rangeObject.markupEffectiveAtStart.length; i++) {
					effectiveMarkup = rangeObject.markupEffectiveAtStart[ i ];
					if (Aloha.Selection.standardTagNameComparator(effectiveMarkup, jQuery('<ul></ul>'))) {
						that._unorderedListButton.setState(true);
						// Show all buttons in the list tab
						that._outdentListButton.show(true);
						that._indentListButton.show(true);
						break;
					}
					if (Aloha.Selection.standardTagNameComparator(effectiveMarkup, jQuery('<ol></ol>'))) {
						that._orderedListButton.setState(true);
						// Show all buttons in the list tab
						that._outdentListButton.show(true);
						that._indentListButton.show(true);
						break;
					}
				}

				if (Aloha.activeEditable) {
					that.applyButtonConfig(Aloha.activeEditable.obj);
				}
			});

			// add the key handler for Tab
			Aloha.Markup.addKeyHandler(9, function(event) {
				return that.processTab(event);
			});
		},

		/**
		 * Applys a configuration specific for an editable
		 * buttons not available in this configuration are hidden
		 * @param {jQuery} obj jQuery object of the activated editable
		 */
		applyButtonConfig: function (obj) {
			var config = this.getEditableConfig(obj);

			if (Aloha.Selection.rangeObject.unmodifiableMarkupAtStart[0]) {
				// show/hide them according to the config
				if (jQuery.inArray('ul', config) != -1 && Aloha.Selection.canTag1WrapTag2(Aloha.Selection.rangeObject.unmodifiableMarkupAtStart[0].nodeName, "ul") != -1) {
					this._unorderedListButton.show(true);
				} else {
					this._unorderedListButton.show(false);
				}

				if (jQuery.inArray('ol', config) != -1 && Aloha.Selection.canTag1WrapTag2(Aloha.Selection.rangeObject.unmodifiableMarkupAtStart[0].nodeName, "ol") != -1) {
					this._orderedListButton.show(true);
				} else {
					this._orderedListButton.show(false);
				}

			}
		},
		
		/**
		 * Make the given jQuery object (representing an editable) clean for saving
		 * Find all li tags and remove editing attributes
		 * @param obj jQuery object to make clean
		 * @return void
		 */
		makeClean: function (obj) {
			// find all li tags
			obj.find('li').each(function () {
				// Remove IE attributes
				jQuery(this).removeAttr('hidefocus');
				jQuery(this).removeAttr('tabindex');
			});
		},

		/**
		 * Process Tab and Shift-Tab pressed in lists
		 */
		processTab: function (event) {
			if (event.keyCode === 9/*tab*/ ) {
				if (event.shiftKey) {
					return this.outdentList();
				} else {
					return this.indentList();
				}
			}
			return true;
		},

		/**
		 * For the current selection, get the DOM object, which will be transformed to/from the list
		 * @return dom object or false
		 */
		getStartingDomObjectToTransform: function () {
			var rangeObject = Aloha.Selection.rangeObject,
				i, effectiveMarkup;

			for ( i = 0; i < rangeObject.markupEffectiveAtStart.length; i++) {
				effectiveMarkup = rangeObject.markupEffectiveAtStart[ i ];
				if (this.transformableElements[effectiveMarkup.nodeName.toLowerCase()]) {
					return effectiveMarkup;
				}
			}

			return false;
		},

		/**
		 * For the current selection, get the nearest list item as dom object
		 * @return dom object or false
		 */
		getNearestSelectedListItem: function () {
			var rangeObject = Aloha.Selection.rangeObject,
				i, effectiveMarkup;

			for ( i = 0; i < rangeObject.markupEffectiveAtStart.length; i++) {
				effectiveMarkup = rangeObject.markupEffectiveAtStart[ i ];
				if (GENTICS.Utils.Dom.isListElement(effectiveMarkup)) {
					return effectiveMarkup;
				}
			}

			return false;
		},

		/**
		 * Transform the current selection to/from a list
		 * @param ordered true when transforming to/from an ordered list, false for unordered lists
		 */
		transformList: function (ordered) {
			var domToTransform = this.getStartingDomObjectToTransform(),
				lastLi, i, jqNewLi, jqList, selectedSiblings, jqParentList,
				newPara, jqToTransform, nodeName;

			// visible is set to true, but the button is not visible
			this._outdentListButton.show(true);
			this._indentListButton.show(true);

			if (!domToTransform) {
				// wrap a paragraph around the selection
				Aloha.Selection.changeMarkupOnSelection(jQuery('<p></p>'));
				domToTransform = this.getStartingDomObjectToTransform();

				if (!domToTransform) {
					if ( Aloha.Selection.rangeObject.startContainer.contentEditable ) {
						// create a new list with an empty item
						jqList = ordered ? jQuery('<ol></ol>') : jQuery('<ul></ul>');
						jqNewLi = jQuery('<li></li>');
						jqList.append(jqNewLi);
						
						var li = jqNewLi.get(0);
						var editable = Aloha.getActiveEditable().obj;
						//IE7 requires an (empty or non-empty) text node
						//inside the li for the selection to work.
						li.appendChild(document.createTextNode(""));

						editable.append(jqList);
						editable.focus();

						var range = Aloha.createRange();
						var selection = Aloha.getSelection();
						range.setStart( li.firstChild, 0 );
						range.setEnd( li.firstChild, 0 );
						selection.removeAllRanges();
						selection.addRange( range );
						Aloha.Selection.updateSelection();
						
						return;
					} else {
					Aloha.Log.error(this, 'Could not transform selection into a list');
					return;
				}
			}
			}

			// check the dom object
			nodeName = domToTransform.nodeName.toLowerCase();

			if (nodeName == 'ul' && !ordered) {
				// first check whether the list is nested into another list
				jqList = jQuery(domToTransform);

				jqParentList = jqList.parent();
				if (jqParentList.length > 0
						&& GENTICS.Utils.Dom.isListElement(jqParentList.get(0))) {
					// when the list is nested into another, our list items will be
					// added to the list items of the outer list

					// find the place where to put the children of the inner list
					if (jqParentList.get(0).nodeName.toLowerCase() === 'li') {
						// inner table is nested in a li (this conforms to the html5 spec)
						jqParentList.after(jqList.children());
						jqList.remove();
					} else {
						// inner table is nested in the outer list directly (this violates the html5 spec)
						jqList.children().unwrap();
					}
				} else {
					// we are in an unordered list and shall transform it to paragraphs

					// transform all li into p
					jqToTransform = jQuery(domToTransform);
					jQuery.each(jqToTransform.children('li'), function(index, li) {
						newPara = Aloha.Markup.transformDomObject(li, 'p', Aloha.Selection.rangeObject);
						// if any lists are in the paragraph, move the to after the paragraph
						newPara.after(newPara.children('ol,ul'));
					});

					// unwrap the li (remove the enclosing ul)
					jqToTransform.children().unwrap();
				}
			} else if (nodeName == 'ul' && ordered) {
				// we are in an unordered list and shall transform it to an ordered list

				// transform the ul into an ol
				Aloha.Markup.transformDomObject(domToTransform, 'ol', Aloha.Selection.rangeObject);

				// merge adjacent lists
				this.mergeAdjacentLists(jQuery(domToTransform));
			} else if (nodeName == 'ol' && !ordered) {
				// we are in an ordered list and shall transform it to an unordered list

				// transform the ol into an ul
				Aloha.Markup.transformDomObject(domToTransform, 'ul', Aloha.Selection.rangeObject);

				// merge adjacent lists
				this.mergeAdjacentLists(jQuery(domToTransform));
			} else if (nodeName == 'ol' && ordered) {
				// first check whether the list is nested into another list
				jqList = jQuery(domToTransform);

				jqParentList = jqList.parent();
				if (jqParentList.length > 0
						&& GENTICS.Utils.Dom.isListElement(jqParentList.get(0))) {
					// when the list is nested into another, our list items will be
					// added to the list items of the outer list

					// find the place where to put the children of the inner list
					if (jqParentList.get(0).nodeName.toLowerCase() === 'li') {
						// inner table is nested in a li (this conforms to the html5 spec)
						jqParentList.after(jqList.children());
						jqList.remove();
					} else {
						// inner table is nested in the outer list directly (this violates the html5 spec)
						jqList.children().unwrap();
					}
				} else {
					// we are in an unordered list and shall transform it to paragraphs

					// transform all li into p
					jqToTransform = jQuery(domToTransform);
					jQuery.each(jqToTransform.children('li'), function(index, li) {
						newPara = Aloha.Markup.transformDomObject(li, 'p', Aloha.Selection.rangeObject);
						// if any lists are in the paragraph, move the to after the paragraph
						newPara.after(newPara.children('ol,ul'));
					});

					// unwrap the li (remove the enclosing ul)
					jqToTransform.children().unwrap();
				}
			} else {
				// we are in something different from a list and shall transform it into a list

				// get the also selected siblings of the dom object
				selectedSiblings = Aloha.Selection.rangeObject.getSelectedSiblings(domToTransform);

				// create a new list
				jqList = ordered ? jQuery('<ol></ol>') : jQuery('<ul></ul>');
				// add a new list item
				jqNewLi = jQuery('<li></li>');
				// add the li into the list
				jqList.append(jqNewLi);
				// append the contents of the old dom element to the li
				jQuery(domToTransform).contents().appendTo(jqNewLi);
				// replace the old dom element with the new list
				jQuery(domToTransform).replaceWith(jqList);

				// update the selection range
				if (Aloha.Selection.rangeObject.startContainer == domToTransform) {
					Aloha.Selection.rangeObject.startContainer = jqNewLi.get(0);
				}
				if (Aloha.Selection.rangeObject.endContainer == domToTransform) {
					Aloha.Selection.rangeObject.endContainer = jqNewLi.get(0);
				}

				var lastAppendedLi = jqNewLi;

				// now also transform all siblings
				if (selectedSiblings) {
					lastLi = false;
					for ( i = 0; i < selectedSiblings.length; ++i) {
						if (GENTICS.Utils.Dom.isBlockLevelElement(selectedSiblings[i])) {
							if (lastLi) {
								lastLi = false;
							}

							// transform the block level element
							jqNewLi = Aloha.Markup.transformDomObject(selectedSiblings[i], 'li', Aloha.Selection.rangeObject);
							jqList.append(jqNewLi);
							lastAppendedLi = jqNewLi;
						} else {
							if (selectedSiblings[i].nodeType == 3
									&& jQuery.trim(selectedSiblings[i].data).length === 0) {
								continue;
							}
							if (!lastLi) {
								lastLi = jQuery('<li></li>');
								jqList.append(lastLi);
								lastAppendedLi = lastLi;
							}
							lastLi.append(selectedSiblings[i]);
						}
					}
				}

				// merge adjacent lists
				this.mergeAdjacentLists(jqList);

				//use rangy to change the selection to the contents of
				//the last li that was appended to the list
				var li = lastAppendedLi.get(0);
				if (GENTICS.Utils.Dom.isEmpty(li)) {
					var range = Aloha.createRange();
					var selection = Aloha.getSelection();
					//IE7 requires an (empty or non-empty) text node
					//inside the li for the selection to work.
					li.appendChild(document.createTextNode(""));
					range.selectNodeContents( li.lastChild );
					selection.removeAllRanges();
					selection.addRange( range );
					Aloha.Selection.updateSelection();
				}
			}

			// refresh the selection
			this.refreshSelection();
		},

		/**
		 * Indent the selected list items by moving them into a new created, nested list
		 */
		indentList: function () {
			var listItem = this.getNearestSelectedListItem(),
				i, jqNewList, selectedSiblings, jqOldList, jqItemBefore;

			if (listItem) {
				jqItemBefore = jQuery(listItem).prev('li');

				// when we are in the first li of a list, there is no indenting
				if (jqItemBefore.length === 0) {
					// but we handled the TAB keystroke
					return false;
				}
				jqOldList = jQuery(listItem).parent();

				// get the also selected siblings of the dom object
				selectedSiblings = Aloha.Selection.rangeObject.getSelectedSiblings(listItem);

				// create the new list element by cloning the selected list element's parent
				jqNewList = jQuery(listItem).parent().clone(false).empty();
				jqNewList.append(listItem);

				// we found a list item before the first selected one, so append the new list to it
				jqItemBefore.append(jqNewList);

				// check for multiple selected items
				if (selectedSiblings) {
					for ( i = 0; i < selectedSiblings.length; ++i) {
						jqNewList.append(jQuery(selectedSiblings[i]));
					}
				}

				// merge adjacent lists
				this.mergeAdjacentLists(jqNewList, true);

				// refresh the selection
				this.refreshSelection();

				return false;
			}

			return true;
		},

		/**
		 * Outdent nested list items by moving them into the outer list
		 */
		outdentList: function () {
			var
				listItem = this.getNearestSelectedListItem(),
				i, jqNewPostList,
				jqListItem, jqList, jqParentList, wrappingLi,
				selectedSiblings, lastSelected;

			if (listItem) {
				// check whether the list is nested into another list
				jqListItem = jQuery(listItem);
				jqList = jqListItem.parent();

				// get the parent list
				jqParentList = jqList.parents('ul,ol');

				// check whether the inner list is directly inserted into a li element
				wrappingLi = jqList.parent('li');

				if (jqParentList.length > 0
						&& GENTICS.Utils.Dom.isListElement(jqParentList.get(0))) {
					// the list is nested into another list

					// get the also selected siblings of the dom object
					selectedSiblings = Aloha.Selection.rangeObject.getSelectedSiblings(listItem);

					// check for multiple selected items
					if (selectedSiblings && selectedSiblings.length > 0) {
						lastSelected = jQuery(selectedSiblings[selectedSiblings.length - 1]);
					} else {
						lastSelected = jqListItem;
					}

					// check whether we found not selected li's after the selection
					if (lastSelected.nextAll('li').length > 0) {
						jqNewPostList = jqList.clone(false).empty();
						jqNewPostList.append(lastSelected.nextAll());
						lastSelected.append(jqNewPostList);
					}

					// now move all selected li's into the higher list
					if (wrappingLi.length > 0) {
						wrappingLi.after(jqListItem);
					} else {
						jqList.before(jqListItem);
					}

					// check for multiple selected items
					if (selectedSiblings && selectedSiblings.length > 0) {
						for ( i = selectedSiblings.length - 1; i >= 0; --i) {
							jqListItem.after(jQuery(selectedSiblings[i]));
						}
					}

					// finally check whether there are elements left in the list
					if (jqList.contents('li').length === 0) {
						// list is completely empty, so remove it
						jqList.remove();
					}

					// check whether the wrapping li is empty now
					if (wrappingLi.length > 0 && wrappingLi.contents().length === 0) {
						wrappingLi.remove();
					}

					// refresh the selection
					this.refreshSelection();
				}

				return false;
			}

			return true;
		},

		/**
		 * Refresh the current selection and set to focus to the current editable again
		 */
		refreshSelection: function () {
			Aloha.Selection.rangeObject.update();
			Aloha.Selection.rangeObject.select();
			Aloha.Selection.updateSelection();
		},

		/**
		 * Merge adjacent lists (of same type) into the first list
		 * @param jqList jQuery object of a list
		 * @param allTypes true if all types of lists may be merged, false if only same types may be merged
		 */
		mergeAdjacentLists: function (jqList, allTypes) {
			// first get the first previous sibling of same type
			var firstList = jqList.get(0), jqNextList;

			while (
				firstList.previousSibling
				&& firstList.previousSibling.nodeType === 1
				&& this.isMergable(firstList.previousSibling, firstList, allTypes)
			) {
				firstList = firstList.previousSibling;
			}

			jqList = jQuery(firstList);
			// now merge all adjacent lists into this one
			while (
				firstList.nextSibling
				&& (
					(
						firstList.nextSibling.nodeType === 1
						&& this.isMergable(firstList.nextSibling, firstList, allTypes)
					) || (
						firstList.nextSibling.nodeType === 3
						&& jQuery.trim(firstList.nextSibling.data).length === 0
					)
				)
			) {
				jqNextList = jQuery(firstList.nextSibling);
				if (firstList.nextSibling.nodeType == 1) {
					jqNextList.contents().appendTo(jqList);
				}
				jqNextList.remove();
			}
		},

		/**
		 * Check whether the given DOM element toCheck is mergeable into the DOM element mergeInto
		 * @param toCheck DOM element to check
		 * @param mergeInto DOM element into which toCheck shall be merged
		 * @param allTypes true if all types of lists may be merged, false if only same types may be merged
		 */
		isMergable: function (toCheck, mergeInto, allTypes) {
			if (allTypes) {
				return toCheck.nodeName.toLowerCase() == 'ul' || toCheck.nodeName.toLowerCase() == 'ol';
			} else {
				return toCheck.nodeName == mergeInto.nodeName;
			}
		}
	});

	/**
	 * 
	 */
	Engine.commands['insertorderedlist'] = {
		action: function(value, range) {
			ListPlugin.transformList(true);
			if (range && Aloha.Selection.rangeObject) {
				range.startContainer = Aloha.Selection.rangeObject.startContainer;
				range.startOffset = Aloha.Selection.rangeObject.startOffset;
				range.endContainer = Aloha.Selection.rangeObject.endContainer;
				range.endOffset = Aloha.Selection.rangeObject.endOffset;
			}
		},
		indeterm: function() {
			// TODO
		},
		state: function() {
			for ( i = 0; i < rangeObject.markupEffectiveAtStart.length; i++) {
				effectiveMarkup = rangeObject.markupEffectiveAtStart[ i ];
				if (Aloha.Selection.standardTagNameComparator(effectiveMarkup, jQuery('<ul></ul>'))) {
					return false;
				}
				if (Aloha.Selection.standardTagNameComparator(effectiveMarkup, jQuery('<ol></ol>'))) {
					return true;
				}
			}

			return false;
		}
	};

	Engine.commands['insertunorderedlist'] = {
		action: function(value, range) {
			ListPlugin.transformList(false);
			if (range && Aloha.Selection.rangeObject) {
				range.startContainer = Aloha.Selection.rangeObject.startContainer;
				range.startOffset = Aloha.Selection.rangeObject.startOffset;
				range.endContainer = Aloha.Selection.rangeObject.endContainer;
				range.endOffset = Aloha.Selection.rangeObject.endOffset;
			}
		},
		indeterm: function() {
			// TODO
		},
		state: function() {
			for ( i = 0; i < rangeObject.markupEffectiveAtStart.length; i++) {
				effectiveMarkup = rangeObject.markupEffectiveAtStart[ i ];
				if (Aloha.Selection.standardTagNameComparator(effectiveMarkup, jQuery('<ul></ul>'))) {
					return true;
				}
				if (Aloha.Selection.standardTagNameComparator(effectiveMarkup, jQuery('<ol></ol>'))) {
					return false;
				}
			}

			return false;
		}
	};

	Engine.commands['indent'] = {
		action: function(value, range) {
			ListPlugin.indentList();
			if (range && Aloha.Selection.rangeObject) {
				range.startContainer = Aloha.Selection.rangeObject.startContainer;
				range.startOffset = Aloha.Selection.rangeObject.startOffset;
				range.endContainer = Aloha.Selection.rangeObject.endContainer;
				range.endOffset = Aloha.Selection.rangeObject.endOffset;
			}
		},
		indeterm: function() {
			// TODO
		},
		state: function() {
			// TODO
			return false;
		}
	};

	Engine.commands['outdent'] = {
		action: function(value, range) {
			ListPlugin.outdentList();
			if (range && Aloha.Selection.rangeObject) {
				range.startContainer = Aloha.Selection.rangeObject.startContainer;
				range.startOffset = Aloha.Selection.rangeObject.startOffset;
				range.endContainer = Aloha.Selection.rangeObject.endContainer;
				range.endOffset = Aloha.Selection.rangeObject.endOffset;
			}
		},
		indeterm: function() {
			// TODO
		},
		state: function() {
			// TODO
			return false;
		}
	};

	/**
	 * A key handler that should be run as a keyup handler for the
	 * backspace and del keys. keyup fires after the browser has already
	 * performed the delete - this handler will perform a cleanup if
	 * necessary.
	 *
	 * Will work around an IE bug which breaks nested lists in the
	 * following situation, where [] is the selection, if backspace is
	 * pressed (same goes for the del key if the selection is at the end
	 * of the li that occurs before the selection):
	 *
	 * <ul>
	 *  <li>one</li>
	 *  <li><ul><li>two</li></ul></li>
	 * </ul>
	 * <p>[]</p>
	 *
	 * The browser behaviour, if one would presses backspace, results in
	 * the following:
	 *
	 * <ul>
	 *  <li>one</li>
	 *  <ul><li>two</li></ul>
	 * </ul>
	 *
	 * which is invalid HTML since the <ul>s are nested directly inside
	 * each other.
	 *
	 * Also, the following situation will cause the kind of invalid HTML
	 * as above.
	 * <ul>
	 *   <li>one</li>
	 *   <li><ul><li>two</li></ul></li>
	 *   <li>[]three</li>
	 * </ul>
	 *
	 * Also, the following situtation:
	 * <ul>
	 *   <li>one</li>
	 *   <li><ul><li>two</li></ul>
	 *       <p>[]three</p>
	 *       <li>four</li>
	 *   </li>
	 * </ul>
	 *
	 * And similar situations, some of which are not so easy to reproduce.
	 * 
	 * @param event a jQuery key event
	 * @return false if no action needed to be taken, true if cleanup has been performed
	 */
	function deleteWorkaroundHandler(event) {
		if (8/*backspace*/ != event.keyCode && 46/*del*/ != event.keyCode) {
			return false;
		}

		var rangeObj = Aloha.getSelection().getRangeAt(0);
		var startContainer = rangeObj.startContainer;

		//the hack is only relevant if after the deletion has been
		//performed we are inside a li of a nested list
		var $nestedList = jQuery(startContainer).closest('ul, ol');
		if ( ! $nestedList.length ) {
			return false;
		}
		var $parentList = $nestedList.parent().closest('ul, ol');
		if ( ! $parentList.length ) {
			return false;
		}

		var ranges = Aloha.getSelection().getAllRanges();

		var actionPerformed = false;
		$parentList.each(function(){
			actionPerformed = actionPerformed || fixListNesting(jQuery(this));
		});

		if (actionPerformed) {
			Aloha.getSelection().setRanges(ranges);
			for (var i = 0; i < ranges.length; i++) {
				ranges[i].detach();
			}
		}

		return actionPerformed;
	}

	/**
	 * If uls or ols are nested directly inside the given list (invalid
	 * HTML), they will be cleaned up by being appended to the preceding
	 * li.
	 */
	function fixListNesting($list) {
		var actionPerformed = false;
		$list.children('ul, ol').each(function(){
			Aloha.Log.debug("performing list-nesting cleanup");
			if ( ! jQuery(this).prev('li').append(this).length ) {
				//if there is no preceding li, create a new one and append to that
				jQuery(this).parent().prepend(document.createElement('li')).append(this);
			}
			actionPerformed = true;
		});
		return actionPerformed;
	}

	return ListPlugin;
});<|MERGE_RESOLUTION|>--- conflicted
+++ resolved
@@ -4,7 +4,6 @@
 * aloha-sales@gentics.com
 * Licensed unter the terms of http://www.aloha-editor.com/license.html
 */
-<<<<<<< HEAD
 define([
 	'aloha',
 	'jquery',
@@ -15,7 +14,8 @@
 	'ui/toggleButton',
 	'i18n!list/nls/i18n',
 	'i18n!aloha/nls/i18n',
-	'aloha/engine'
+	'aloha/engine',
+	'PubSub'
 ], function(
 	Aloha,
 	jQuery,
@@ -26,21 +26,12 @@
 	ToggleButton,
 	i18n,
 	i18nCore,
-	Engine
+	Engine,
+	PubSub
 ) {
 	'use strict';
 
 	var GENTICS = window.GENTICS;
-=======
-
-define(
-['aloha', 'aloha/jquery', 'aloha/plugin', 'aloha/floatingmenu', 'i18n!list/nls/i18n', 'i18n!aloha/nls/i18n', 'aloha/engine', 'PubSub'],
-function(Aloha, jQuery, Plugin, FloatingMenu, i18n, i18nCore, Engine, PubSub) {
-	"use strict";
-
-	var
-		GENTICS = window.GENTICS;
->>>>>>> 4a01fb38
 
 	/**
 	 * Register the ListPlugin as Aloha.Plugin

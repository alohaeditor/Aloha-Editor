<<<<<<< HEAD
/*!
* Aloha Editor
* Author & Copyright (c) 2010 Gentics Software GmbH
* aloha-sales@gentics.com
* Licensed unter the terms of http://www.aloha-editor.com/license.html
*/

.aloha-link-pointer {
	cursor: pointer;
}

.aloha-link-text {
	cursor: text;
}
=======
/*!
* Aloha Editor
* Author & Copyright (c) 2010 Gentics Software GmbH
* aloha-sales@gentics.com
* Licensed unter the terms of http://www.aloha-editor.com/license.html
*/

.aloha-link-pointer {
	cursor: pointer;
}

.aloha-link-text {
	cursor: text;
}

.aloha-link-radioTarget {
	width:auto !important;
}

.aloha-link-title-container {
	padding:5px 5px;
}

.aloha-link-target-container {
	padding:5px 5px;
}

.aloha-link-target-container li{
	padding:0 !important;
}

.aloha-link-target-container fieldset {
	border: 2px groove threedface !important;
	padding-bottom: 5px;
}

.aloha-link-title-container fieldset {
	border: 2px groove threedface !important;
	padding-bottom: 5px;
}

.aloha-link-title-container fieldset  input[type=text]{
	width:auto !important;
	min-width:180px;
}

.aloha-link-target-container fieldset  input[type=text]{
	width:auto !important;
	min-width:180px;
}
>>>>>>> a9e4f797
<|MERGE_RESOLUTION|>--- conflicted
+++ resolved
@@ -1,19 +1,3 @@
-<<<<<<< HEAD
-/*!
-* Aloha Editor
-* Author & Copyright (c) 2010 Gentics Software GmbH
-* aloha-sales@gentics.com
-* Licensed unter the terms of http://www.aloha-editor.com/license.html
-*/
-
-.aloha-link-pointer {
-	cursor: pointer;
-}
-
-.aloha-link-text {
-	cursor: text;
-}
-=======
 /*!
 * Aloha Editor
 * Author & Copyright (c) 2010 Gentics Software GmbH
@@ -63,5 +47,4 @@
 .aloha-link-target-container fieldset  input[type=text]{
 	width:auto !important;
 	min-width:180px;
-}
->>>>>>> a9e4f797
+}
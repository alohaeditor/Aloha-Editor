--- conflicted
+++ resolved
@@ -1,55 +1,49 @@
-/*!
-* Aloha Editor
-* Author & Copyright (c) 2010 Gentics Software GmbH
-* aloha-sales@gentics.com
-* Licensed unter the terms of http://www.aloha-editor.com/license.html
-*/
-
-.aloha-link-pointer {
-	cursor: pointer;
-}
-
-.aloha-link-text {
-	cursor: text;
-}
-
-.aloha-link-radioTarget {
-	width:auto !important;
-}
-
-.aloha-link-title-container {
-	padding:5px 5px;
-}
-
-.aloha-link-target-container {
-	padding:5px 5px;
-}
-
-.aloha-link-target-container li{
-	padding:0 !important;
-}
-
-.aloha-link-target-container fieldset {
-	border: 2px groove threedface !important;
-	padding-bottom: 5px;
-}
-
-.aloha-link-title-container fieldset {
-	border: 2px groove threedface !important;
-	padding-bottom: 5px;
-}
-
-.aloha-link-title-container fieldset  input[type=text]{
-	width:auto !important;
-	min-width:180px;
-}
-
-.aloha-link-target-container fieldset  input[type=text]{
-	width:auto !important;
-	min-width:180px;
-<<<<<<< HEAD
-}
-=======
-}
-
->>>>>>> 812a814c
+/*!
+* Aloha Editor
+* Author & Copyright (c) 2010 Gentics Software GmbH
+* aloha-sales@gentics.com
+* Licensed unter the terms of http://www.aloha-editor.com/license.html
+*/
+
+.aloha-link-pointer {
+	cursor: pointer;
+}
+
+.aloha-link-text {
+	cursor: text;
+}
+
+.aloha-link-radioTarget {
+	width:auto !important;
+}
+
+.aloha-link-title-container {
+	padding:5px 5px;
+}
+
+.aloha-link-target-container {
+	padding:5px 5px;
+}
+
+.aloha-link-target-container li{
+	padding:0 !important;
+}
+
+.aloha-link-target-container fieldset {
+	border: 2px groove threedface !important;
+	padding-bottom: 5px;
+}
+
+.aloha-link-title-container fieldset {
+	border: 2px groove threedface !important;
+	padding-bottom: 5px;
+}
+
+.aloha-link-title-container fieldset  input[type=text]{
+	width:auto !important;
+	min-width:180px;
+}
+
+.aloha-link-target-container fieldset  input[type=text]{
+	width:auto !important;
+	min-width:180px;

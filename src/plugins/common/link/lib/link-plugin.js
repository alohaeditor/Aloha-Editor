--- conflicted
+++ resolved
@@ -648,14 +648,10 @@
 
 			var href;
 
-<<<<<<< HEAD
 			try {
 				// Cannot use URL.canParse here, as it's not available in Cypress (v13.13+) w/ Electron (v27.x)
 				// which uses Node v18.17, which in turn doesn't have this feature yet.
 				new URL(linkData.url.target, window.location);
-=======
-			if (URL.canParse(linkData.url.target, window.location)) {
->>>>>>> 9c595ff4
 				href = linkData.url.target;
 			} catch (err) {
 				href = '';

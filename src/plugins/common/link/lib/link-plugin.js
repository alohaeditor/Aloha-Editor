/*!
 * Aloha Editor
 * Author & Copyright (c) 2010 Gentics Software GmbH
 * aloha-sales@gentics.com
 * Licensed unter the terms of http://www.aloha-editor.com/license.html
 *
 * Aloha Link Plugin
 * -----------------
 * This plugin provides an interface to allow the user to insert, edit and
 * remove links within an active editable.
 * It presents its user interface in the Toolbar, in a Sidebar panel.
 * Clicking on any links inside the editable activates the this plugin's
 * floating menu scope.
 *
 * @todo Consider whether it would be better to have the target options in the
 *       sidebar panel be a selection box rather than radio buttons.
 */

define( [
	'aloha',
	'aloha/plugin',
	'jquery',
	'ui/port-helper-attribute-field',
	'ui/toolbar',
	'ui/surface',
	'ui/component',
	'ui/button',
	'ui/toggleButton',
	'i18n!link/nls/i18n',
	'i18n!aloha/nls/i18n',
	'aloha/console',
	'css!link/css/link.css',
	'link/../extra/linklist'
], function ( Aloha, Plugin, jQuery, AttributeField, Toolbar, Surface, Component, Button, ToggleButton, i18n, i18nCore, console ) {
	'use strict';
	
	var GENTICS = window.GENTICS,
	    pluginNamespace = 'aloha-link',
	    oldValue = '',
	    newValue;
	
	return Plugin.create( 'link', {
		/**
		 * Configure the available languages
		 */
		languages: [ 'en', 'de', 'fr', 'ru', 'pl' ],
		
		/**
		 * Default configuration allows links everywhere
		 */
		config: [ 'a' ],
		
		/**
		 * all links that match the targetregex will get set the target
		 * e.g. ^(?!.*aloha-editor.com).* matches all href except aloha-editor.com
		 */
		targetregex: '',
		
		/**
		  * this target is set when either targetregex matches or not set
		  * e.g. _blank opens all links in new window
		  */
		target: '',
		
		/**
		 * all links that match the cssclassregex will get set the css class
		 * e.g. ^(?!.*aloha-editor.com).* matches all href except aloha-editor.com
		 */
		cssclassregex: '',
		
		/**
		  * this target is set when either cssclassregex matches or not set
		  */
		cssclass: '',
		
		/**
		 * the defined object types to be used for this instance
		 */
		objectTypeFilter: [],
		
		/**
		 * handle change on href change
		 * called function ( obj, href, item );
		 */
		onHrefChange: null,
		
		/**
		 * This variable is used to ignore one selection changed event. We need
		 * to ignore one selectionchanged event when we set our own selection.
		 */
		ignoreNextSelectionChangedEvent: false,
		
		/**
		 * Internal update interval reference to work around an ExtJS bug
		 */
		hrefUpdateInt: null,
		
		/**
		 * HotKeys used for special actions
		*/
		hotKey: {
			insertLink: i18n.t('insertLink', 'ctrl+k')
		},
		
		/**
		 * Default input value for a new link
		*/
		hrefValue: 'http://',
		
		/**
		 * Initialize the plugin
		 */
		init: function () {
			var that = this;
			
			if ( typeof this.settings.targetregex != 'undefined' ) {
				this.targetregex = this.settings.targetregex;
			}
			if ( typeof this.settings.target != 'undefined' ) {
				this.target = this.settings.target;
			}
			if ( typeof this.settings.cssclassregex != 'undefined' ) {
				this.cssclassregex = this.settings.cssclassregex;
			}
			if ( typeof this.settings.cssclass != 'undefined' ) {
				this.cssclass = this.settings.cssclass;
			}
			if ( typeof this.settings.objectTypeFilter != 'undefined' ) {
				this.objectTypeFilter = this.settings.objectTypeFilter;
			}
			if ( typeof this.settings.onHrefChange != 'undefined' ) {
				this.onHrefChange = this.settings.onHrefChange;
			}
			if ( typeof this.settings.hotKey != 'undefined' ) {
				jQuery.extend(true, this.hotKey, this.settings.hotKey);
			}
			if ( typeof this.settings.hrefValue != 'undefined' ) {
				this.hrefValue = this.settings.hrefValue;
			}
			
			this.createButtons();
			this.subscribeEvents();
			this.bindInteractions();
			
			Aloha.ready( function () { 
				that.initSidebar( Aloha.Sidebar.right ); 
			} );
		},

		nsSel: function () {
			var stringBuilder = [], prefix = pluginNamespace;
			jQuery.each( arguments, function () {
				stringBuilder.push( '.' + ( this == '' ? prefix : prefix + '-' + this ) );
			} );
			return stringBuilder.join( ' ' ).trim();
		},

		//Creates string with this component's namepsace prefixed the each classname
		nsClass: function () {
			var stringBuilder = [], prefix = pluginNamespace;
			jQuery.each( arguments, function () {
				stringBuilder.push( this == '' ? prefix : prefix + '-' + this );
			} );
			return stringBuilder.join( ' ' ).trim();
		},

		initSidebar: function ( sidebar ) {
			var pl = this;
			pl.sidebar = sidebar;
			sidebar.addPanel( {
				
				id       : pl.nsClass( 'sidebar-panel-target' ),
				title    : i18n.t( 'floatingmenu.tab.link' ),
				content  : '',
				expanded : true,
				activeOn : 'a, link',
				
				onInit: function () {
					 var that = this,
						 content = this.setContent(
							'<div class="' + pl.nsClass( 'target-container' ) + '"><fieldset><legend>' + i18n.t( 'link.target.legend' ) + '</legend><ul><li><input type="radio" name="targetGroup" class="' + pl.nsClass( 'radioTarget' ) + '" value="_self" /><span>' + i18n.t( 'link.target.self' ) + '</span></li>' + 
							'<li><input type="radio" name="targetGroup" class="' + pl.nsClass( 'radioTarget' ) + '" value="_blank" /><span>' + i18n.t( 'link.target.blank' ) + '</span></li>' + 
							'<li><input type="radio" name="targetGroup" class="' + pl.nsClass( 'radioTarget' ) + '" value="_parent" /><span>' + i18n.t( 'link.target.parent' ) + '</span></li>' + 
							'<li><input type="radio" name="targetGroup" class="' + pl.nsClass( 'radioTarget' ) + '" value="_top" /><span>' + i18n.t( 'link.target.top' ) + '</span></li>' + 
							'<li><input type="radio" name="targetGroup" class="' + pl.nsClass( 'radioTarget' ) + '" value="framename" /><span>' + i18n.t( 'link.target.framename' ) + '</span></li>' + 
							'<li><input type="text" class="' + pl.nsClass( 'framename' ) + '" /></li></ul></fieldset></div>' + 
							'<div class="' + pl.nsClass( 'title-container' ) + '" ><fieldset><legend>' + i18n.t( 'link.title.legend' ) + '</legend><input type="text" class="' + pl.nsClass( 'linkTitle' ) + '" /></fieldset></div>'
						).content; 
					 
					 jQuery( pl.nsSel( 'framename' ) ).live( 'keyup', function () {
						jQuery( that.effective ).attr( 'target', jQuery( this ).val().replace( '\"', '&quot;' ).replace( "'", "&#39;" ) );
					 } );
					 
					 jQuery( pl.nsSel( 'radioTarget' ) ).live( 'change', function () {
						if ( jQuery( this ).val() == 'framename' ) {
							jQuery( pl.nsSel( 'framename' ) ).slideDown();
						} else {
							jQuery( pl.nsSel( 'framename' ) ).slideUp().val( '' );
							jQuery( that.effective ).attr( 'target', jQuery( this ).val() );
						}
					 } );
					 
					 jQuery( pl.nsSel( 'linkTitle' ) ).live( 'keyup', function () {
						jQuery( that.effective ).attr( 'title', jQuery( this ).val().replace( '\"', '&quot;' ).replace( "'", "&#39;" ) );
					 } );
				},
				
				onActivate: function ( effective ) {
					var that = this;
					that.effective = effective;
					if ( jQuery( that.effective ).attr( 'target' ) != null ) {
						var isFramename = true;
						jQuery( pl.nsSel( 'framename' ) ).hide().val( '' );
						jQuery( pl.nsSel( 'radioTarget' ) ).each( function () {
							jQuery( this ).removeAttr('checked');
							if ( jQuery( this ).val() === jQuery( that.effective ).attr( 'target' ) ) {
								isFramename = false;
								jQuery( this ).attr( 'checked', 'checked' );
							}
						} );
						if ( isFramename ) {
							jQuery( pl.nsSel( 'radioTarget[value="framename"]' ) ).attr( 'checked', 'checked' );
							jQuery( pl.nsSel( 'framename' ) )
								.val( jQuery( that.effective ).attr( 'target' ) )
								.show();
						}
					} else {
						jQuery( pl.nsSel( 'radioTarget' ) ).first().attr( 'checked', 'checked' );
						jQuery( that.effective ).attr( 'target', jQuery( pl.nsSel( 'radioTarget' ) ).first().val() );
					}
					
					var that = this;
					that.effective = effective;
					jQuery( pl.nsSel( 'linkTitle' ) ).val( jQuery( that.effective ).attr( 'title' ) );
				}
				
			} );
			
			sidebar.show();
		},
		
		/**
		 * Subscribe for events
		 */
		subscribeEvents: function () {
			var that = this;

			// add the event handler for creation of editables
			Aloha.bind( 'aloha-editable-created', function ( event, editable ) {
				var config;

				config = that.getEditableConfig( editable.obj );
				if ( jQuery.inArray( 'a', config ) == -1 ) {
					return;
				}

				// enable hotkey for inserting links
				editable.obj.bind( 'keydown', that.hotKey.insertLink, function ( e ) {
					if ( that.findLinkMarkup() ) {
						// open the tab containing the href
						Component.activateTabOfButton('editLink');
						that.hrefField.focus();
					} else {
						that.insertLink( true );
						that.hrefField.preventAutoSuggestionBoxFromExpanding();
					}
					
					return false;
				} );

				editable.obj.find( 'a' ).each( function ( i ) {
					that.addLinkEventHandlers( this );
				} );
			} );

			Aloha.bind( 'aloha-editable-activated', function ( event, rangeObject ) {
				var config;

				// show/hide the button according to the configuration
				config = that.getEditableConfig( Aloha.activeEditable.obj );
				if ( jQuery.inArray( 'a', config ) != -1 ) {
<<<<<<< HEAD
					//that.formatLinkButton.show();
					//that.insertLinkButton.show();
					Component.eachInstance(['formatLink', 'insertLink'],
						function (component) {
							component.show();
						});

					Toolbar.unhideTab();
				} else {
					//that.formatLinkButton.hide();
					//that.insertLinkButton.hide();
					Component.eachInstance(['formatLink', 'insertLink'],
						function (component) {
							component.hide();
						});

					Toolbar.hideTab(i18n.t('floatingmenu.tab.link'));
=======
					that.formatLinkButton.show();
					that.insertLinkButton.show();
					Component.unhideTab();
				} else {
					that.formatLinkButton.hide();
					that.insertLinkButton.hide();
					Component.hideTab(i18n.t('floatingmenu.tab.link'));
>>>>>>> e5edf077
				}
			} );

			// add the event handler for selection change
			Aloha.bind( 'aloha-selection-changed', function ( event, rangeObject ) {
				var config,
				    foundMarkup;
				
				if ( Aloha.activeEditable && Aloha.activeEditable.obj ) {
					config = that.getEditableConfig( Aloha.activeEditable.obj );
				} else {
					config = {};
				}
				
				// Check if we need to ignore this selection changed event for
				// now and check whether the selection was placed within a
				// editable area.
				if ( !that.ignoreNextSelectionChangedEvent &&
						Aloha.Selection.isSelectionEditable() &&
							Aloha.activeEditable != null &&
							jQuery.inArray( 'a', config ) !== -1 ) {
					
					foundMarkup = that.findLinkMarkup( rangeObject );
					
					if ( foundMarkup ) {
						that.toggleLinkScope( true );
						
						Component.activateTabOfButton('editLink');

						// now we are ready to set the target object
						that.hrefField.setTargetObject( foundMarkup, 'href' );

						// if the selection-changed event was raised by the first click interaction on this page
						// the hrefField component might not be initialized. When the user switches to the link
						// tab to edit the link the field would be empty. We check for that situation and add a
						// special interval check to set the value once again
						if ( jQuery( '#' + that.hrefField.getInputId() ).length == 0 ) {
							// there must only be one update interval running at the same time
							if ( that.hrefUpdateInt !== null ) {
								clearInterval( that.hrefUpdateInt );
							}
							
							// register a timeout that will set the value as soon as the href field was initialized
							that.hrefUpdateInt = setInterval( function () {
								if ( jQuery( '#' + that.hrefField.getInputId() ).length > 0 ) { // the object was finally created
									that.hrefField.setTargetObject( foundMarkup, 'href' );
									clearInterval( that.hrefUpdateInt );
								}
							}, 200 );
						}
						Aloha.trigger( 'aloha-link-selected' );
					} else {
						that.toggleLinkScope( false );
						that.hrefField.setTargetObject( null );
						Aloha.trigger( 'aloha-link-unselected' );
					}
				}
				
				that.ignoreNextSelectionChangedEvent = false;
			} );
		},

		/**
		 * lets you toggle the link scope to true (link buttons are visible)
		 * or false (link buttons are hidden)
		 * @param show bool true to show link buttons, false otherwise
		 */
		toggleLinkScope: function ( show ) {
			if ( show ) {
				this.hrefField.show();

				//this.insertLinkButton.hide();
				Component.eachInstance(['insertLink'], function (component) {
					component.hide();
				});

				//this.removeLinkButton.show();
				Component.eachInstance(['removeLink'], function (component) {
					component.hide();
				});

				//this.formatLinkButton.setState( true );
				Component.eachInstance(['formatLink'], function (component) {
					component.setState(true);
				});

			} else {
				this.hrefField.hide();

				//this.insertLinkButton.show();
				Component.eachInstance(['insertLink'], function (component) {
					component.show();
				});

				//this.removeLinkButton.hide();
				Component.eachInstance(['removeLink'], function (component) {
					component.hide();
				});

				//this.formatLinkButton.setState( false );
				Component.eachInstance(['formatLink'], function (component) {
					component.setState(false);
				});
			}
		},
		
		/**
		 * Add event handlers to the given link object
		 * @param link object
		 */
		addLinkEventHandlers: function ( link ) {
			var that = this;

			// show pointer on mouse over
			jQuery( link ).mouseenter( function ( e ) {
				Aloha.Log.debug( that, 'mouse over link.' );
				that.mouseOverLink = link;
				that.updateMousePointer();
			} );

			// in any case on leave show text cursor
			jQuery( link ).mouseleave( function ( e ) {
				Aloha.Log.debug( that, 'mouse left link.' );
				that.mouseOverLink = null;
				that.updateMousePointer();
			} );

			// follow link on ctrl or meta + click
			jQuery( link ).click( function ( e ) {
				if ( e.metaKey ) {
					// blur current editable. user is waiting for the link to load
					Aloha.activeEditable.blur();
					// hack to guarantee a browser history entry
					window.setTimeout( function () {
						location.href = e.target;
					}, 0 );
					e.stopPropagation();
					
					return false;
				}
			} );
		},

		/**
		 * Initialize the buttons
		 */
		createButtons: function () {
			var that = this;

			Component.define("formatLink", ToggleButton, {
				tooltip: i18n.t("button.addlink.tooltip"),
				icon: "aloha-icon aloha-icon-link",
				scope: 'Aloha.continuoustext',
				click: function() {
					that.formatLink();
				}
			});

			Component.define("insertLink", ToggleButton, {
				tooltip: i18n.t("button.addlink.tooltip"),
				icon: "aloha-icon aloha-icon-link",
				scope: 'Aloha.continuoustext',
				click: function() {
					that.insertLink(false);
				}
			});
			
			this.hrefField = new AttributeField( {
				name: 'editLink',
				width: 320,
				valueField: 'url',
				cls: 'aloha-link-href-field',
				scope: 'Aloha.continuoustext'
			} );
			this.hrefField.setTemplate( '<span><b>{name}</b><br/>{url}</span>' );
			this.hrefField.setObjectTypeFilter( this.objectTypeFilter );

			Component.define("removeLink", Button, {
				tooltip: i18n.t("button.removelink.tooltip"),
				icon: "aloha-icon aloha-icon-unlink",
				scope: 'Aloha.continuoustext',
				click: function() {
					that.removeLink();
				}
			});

			/*
			this.formatLinkButton = Component.getGlobalInstance("formatLink");
			this.insertLinkButton = Component.getGlobalInstance("insertLink");
			this.removeLinkButton = Component.getGlobalInstance("removeLink");
			*/
		},

		/**
		 * Parse a all editables for links and bind an onclick event
		 * Add the link short cut to all edtiables
		 */
		bindInteractions: function () {
			var that = this;

			// update link object when src changes
			this.hrefField.addListener( 'keyup', function ( event ) {
				// Now show all the ui-attributefield elements
				that.showComboList();
				
				// Handle ESC key press: We do a rough check to see if the user
				// has entered a link or searched for something
				if ( event.keyCode == 27 ) {
					var curval = that.hrefField.getValue();
					if ( curval[ 0 ] == '/' || // local link
						 curval[ 0 ] == '#' || // inner document link
						 curval.match( /^.*\.([a-z]){2,4}$/i ) || // local file with extension
						 curval.match( /^([a-z]){3,10}:\/\/.+/i ) || // external link (http(s), ftp(s), ssh, file, skype, ... )
						 curval.match( /^(mailto|tel):.+/i ) // mailto / tel link
					) {
						// could be a link better leave it as it is
					} else {
						// the user searched for something and aborted
						var hrefValue = that.hrefField.getValue();
						
						// restore original value and hide combo list
						that.hrefField.setValue( hrefValue );
						that.hideComboList();
						
						if ( hrefValue == that.hrefValue || hrefValue == '' ) {
							that.removeLink( false );
						}
						
					}
				}
				
				that.hrefChange();
				
				// Handle the enter key. Terminate the link scope and show the final link.
				if ( event.keyCode == 13 ) {
					// Update the selection and place the cursor at the end of the link.
					var	range = Aloha.Selection.getRangeObject();
					
					// workaround to keep the found markup otherwise removelink won't work
//					var foundMarkup = that.findLinkMarkup( range );
//					console.dir(foundMarkup);
//					that.hrefField.setTargetObject(foundMarkup, 'href');
					
					// We have to ignore the next 2 onselectionchange events.
					// The first one we need to ignore is the one trigger when
					// we reposition the selection to right at the end of the
					// link.
					// Not sure what the next event is yet but we need to
					// ignore it as well, ignoring it prevents the value of
					// hrefField from being set to the old value.
					that.ignoreNextSelectionChangedEvent = true;
					range.startContainer = range.endContainer;
					range.startOffset = range.endOffset;
					range.select();
					that.ignoreNextSelectionChangedEvent = true;
					
					var hrefValue = jQuery( that.hrefField.getInputElem() ).attr( 'value' );
					
					if ( hrefValue == that.hrefValue || hrefValue == '' ) {
						that.removeLink( false );
					}
					
					window.setTimeout( function () {
						Component.setScope('Aloha.continuoustext');
					}, 100 );
					
					that.hrefField.preventAutoSuggestionBoxFromExpanding();
				} else {
					// Check whether the value in the input field has changed
					// because if it has, then the ui-attribute object's store
					// needs to be cleared. The reason we need to do this
					// clearing is because once the auto-suggeset combo box is
					// shown and/or populated, the next enter keypress event
					// would be handled as if the user is selecting one of the
					// elements in the down down list.
					newValue = jQuery( that.hrefField.getInputElem() ).attr( 'value' );
					if ( oldValue != newValue ) {
						oldValue = newValue;
						that.hrefField.clearStore();
					}
				}
			} );
			
			jQuery( document )
				.keydown( function ( e ) {
					Aloha.Log.debug( that, 'Meta key down.' );
					that.metaKey = e.metaKey;
					that.updateMousePointer();
				} ).keyup( function ( e ) {
					Aloha.Log.debug( that, 'Meta key up.' );
					that.metaKey = e.metaKey;
					that.updateMousePointer();
				} );
		},
		
		/**
		 * Updates the mouse pointer
		 */
		updateMousePointer: function () {
			if ( this.metaKey && this.mouseOverLink ) {
				Aloha.Log.debug( this, 'set pointer' );
				jQuery( this.mouseOverLink ).removeClass( 'aloha-link-text' );
				jQuery( this.mouseOverLink ).addClass( 'aloha-link-pointer' );
			} else {
				jQuery( this.mouseOverLink ).removeClass( 'aloha-link-pointer' );
				jQuery( this.mouseOverLink ).addClass( 'aloha-link-text' );
			}
		},

		/**
		 * Check whether inside a link tag
		 * @param {GENTICS.Utils.RangeObject} range range where to insert the
		 *			object (at start or end)
		 * @return markup
		 * @hide
		 */
		findLinkMarkup: function ( range ) {
			if ( typeof range == 'undefined' ) {
				range = Aloha.Selection.getRangeObject();
			}
			if ( Aloha.activeEditable ) {
				return range.findMarkup( function () {
					return this.nodeName.toLowerCase() == 'a';
				}, Aloha.activeEditable.obj );
			} else {
				return null;
			}
		},

		/**
		 * Format the current selection or if collapsed the current word as
		 * link. If inside a link tag the link is removed.
		 */
		formatLink: function () {
			if ( Aloha.activeEditable ) {
				if ( this.findLinkMarkup( Aloha.Selection.getRangeObject() ) ) {
					this.removeLink();
				} else {
					this.insertLink();
				}
			}
		},

		/**
		 * Insert a new link at the current selection. When the selection is
		 * collapsed, the link will have a default link text, otherwise the
		 * selected text will be the link text.
		 */
		insertLink: function ( extendToWord ) {
			var that = this,
			    range = Aloha.Selection.getRangeObject(),
			    linkText,
			    newLink;
			
			// There are occasions where we do not get a valid range, in such
			// cases we should not try and add a link
			if ( !( range.startContainer && range.endContainer ) ) {
				return;
			}
			
			// do not nest a link inside a link
			if ( this.findLinkMarkup( range ) ) {
				return;
			}
			
			// activate floating menu tab
			Component.activateTabOfButton('editLink');
			
			// if selection is collapsed then extend to the word.
			if ( range.isCollapsed() && extendToWord !== false ) {
				GENTICS.Utils.Dom.extendToWord( range );
			}
			if ( range.isCollapsed() ) {
				// insert a link with text here
				linkText = i18n.t( 'newlink.defaulttext' );
				newLink = jQuery( '<a href="' + that.hrefValue + '" class="aloha-new-link">' + linkText + '</a>' );
				GENTICS.Utils.Dom.insertIntoDOM( newLink, range, jQuery( Aloha.activeEditable.obj ) );
				range.startContainer = range.endContainer = newLink.contents().get( 0 );
				range.startOffset = 0;
				range.endOffset = linkText.length;
			} else {
				newLink = jQuery( '<a href="' + that.hrefValue + '" class="aloha-new-link"></a>' );
				GENTICS.Utils.Dom.addMarkup( range, newLink, false );
			}

			Aloha.activeEditable.obj.find( 'a.aloha-new-link' ).each( function ( i ) {
				that.addLinkEventHandlers( this );
				jQuery(this).removeClass( 'aloha-new-link' );
			} );

			range.select();

			// focus has to become before prefilling the attribute, otherwise
			// Chrome and Firefox will not focus the element correctly.
			this.hrefField.focus();
			
			// prefill and select the new href
			// We need this guard because sometimes the element has not yet been initialized
			if ( this.hrefField.hasInputElem() ) {
				jQuery( this.hrefField.getInputElem() ).attr( 'value', that.hrefValue ).select();
			}
			
			this.hrefChange();
		},

		/**
		 * Remove an a tag and clear the current item from the hrefField
		 */
		removeLink: function ( terminateLinkScope ) {
			var	range = Aloha.Selection.getRangeObject(),
			    foundMarkup = this.findLinkMarkup();
			
			// clear the current item from the href field
			this.hrefField.setItem(null);
			if ( foundMarkup ) {
				// remove the link
				GENTICS.Utils.Dom.removeFromDOM( foundMarkup, range, true );

				range.startContainer = range.endContainer;
				range.startOffset = range.endOffset;

				// select the (possibly modified) range
				range.select();
				
				if ( typeof terminateLinkScope == 'undefined' ||
						terminateLinkScope === true ) {
					Component.setScope('Aloha.continuoustext');
				}
			}
		},

		/**
		 * Updates the link object depending on the src field
		 */
		hrefChange: function () {
			var that = this;

			// For now hard coded attribute handling with regex.
			// Avoid creating the target attribute, if it's unnecessary, so
			// that XSS scanners (AntiSamy) don't complain.
			if ( this.target != '' ) {
				this.hrefField.setAttribute(
					'target',
					this.target,
					this.targetregex,
					this.hrefField.getValue()
				);
			}
			
			this.hrefField.setAttribute(
				'class',
				this.cssclass,
				this.cssclassregex,
				this.hrefField.getValue()
			);
			
			Aloha.trigger( 'aloha-link-href-change', {
				 obj: that.hrefField.getTargetObject(),
				 href: that.hrefField.getValue(),
				 item: that.hrefField.getItem()
			} );
			
			if ( typeof this.onHrefChange == 'function' ) {
				this.onHrefChange.call(
					this,
					this.hrefField.getTargetObject(),
					this.hrefField.getValue(),
					this.hrefField.getItem()
				);
			}
		},
		
		/**
		 * Displays all the ui-attributefield elements
		 */
		showComboList: function () {
			jQuery( '.x-layer x-combo-list,' +
				    '.x-combo-list-inner,' +
				    '.x-combo-list' ).show();
		},
		
		/**
		 * Hide all the ui-attributefield elements
		 */
		hideComboList: function () {
			jQuery( '.x-layer x-combo-list,' +
				    '.x-combo-list-inner,' +
				    '.x-combo-list' ).hide();
		},
		
		/**
		 * Make the given jQuery object (representing an editable) clean for saving
		 * Find all links and remove editing objects
		 * @param obj jQuery object to make clean
		 * @return void
		 */
		makeClean: function ( obj ) {
			// find all link tags
			obj.find( 'a' ).each( function () {
				jQuery( this )
					.removeClass( 'aloha-link-pointer' )
					.removeClass( 'aloha-link-text' );
			} );
		}
		
	} );
} );<|MERGE_RESOLUTION|>--- conflicted
+++ resolved
@@ -279,7 +279,6 @@
 				// show/hide the button according to the configuration
 				config = that.getEditableConfig( Aloha.activeEditable.obj );
 				if ( jQuery.inArray( 'a', config ) != -1 ) {
-<<<<<<< HEAD
 					//that.formatLinkButton.show();
 					//that.insertLinkButton.show();
 					Component.eachInstance(['formatLink', 'insertLink'],
@@ -287,7 +286,7 @@
 							component.show();
 						});
 
-					Toolbar.unhideTab();
+					Component.unhideTab();
 				} else {
 					//that.formatLinkButton.hide();
 					//that.insertLinkButton.hide();
@@ -296,16 +295,7 @@
 							component.hide();
 						});
 
-					Toolbar.hideTab(i18n.t('floatingmenu.tab.link'));
-=======
-					that.formatLinkButton.show();
-					that.insertLinkButton.show();
-					Component.unhideTab();
-				} else {
-					that.formatLinkButton.hide();
-					that.insertLinkButton.hide();
 					Component.hideTab(i18n.t('floatingmenu.tab.link'));
->>>>>>> e5edf077
 				}
 			} );
 

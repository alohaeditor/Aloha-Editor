--- conflicted
+++ resolved
@@ -32,27 +32,42 @@
  * Clicking on any links inside the editable activates the this plugin's
  * floating menu scope.
  */
-define(['aloha', 'aloha/plugin', 'aloha/ephemera', 'jquery', 'ui/port-helper-attribute-field', 'ui/ui', 'ui/scopes', 'ui/surface', 'ui/button', 'ui/toggleButton', 'i18n!link/nls/i18n', 'i18n!aloha/nls/i18n', 'aloha/console'], function (
-Aloha,
-Plugin,
-Ephemera,
-jQuery,
-AttributeField,
-Ui,
-Scopes,
-Surface,
-Button,
-ToggleButton,
-i18n,
-i18nCore,
-console) {
+define( [
+	'aloha',
+	'aloha/plugin',
+	'aloha/ephemera',
+	'jquery',
+	'ui/port-helper-attribute-field',
+	'ui/ui',
+	'ui/scopes',
+	'ui/surface',
+	'ui/button',
+	'ui/toggleButton',
+	'i18n!link/nls/i18n',
+	'i18n!aloha/nls/i18n',
+	'aloha/console'
+], function (
+	Aloha,
+	Plugin,
+	Ephemera,
+	jQuery,
+	AttributeField,
+	Ui,
+	Scopes,
+	Surface,
+	Button,
+	ToggleButton,
+	i18n,
+	i18nCore,
+	console
+) {
 	'use strict';
-
+	
 	var GENTICS = window.GENTICS,
-		pluginNamespace = 'aloha-link',
-		oldValue = '',
-		newValue;
-
+	    pluginNamespace = 'aloha-link',
+	    oldValue = '',
+	    newValue;
+	
 	Ephemera.classes('aloha-link-pointer', 'aloha-link-text');
 
 	function setupMousePointerFix() {
@@ -100,207 +115,210 @@
 		/**
 		 * Default configuration allows links everywhere
 		 */
-		config: ['a'],
-
+		config: [ 'a' ],
+		
 		/**
 		 * all links that match the targetregex will get set the target
 		 * e.g. ^(?!.*aloha-editor.com).* matches all href except aloha-editor.com
 		 */
 		targetregex: '',
-
-		/**
-		 * this target is set when either targetregex matches or not set
-		 * e.g. _blank opens all links in new window
-		 */
+		
+		/**
+		  * this target is set when either targetregex matches or not set
+		  * e.g. _blank opens all links in new window
+		  */
 		target: '',
-
+		
 		/**
 		 * all links that match the cssclassregex will get set the css class
 		 * e.g. ^(?!.*aloha-editor.com).* matches all href except aloha-editor.com
 		 */
-<<<<<<< HEAD
-		cssclassregex: '',
-
-=======
 		cssclassregex: null,
 		
->>>>>>> f6449aa8
-		/**
-		 * this target is set when either cssclassregex matches or not set
-		 */
+		/**
+		  * this target is set when either cssclassregex matches or not set
+		  */
 		cssclass: '',
-
+		
 		/**
 		 * the defined object types to be used for this instance
 		 */
 		objectTypeFilter: [],
-
+		
 		/**
 		 * handle change on href change
 		 * called function ( obj, href, item );
 		 */
 		onHrefChange: null,
-
+		
 		/**
 		 * This variable is used to ignore one selection changed event. We need
 		 * to ignore one selectionchanged event when we set our own selection.
 		 */
 		ignoreNextSelectionChangedEvent: false,
-
+		
 		/**
 		 * Internal update interval reference to work around an ExtJS bug
 		 */
 		hrefUpdateInt: null,
-
+		
 		/**
 		 * HotKeys used for special actions
-		 */
+		*/
 		hotKey: {
 			insertLink: i18n.t('insertLink', 'ctrl+k')
 		},
-
+		
 		/**
 		 * Default input value for a new link
-		 */
+		*/
 		hrefValue: 'http://',
-
+		
 		/**
 		 * Initialize the plugin
 		 */
 		init: function () {
 			var that = this;
-
-			if (typeof this.settings.targetregex != 'undefined') {
+			
+			if ( typeof this.settings.targetregex != 'undefined' ) {
 				this.targetregex = this.settings.targetregex;
 			}
-			if (typeof this.settings.target != 'undefined') {
+			if ( typeof this.settings.target != 'undefined' ) {
 				this.target = this.settings.target;
 			}
-			if (typeof this.settings.cssclassregex != 'undefined') {
+			if ( typeof this.settings.cssclassregex != 'undefined' ) {
 				this.cssclassregex = this.settings.cssclassregex;
 			}
-			if (typeof this.settings.cssclass != 'undefined') {
+			if ( typeof this.settings.cssclass != 'undefined' ) {
 				this.cssclass = this.settings.cssclass;
 			}
-			if (typeof this.settings.objectTypeFilter != 'undefined') {
+			if ( typeof this.settings.objectTypeFilter != 'undefined' ) {
 				this.objectTypeFilter = this.settings.objectTypeFilter;
 			}
-			if (typeof this.settings.onHrefChange != 'undefined') {
+			if ( typeof this.settings.onHrefChange != 'undefined' ) {
 				this.onHrefChange = this.settings.onHrefChange;
 			}
-			if (typeof this.settings.hotKey != 'undefined') {
+			if ( typeof this.settings.hotKey != 'undefined' ) {
 				jQuery.extend(true, this.hotKey, this.settings.hotKey);
 			}
-			if (typeof this.settings.hrefValue != 'undefined') {
+			if ( typeof this.settings.hrefValue != 'undefined' ) {
 				this.hrefValue = this.settings.hrefValue;
 			}
-
+			
 			this.createButtons();
 			this.subscribeEvents();
 			this.bindInteractions();
-
-			Aloha.ready(function () {
-				that.initSidebar(Aloha.Sidebar.right);
-			});
+			
+			Aloha.ready( function () { 
+				that.initSidebar( Aloha.Sidebar.right ); 
+			} );
 		},
 
 		nsSel: function () {
-			var stringBuilder = [],
-				prefix = pluginNamespace;
-			jQuery.each(arguments, function () {
-				stringBuilder.push('.' + (this == '' ? prefix : prefix + '-' + this));
-			});
+			var stringBuilder = [], prefix = pluginNamespace;
+			jQuery.each( arguments, function () {
+				stringBuilder.push( '.' + ( this == '' ? prefix : prefix + '-' + this ) );
+			} );
 			return jQuery.trim(stringBuilder.join(' '));
 		},
 
 		//Creates string with this component's namepsace prefixed the each classname
 		nsClass: function () {
-			var stringBuilder = [],
-				prefix = pluginNamespace;
-			jQuery.each(arguments, function () {
-				stringBuilder.push(this == '' ? prefix : prefix + '-' + this);
-			});
+			var stringBuilder = [], prefix = pluginNamespace;
+			jQuery.each( arguments, function () {
+				stringBuilder.push( this == '' ? prefix : prefix + '-' + this );
+			} );
 			return jQuery.trim(stringBuilder.join(' '));
 		},
 
-		initSidebar: function (sidebar) {
+		initSidebar: function ( sidebar ) {
 			var pl = this;
 			pl.sidebar = sidebar;
-			sidebar.addPanel({
-
-				id: pl.nsClass('sidebar-panel-target'),
-				title: i18n.t('floatingmenu.tab.link'),
-				content: '',
-				expanded: true,
-				activeOn: 'a, link',
-
+			sidebar.addPanel( {
+				
+				id       : pl.nsClass( 'sidebar-panel-target' ),
+				title    : i18n.t( 'floatingmenu.tab.link' ),
+				content  : '',
+				expanded : true,
+				activeOn : 'a, link',
+				
 				onInit: function () {
-					var that = this,
-						content = this.setContent('<div class="' + pl.nsClass('target-container') + '"><fieldset><legend>' + i18n.t('link.target.legend') + '</legend><ul><li><input type="radio" name="targetGroup" class="' + pl.nsClass('radioTarget') + '" value="_self" /><span>' + i18n.t('link.target.self') + '</span></li>' + '<li><input type="radio" name="targetGroup" class="' + pl.nsClass('radioTarget') + '" value="_blank" /><span>' + i18n.t('link.target.blank') + '</span></li>' + '<li><input type="radio" name="targetGroup" class="' + pl.nsClass('radioTarget') + '" value="_parent" /><span>' + i18n.t('link.target.parent') + '</span></li>' + '<li><input type="radio" name="targetGroup" class="' + pl.nsClass('radioTarget') + '" value="_top" /><span>' + i18n.t('link.target.top') + '</span></li>' + '<li><input type="radio" name="targetGroup" class="' + pl.nsClass('radioTarget') + '" value="framename" /><span>' + i18n.t('link.target.framename') + '</span></li>' + '<li><input type="text" class="' + pl.nsClass('framename') + '" /></li></ul></fieldset></div>' + '<div class="' + pl.nsClass('title-container') + '" ><fieldset><legend>' + i18n.t('link.title.legend') + '</legend><input type="text" class="' + pl.nsClass('linkTitle') + '" /></fieldset></div>').content;
-
-					jQuery(pl.nsSel('framename')).live('keyup', function () {
-						jQuery(that.effective).attr('target', jQuery(this).val().replace('\"', '&quot;').replace("'", "&#39;"));
-					});
-
-					jQuery(pl.nsSel('radioTarget')).live('change', function () {
-						if (jQuery(this).val() == 'framename') {
-							jQuery(pl.nsSel('framename')).slideDown();
+					 var that = this,
+						 content = this.setContent(
+							'<div class="' + pl.nsClass( 'target-container' ) + '"><fieldset><legend>' + i18n.t( 'link.target.legend' ) + '</legend><ul><li><input type="radio" name="targetGroup" class="' + pl.nsClass( 'radioTarget' ) + '" value="_self" /><span>' + i18n.t( 'link.target.self' ) + '</span></li>' + 
+							'<li><input type="radio" name="targetGroup" class="' + pl.nsClass( 'radioTarget' ) + '" value="_blank" /><span>' + i18n.t( 'link.target.blank' ) + '</span></li>' + 
+							'<li><input type="radio" name="targetGroup" class="' + pl.nsClass( 'radioTarget' ) + '" value="_parent" /><span>' + i18n.t( 'link.target.parent' ) + '</span></li>' + 
+							'<li><input type="radio" name="targetGroup" class="' + pl.nsClass( 'radioTarget' ) + '" value="_top" /><span>' + i18n.t( 'link.target.top' ) + '</span></li>' + 
+							'<li><input type="radio" name="targetGroup" class="' + pl.nsClass( 'radioTarget' ) + '" value="framename" /><span>' + i18n.t( 'link.target.framename' ) + '</span></li>' + 
+							'<li><input type="text" class="' + pl.nsClass( 'framename' ) + '" /></li></ul></fieldset></div>' + 
+							'<div class="' + pl.nsClass( 'title-container' ) + '" ><fieldset><legend>' + i18n.t( 'link.title.legend' ) + '</legend><input type="text" class="' + pl.nsClass( 'linkTitle' ) + '" /></fieldset></div>'
+						).content; 
+					 
+					 jQuery( pl.nsSel( 'framename' ) ).live( 'keyup', function () {
+						jQuery( that.effective ).attr( 'target', jQuery( this ).val().replace( '\"', '&quot;' ).replace( "'", "&#39;" ) );
+					 } );
+					 
+					 jQuery( pl.nsSel( 'radioTarget' ) ).live( 'change', function () {
+						if ( jQuery( this ).val() == 'framename' ) {
+							jQuery( pl.nsSel( 'framename' ) ).slideDown();
 						} else {
-							jQuery(pl.nsSel('framename')).slideUp().val('');
-							jQuery(that.effective).attr('target', jQuery(this).val());
+							jQuery( pl.nsSel( 'framename' ) ).slideUp().val( '' );
+							jQuery( that.effective ).attr( 'target', jQuery( this ).val() );
 						}
-					});
-
-					jQuery(pl.nsSel('linkTitle')).live('keyup', function () {
-						jQuery(that.effective).attr('title', jQuery(this).val().replace('\"', '&quot;').replace("'", "&#39;"));
-					});
+					 } );
+					 
+					 jQuery( pl.nsSel( 'linkTitle' ) ).live( 'keyup', function () {
+						jQuery( that.effective ).attr( 'title', jQuery( this ).val().replace( '\"', '&quot;' ).replace( "'", "&#39;" ) );
+					 } );
 				},
-
-				onActivate: function (effective) {
+				
+				onActivate: function ( effective ) {
 					var that = this;
 					that.effective = effective;
-					if (jQuery(that.effective).attr('target') != null) {
+					if ( jQuery( that.effective ).attr( 'target' ) != null ) {
 						var isFramename = true;
-						jQuery(pl.nsSel('framename')).hide().val('');
-						jQuery(pl.nsSel('radioTarget')).each(function () {
-							jQuery(this).removeAttr('checked');
-							if (jQuery(this).val() === jQuery(that.effective).attr('target')) {
+						jQuery( pl.nsSel( 'framename' ) ).hide().val( '' );
+						jQuery( pl.nsSel( 'radioTarget' ) ).each( function () {
+							jQuery( this ).removeAttr('checked');
+							if ( jQuery( this ).val() === jQuery( that.effective ).attr( 'target' ) ) {
 								isFramename = false;
-								jQuery(this).attr('checked', 'checked');
+								jQuery( this ).attr( 'checked', 'checked' );
 							}
-						});
-						if (isFramename) {
-							jQuery(pl.nsSel('radioTarget[value="framename"]')).attr('checked', 'checked');
-							jQuery(pl.nsSel('framename')).val(jQuery(that.effective).attr('target')).show();
+						} );
+						if ( isFramename ) {
+							jQuery( pl.nsSel( 'radioTarget[value="framename"]' ) ).attr( 'checked', 'checked' );
+							jQuery( pl.nsSel( 'framename' ) )
+								.val( jQuery( that.effective ).attr( 'target' ) )
+								.show();
 						}
 					} else {
-						jQuery(pl.nsSel('radioTarget')).first().attr('checked', 'checked');
-						jQuery(that.effective).attr('target', jQuery(pl.nsSel('radioTarget')).first().val());
+						jQuery( pl.nsSel( 'radioTarget' ) ).first().attr( 'checked', 'checked' );
+						jQuery( that.effective ).attr( 'target', jQuery( pl.nsSel( 'radioTarget' ) ).first().val() );
 					}
-
+					
 					var that = this;
 					that.effective = effective;
-					jQuery(pl.nsSel('linkTitle')).val(jQuery(that.effective).attr('title'));
-				}
-
-			});
-
+					jQuery( pl.nsSel( 'linkTitle' ) ).val( jQuery( that.effective ).attr( 'title' ) );
+				}
+				
+			} );
+			
 			sidebar.show();
 		},
-
+		
 		/**
 		 * Subscribe for events
 		 */
 		subscribeEvents: function () {
 			var that = this,
-				isEnabled = {};
+			    isEnabled = {};
 
 			var editablesCreated = 0;
 
 			// add the event handler for creation of editables
 			Aloha.bind('aloha-editable-created', function (event, editable) {
 				var config = that.getEditableConfig(editable.obj),
-					enabled = (jQuery.inArray('a', config) !== -1);
+				    enabled = (jQuery.inArray('a', config) !== -1);
 
 				isEnabled[editable.getId()] = enabled;
 
@@ -309,13 +327,8 @@
 				}
 
 				// enable hotkey for inserting links
-<<<<<<< HEAD
-				editable.obj.bind('keydown', that.hotKey.insertLink, function () {
-					if (that.findLinkMarkup()) {
-=======
 				editable.obj.bind('keydown.aloha-link', that.hotKey.insertLink, function() {
 					if ( that.findLinkMarkup() ) {
->>>>>>> f6449aa8
 						// open the tab containing the href
 						that.hrefField.foreground();
 						that.hrefField.focus();
@@ -323,16 +336,8 @@
 						that.insertLink(true);
 					}
 					return false;
-				});
-
-<<<<<<< HEAD
-				editable.obj.find('a').each(function () {
-					that.addLinkEventHandlers(this);
-				});
-			});
-
-			Aloha.bind('aloha-editable-activated', function () {
-=======
+				} );
+
 				if (0 === editablesCreated++) {
 					setupMousePointerFix();
 				}
@@ -346,7 +351,6 @@
 			});
 
 			Aloha.bind('aloha-editable-activated', function(event, props) {
->>>>>>> f6449aa8
 				if (isEnabled[Aloha.activeEditable.getId()]) {
 					that._formatLinkButton.show();
 					that._insertLinkButton.show();
@@ -359,7 +363,7 @@
 
 			var insideLinkScope = false;
 
-			Aloha.bind('aloha-selection-changed', function (event, rangeObject) {
+			Aloha.bind('aloha-selection-changed', function(event, rangeObject){
 				var enteredLinkScope = false;
 				if (Aloha.activeEditable && isEnabled[Aloha.activeEditable.getId()]) {
 					enteredLinkScope = selectionChangeHandler(that, rangeObject);
@@ -397,7 +401,7 @@
 		 * lets you toggle the link scope to true or false
 		 * @param show bool
 		 */
-		toggleLinkScope: function (show) {
+		toggleLinkScope: function ( show ) {
 			// Check before doing anything as a performance improvement.
 			// The _isScopeActive_editableId check ensures that when
 			// changing from a normal link in an editable to an editable
@@ -408,7 +412,7 @@
 			}
 			this._isScopeActive = show;
 			this._isScopeActive_editableId = Aloha.activeEditable && Aloha.activeEditable.getId();
-			if (show) {
+			if ( show ) {
 				this.hrefField.show();
 				this._insertLinkButton.hide();
 				// Never show the removeLinkButton when the link itself
@@ -434,48 +438,8 @@
 				Scopes.leaveScope(this.name, 'link', true);
 			}
 		},
-
-		/**
-<<<<<<< HEAD
-		 * Add event handlers to the given link object
-		 * @param link object
-		 */
-		addLinkEventHandlers: function (link) {
-			var that = this;
-
-			// show pointer on mouse over
-			jQuery(link).mouseenter(function (e) {
-				Aloha.Log.debug(that, 'mouse over link.');
-				that.mouseOverLink = link;
-				that.updateMousePointer();
-			});
-
-			// in any case on leave show text cursor
-			jQuery(link).mouseleave(function (e) {
-				Aloha.Log.debug(that, 'mouse left link.');
-				that.mouseOverLink = null;
-				that.updateMousePointer();
-			});
-
-			// follow link on ctrl or meta + click
-			jQuery(link).click(function (e) {
-				if (e.metaKey) {
-					// blur current editable. user is waiting for the link to load
-					Aloha.activeEditable.blur();
-					// hack to guarantee a browser history entry
-					window.setTimeout(function () {
-						location.href = e.target;
-					}, 0);
-					e.stopPropagation();
-
-					return false;
-				}
-			});
-		},
-
-		/**
-=======
->>>>>>> f6449aa8
+		
+		/**
 		 * Initialize the buttons
 		 */
 		createButtons: function () {
@@ -485,7 +449,7 @@
 				tooltip: i18n.t("button.addlink.tooltip"),
 				icon: "aloha-icon aloha-icon-link",
 				scope: 'Aloha.continuoustext',
-				click: function () {
+				click: function() {
 					that.formatLink();
 				}
 			});
@@ -494,26 +458,26 @@
 				tooltip: i18n.t("button.addlink.tooltip"),
 				icon: "aloha-icon aloha-icon-link",
 				scope: 'Aloha.continuoustext',
-				click: function () {
+				click: function() {
 					that.insertLink(false);
 				}
 			});
-
-			this.hrefField = AttributeField({
+			
+			this.hrefField = AttributeField( {
 				name: 'editLink',
 				width: 320,
 				valueField: 'url',
 				cls: 'aloha-link-href-field',
 				scope: 'Aloha.continuoustext'
-			});
-			this.hrefField.setTemplate('<span><b>{name}</b><br/>{url}</span>');
-			this.hrefField.setObjectTypeFilter(this.objectTypeFilter);
+			} );
+			this.hrefField.setTemplate( '<span><b>{name}</b><br/>{url}</span>' );
+			this.hrefField.setObjectTypeFilter( this.objectTypeFilter );
 
 			this._removeLinkButton = Ui.adopt("removeLink", Button, {
 				tooltip: i18n.t("button.removelink.tooltip"),
 				icon: "aloha-icon aloha-icon-unlink",
 				scope: 'Aloha.continuoustext',
-				click: function () {
+				click: function() {
 					that.removeLink();
 				}
 			});
@@ -527,44 +491,44 @@
 			var that = this;
 
 			// update link object when src changes
-			this.hrefField.addListener('keyup', function (event) {
+			this.hrefField.addListener( 'keyup', function ( event ) {
 				// Handle ESC key press: We do a rough check to see if the user
 				// has entered a link or searched for something
-				if (event.keyCode == 27) {
+				if ( event.keyCode == 27 ) {
 					var curval = that.hrefField.getValue();
-					if (curval[0] == '/' || // local link
-					curval[0] == '#' || // inner document link
-					curval.match(/^.*\.([a-z]){2,4}$/i) || // local file with extension
-					curval.match(/^([a-z]){3,10}:\/\/.+/i) || // external link (http(s), ftp(s), ssh, file, skype, ... )
-					curval.match(/^(mailto|tel):.+/i) // mailto / tel link
+					if ( curval[ 0 ] == '/' || // local link
+						 curval[ 0 ] == '#' || // inner document link
+						 curval.match( /^.*\.([a-z]){2,4}$/i ) || // local file with extension
+						 curval.match( /^([a-z]){3,10}:\/\/.+/i ) || // external link (http(s), ftp(s), ssh, file, skype, ... )
+						 curval.match( /^(mailto|tel):.+/i ) // mailto / tel link
 					) {
 						// could be a link better leave it as it is
 					} else {
 						// the user searched for something and aborted
 						var hrefValue = that.hrefField.getValue();
-
+						
 						// restore original value and hide combo list
-						that.hrefField.setValue(hrefValue);
-
-						if (hrefValue == that.hrefValue || hrefValue == '') {
-							that.removeLink(false);
+						that.hrefField.setValue( hrefValue );
+						
+						if ( hrefValue == that.hrefValue || hrefValue == '' ) {
+							that.removeLink( false );
 						}
-
+						
 					}
 				}
-
+				
 				that.hrefChange();
-
+				
 				// Handle the enter key. Terminate the link scope and show the final link.
-				if (event.keyCode == 13) {
+				if ( event.keyCode == 13 ) {
 					// Update the selection and place the cursor at the end of the link.
-					var range = Aloha.Selection.getRangeObject();
-
+					var	range = Aloha.Selection.getRangeObject();
+					
 					// workaround to keep the found markup otherwise removelink won't work
-					//					var foundMarkup = that.findLinkMarkup( range );
-					//					console.dir(foundMarkup);
-					//					that.hrefField.setTargetObject(foundMarkup, 'href');
-
+//					var foundMarkup = that.findLinkMarkup( range );
+//					console.dir(foundMarkup);
+//					that.hrefField.setTargetObject(foundMarkup, 'href');
+					
 					// We have to ignore the next 2 onselectionchange events.
 					// The first one we need to ignore is the one trigger when
 					// we reposition the selection to right at the end of the
@@ -577,16 +541,16 @@
 					range.startOffset = range.endOffset;
 					range.select();
 					that.ignoreNextSelectionChangedEvent = true;
-
-					var hrefValue = jQuery(that.hrefField.getInputElem()).attr('value');
-
-					if (hrefValue == that.hrefValue || hrefValue == '') {
-						that.removeLink(false);
+					
+					var hrefValue = jQuery( that.hrefField.getInputElem() ).attr( 'value' );
+					
+					if ( hrefValue == that.hrefValue || hrefValue == '' ) {
+						that.removeLink( false );
 					}
-
-					window.setTimeout(function () {
+					
+					window.setTimeout( function () {
 						Scopes.setScope('Aloha.continuoustext');
-					}, 100);
+					}, 100 );
 				} else {
 					// Check whether the value in the input field has changed
 					// because if it has, then the ui-attribute object's store
@@ -595,56 +559,26 @@
 					// shown and/or populated, the next enter keypress event
 					// would be handled as if the user is selecting one of the
 					// elements in the down down list.
-					newValue = jQuery(that.hrefField.getInputElem()).attr('value');
-					if (oldValue != newValue) {
+					newValue = jQuery( that.hrefField.getInputElem() ).attr( 'value' );
+					if ( oldValue != newValue ) {
 						oldValue = newValue;
 					}
 				}
 			});
-<<<<<<< HEAD
-
-			jQuery(document).keydown(function (e) {
-				Aloha.Log.debug(that, 'Meta key down.');
-				that.metaKey = e.metaKey;
-				that.updateMousePointer();
-			}).keyup(function (e) {
-				Aloha.Log.debug(that, 'Meta key up.');
-				that.metaKey = e.metaKey;
-				that.updateMousePointer();
-			});
-=======
->>>>>>> f6449aa8
-		},
-
-		/**
-<<<<<<< HEAD
-		 * Updates the mouse pointer
-		 */
-		updateMousePointer: function () {
-			if (this.metaKey && this.mouseOverLink) {
-				Aloha.Log.debug(this, 'set pointer');
-				jQuery(this.mouseOverLink).removeClass('aloha-link-text');
-				jQuery(this.mouseOverLink).addClass('aloha-link-pointer');
-			} else {
-				jQuery(this.mouseOverLink).removeClass('aloha-link-pointer');
-				jQuery(this.mouseOverLink).addClass('aloha-link-text');
-			}
-		},
-
-		/**
-=======
->>>>>>> f6449aa8
+		},
+		
+		/**
 		 * Check whether inside a link tag
 		 * @param {GENTICS.Utils.RangeObject} range range where to insert the
 		 *			object (at start or end)
 		 * @return markup
 		 * @hide
 		 */
-		findLinkMarkup: function (range) {
-			if (typeof range == 'undefined') {
+		findLinkMarkup: function ( range ) {
+			if ( typeof range == 'undefined' ) {
 				range = Aloha.Selection.getRangeObject();
 			}
-			if (Aloha.activeEditable) {
+			if ( Aloha.activeEditable ) {
 				// If the anchor element itself is the editable, we
 				// still want to show the link tab.
 				var limit = Aloha.activeEditable.obj;
@@ -664,8 +598,8 @@
 		 * link. If inside a link tag the link is removed.
 		 */
 		formatLink: function () {
-			if (Aloha.activeEditable) {
-				if (this.findLinkMarkup(Aloha.Selection.getRangeObject())) {
+			if ( Aloha.activeEditable ) {
+				if ( this.findLinkMarkup( Aloha.Selection.getRangeObject() ) ) {
 					this.removeLink();
 				} else {
 					this.insertLink();
@@ -678,51 +612,32 @@
 		 * collapsed, the link will have a default link text, otherwise the
 		 * selected text will be the link text.
 		 */
-		insertLink: function (extendToWord) {
+		insertLink: function ( extendToWord ) {
 			var that = this,
-				range = Aloha.Selection.getRangeObject(),
-				linkText,
-				newLink;
-
+			    range = Aloha.Selection.getRangeObject(),
+			    linkText,
+			    newLink;
+			
 			// There are occasions where we do not get a valid range, in such
 			// cases we should not try and add a link
-			if (!(range.startContainer && range.endContainer)) {
+			if ( !( range.startContainer && range.endContainer ) ) {
 				return;
 			}
-
+			
 			// do not nest a link inside a link
-			if (this.findLinkMarkup(range)) {
+			if ( this.findLinkMarkup( range ) ) {
 				return;
 			}
-
+			
 			// activate floating menu tab
 			this.hrefField.foreground();
-
+			
 			// if selection is collapsed then extend to the word.
-			if (range.isCollapsed() && extendToWord !== false) {
-				GENTICS.Utils.Dom.extendToWord(range);
-			}
-
-			if (range.isCollapsed()) {
+			if ( range.isCollapsed() && extendToWord !== false ) {
+				GENTICS.Utils.Dom.extendToWord( range );
+			}
+			if ( range.isCollapsed() ) {
 				// insert a link with text here
-<<<<<<< HEAD
-				linkText = i18n.t('newlink.defaulttext');
-				newLink = jQuery('<a href="' + that.hrefValue + '" class="aloha-new-link">' + linkText + '</a>');
-				GENTICS.Utils.Dom.insertIntoDOM(newLink, range, jQuery(Aloha.activeEditable.obj));
-				range.startContainer = range.endContainer = newLink.contents().get(0);
-				range.startOffset = 0;
-				range.endOffset = linkText.length;
-			} else {
-				newLink = jQuery('<a href="' + that.hrefValue + '" class="aloha-new-link"></a>');
-				GENTICS.Utils.Dom.addMarkup(range, newLink, false);
-			}
-
-			Aloha.activeEditable.obj.find('a.aloha-new-link').each(function (i) {
-				that.addLinkEventHandlers(this);
-				jQuery(this).removeClass('aloha-new-link');
-			});
-
-=======
 				linkText = i18n.t( 'newlink.defaulttext' );
 				newLink = jQuery( '<a href="' + that.hrefValue + '">' + linkText + '</a>' );
 				GENTICS.Utils.Dom.insertIntoDOM( newLink, range, jQuery( Aloha.activeEditable.obj ) );
@@ -734,42 +649,42 @@
 				GENTICS.Utils.Dom.addMarkup( range, newLink, false );
 			}
 
->>>>>>> f6449aa8
 			range.select();
 
 			// focus has to become before prefilling the attribute, otherwise
 			// Chrome and Firefox will not focus the element correctly.
 			this.hrefField.focus();
-
+			
 			// prefill and select the new href
 			// We need this guard because sometimes the element has not yet been initialized
-			if (this.hrefField.hasInputElem()) {
-				jQuery(this.hrefField.getInputElem()).attr('value', that.hrefValue).select();
-			}
-
+			if ( this.hrefField.hasInputElem() ) {
+				jQuery( this.hrefField.getInputElem() ).attr( 'value', that.hrefValue ).select();
+			}
+			
 			this.hrefChange();
 		},
 
 		/**
 		 * Remove an a tag and clear the current item from the hrefField
 		 */
-		removeLink: function (terminateLinkScope) {
-			var range = Aloha.Selection.getRangeObject(),
-				foundMarkup = this.findLinkMarkup();
-
+		removeLink: function ( terminateLinkScope ) {
+			var	range = Aloha.Selection.getRangeObject(),
+			    foundMarkup = this.findLinkMarkup();
+			
 			// clear the current item from the href field
 			this.hrefField.setItem(null);
-			if (foundMarkup) {
+			if ( foundMarkup ) {
 				// remove the link
-				GENTICS.Utils.Dom.removeFromDOM(foundMarkup, range, true);
+				GENTICS.Utils.Dom.removeFromDOM( foundMarkup, range, true );
 
 				range.startContainer = range.endContainer;
 				range.startOffset = range.endOffset;
 
 				// select the (possibly modified) range
 				range.select();
-
-				if (typeof terminateLinkScope == 'undefined' || terminateLinkScope === true) {
+				
+				if ( typeof terminateLinkScope == 'undefined' ||
+						terminateLinkScope === true ) {
 					Scopes.setScope('Aloha.continuoustext');
 				}
 			}
@@ -784,27 +699,14 @@
 			// For now hard coded attribute handling with regex.
 			// Avoid creating the target attribute, if it's unnecessary, so
 			// that XSS scanners (AntiSamy) don't complain.
-			if (this.target != '') {
-				this.hrefField.setAttribute('target',
-				this.target,
-				this.targetregex,
-				this.hrefField.getValue());
-			}
-<<<<<<< HEAD
-
-			this.hrefField.setAttribute('class',
-			this.cssclass,
-			this.cssclassregex,
-			this.hrefField.getValue());
-
-			Aloha.trigger('aloha-link-href-change', {
-				obj: that.hrefField.getTargetObject(),
-				href: that.hrefField.getValue(),
-				item: that.hrefField.getItem()
-			});
-
-			if (typeof this.onHrefChange == 'function') {
-=======
+			if ( this.target != '' ) {
+				this.hrefField.setAttribute(
+					'target',
+					this.target,
+					this.targetregex,
+					this.hrefField.getValue()
+				);
+			}
 			
 			if (null != this.cssclassregex) {
 				this.hrefField.setAttribute(
@@ -822,27 +724,29 @@
 			} );
 			
 			if ( typeof this.onHrefChange == 'function' ) {
->>>>>>> f6449aa8
 				this.onHrefChange.call(
-				this,
-				this.hrefField.getTargetObject(),
-				this.hrefField.getValue(),
-				this.hrefField.getItem());
+					this,
+					this.hrefField.getTargetObject(),
+					this.hrefField.getValue(),
+					this.hrefField.getItem()
+				);
 			}
 		}
 	});
 
 	function selectionChangeHandler(that, rangeObject) {
 		var foundMarkup,
-		enteredLinkScope = false;
+		    enteredLinkScope = false;
 
 		// Check if we need to ignore this selection changed event for
 		// now and check whether the selection was placed within a
 		// editable area.
-		if (!that.ignoreNextSelectionChangedEvent && Aloha.Selection.isSelectionEditable() && Aloha.activeEditable != null) {
-
+		if (   !that.ignoreNextSelectionChangedEvent
+			&& Aloha.Selection.isSelectionEditable()
+			&& Aloha.activeEditable != null ) {
+			
 			foundMarkup = that.findLinkMarkup(rangeObject);
-
+			
 			if (foundMarkup) {
 				that.toggleLinkScope(true);
 
@@ -858,10 +762,10 @@
 					if (that.hrefUpdateInt !== null) {
 						clearInterval(that.hrefUpdateInt);
 					}
-
+					
 					// register a timeout that will set the value as soon as the href field was initialized
-					that.hrefUpdateInt = setInterval(function () {
-						if (jQuery('#' + that.hrefField.getInputId()).length > 0) { // the object was finally created
+					that.hrefUpdateInt = setInterval( function () {
+						if (jQuery( '#' + that.hrefField.getInputId()).length > 0) { // the object was finally created
 							that.hrefField.setTargetObject(foundMarkup, 'href');
 							clearInterval(that.hrefUpdateInt);
 						}
@@ -877,8 +781,8 @@
 		} else {
 			that.toggleLinkScope(false);
 		}
-
+		
 		that.ignoreNextSelectionChangedEvent = false;
 		return enteredLinkScope;
 	}
-});+} );
/*!
 * Aloha Editor
 * Author & Copyright (c) 2011 Gentics Software GmbH
 * aloha-sales@gentics.com
 * Licensed unter the terms of http://www.aloha-editor.com/license.html
 *
 * Aloha Link List Repository
 * --------------------------
 * A simple demo repository of links.
 */

define( [ 'aloha', 'aloha/jquery' ], function ( Aloha, jQuery ) {
	'use strict';

	/**
	 * Internal data as array with following format:
	 *
	 * [
	 *		{ name: 'Aloha Editor - The HTML5 Editor', url: 'http://aloha-editor.org', type: 'website' },
	 *		{ name: 'Aloha Editor - Wiki', url: 'http://github.com/alohaeditor/Aloha-Editor/wiki', type: 'website' },
	 *		{ name: 'Aloha Editor - GitHub', url: 'http://github.com/alohaeditor/Aloha-Editor', type: 'website' },
	 *		{ name: 'Aloha Logo', url: 'http://www.aloha-editor.com/images/aloha-editor-logo.png', type: 'image'  }
	 * ];
	 *
	 * @private
	 */
<<<<<<< HEAD
	var urls = [
		{ name: 'Aloha Editor - The HTML5 Editor', url: 'http://aloha-editor.org', type: 'website' },
		{ name: 'Aloha Editor - Wiki', url: 'http://github.com/alohaeditor/Aloha-Editor/wiki', type: 'website' },
		{ name: 'Aloha Editor - GitHub', url: 'http://github.com/alohaeditor/Aloha-Editor', type: 'website' },
		{ name: 'Aloha Logo', url: 'http://www.aloha-editor.com/images/aloha-editor-logo.png', type: 'image' }
	];

=======
	var urlset = [ ];
	
>>>>>>> e538a4f8
	new ( Aloha.AbstractRepository.extend( {

		_constructor: function () {
			this._super( 'linklist' );
		},

		/**
		 * @private
		 * @type {array.<?>} Internal folder structure.
		 */
		folder: [],

		/**
		 * Initalize LinkList, parse all links, build folder structure and add
		 * additional properties to the items.
		 */
		init: function () {
			if ( Aloha.settings.repositories &&
			     Aloha.settings.repositories.linklist &&
			     Aloha.settings.repositories.linklist.data ) {
				urls = urls.concat(Aloha.settings.repositories.linklist.data);
			}

			// Add ECMA262-5 Array method filter if not supported natively.
			// But we will be very conservative and add to this single array
			// object so that we do not tamper with the native Array prototype
			// object.
			if ( !( 'filter' in Array.prototype ) ) {
				urls.filter = function ( filter, that /*opt*/ ) {
					var other = [],
					    v,
					    i = 0,
					    n = this.length;

					for ( ; i < n; i++ ) {
						if ( i in this && filter.call( that, v = this[ i ], i, this ) ) {
							other.push( v );
						}
					}

					return other;
				};
			}

			var l = urls.length;

			// generate folder structure
		    for ( var i = 0; i < l; ++i ) {
		    	var e = urls[ i ];
		    	e.repositoryId = this.repositoryId;
		    	e.id = e.id ? e.id : e.url;

		    	var u = e.uri = this.parseUri( e.url ),
					// add hostname as root folder
		    	    path = this.addFolder( '', u.host ),
				    pathparts = u.path.split( '/' );

		    	for ( var j = 0; j < pathparts.length; j++ ) {
		    		if ( pathparts[ j ] &&
		    			 // It's a file because it has an extension.
		    			 // Could improve this one :)
		    			 pathparts[ j ].lastIndexOf( '.' ) < 0 ) {
			    		path = this.addFolder( path, pathparts[ j ] );
		    		}
		    	}

		    	e.parentId = path;

				urls[ i ] = new Aloha.RepositoryDocument( e );
		    }

		    this.repositoryName = 'Linklist';
		},

		/**
		 * @param {String} path
		 * @param {String} name
		 * @return {String}
		 */
		addFolder: function ( path, name ) {
			var type = path ? 'folder' : 'hostname';
			var p = path ? path + '/' + name : name;

			if ( name && !this.folder[ p ] ) {
				this.folder[ p ] = new Aloha.RepositoryFolder( {
					id: p,
					name: name || p,
					parentId: path,
					type: 'host',
					repositoryId: this.repositoryId
				} );
			}

			return p;
		},

		/**
		 * Searches a repository for object items matching query if
		 * objectTypeFilter.  If none is found it returns null.
		 *
		 * @param {Object} p
		 * @param {Function} callback
		 */
		query: function ( p, callback ) {
			// Not supported; filter, orderBy, maxItems, skipcount, renditionFilter
			var r = new RegExp( p.queryString, 'i' );
			var d = urls.filter( function ( e, i, a ) {
				return (
					( !p.queryString || e.name.match( r ) || e.url.match( r ) ) &&
					( !p.objectTypeFilter || ( !p.objectTypeFilter.length ) || jQuery.inArray( e.type, p.objectTypeFilter ) > -1 ) &&
					true //( !p.inFolderId || p.inFolderId == e.parentId )
				);
			} );

			callback.call( this, d );
		},

		/**
		 * returns the folder structure as parsed at init
		 *
		 * @param {Object} p
		 * @param {Function} callback
		 */
		getChildren: function ( p, callback ) {
			var d = [], e;

			for ( e in this.folder ) {
				var l = this.folder[ e ].parentId;
				if ( typeof this.folder[ e ] != 'function' && ( // extjs prevention
					this.folder[ e ].parentId == p.inFolderId || // all subfolders
					( !this.folder[ e ].parentId && p.inFolderId == this.repositoryId ) // the hostname
				) ) {
					d.push( this.folder[ e ] );
				}
			}

			callback.call( this, d );
		},

		//parseUri 1.2.2
		//(c) Steven Levithan <stevenlevithan.com>
		//MIT License
		//http://blog.stevenlevithan.com/archives/parseuri
		parseUri: function(str) {
			var	o = {
					strictMode: false,
					key: [ "source","protocol","authority","userInfo","user","password","host","port","relative","path","directory","file","query","anchor"],
					q: {
						name: "queryKey",
						parser: /(?:^|&)([^&=]*)=?([^&]*)/g
					},
					parser: {
						strict: /^(?:([^:\/?#]+):)?(?:\/\/((?:(([^:@]*)(?::([^:@]*))?)?@)?([^:\/?#]*)(?::(\d*))?))?((((?:[^?#\/]*\/)*)([^?#]*))(?:\?([^#]*))?(?:#(.*))?)/,
						loose: /^(?:(?![^:@]+:[^:@\/]*@)([^:\/?#.]+):)?(?:\/\/)?((?:(([^:@]*)(?::([^:@]*))?)?@)?([^:\/?#]*)(?::(\d*))?)(((\/(?:[^?#](?![^?#\/]*\.[^?#\/.]+(?:[?#]|$)))*\/?)?([^?#\/]*))(?:\?([^#]*))?(?:#(.*))?)/
					}
				},
				m = o.parser[o.strictMode ? "strict" : "loose"].exec(str),
				uri = {},
				i = 14;

			while (i--) uri[o.key[i]] = m[i] || "";

			uri[o.q.name] = {};
			uri[o.key[12]].replace(o.q.parser, function ($0, $1, $2) {
				if ($1) uri[o.q.name][$1] = $2;
			});

			return uri;
		},

		/**
		 * Get the repositoryItem with given id
		 * Callback: {GENTICS.Aloha.Repository.Object} item with given id
		 * @param itemId {String} id of the repository item to fetch
		 * @param callback {function} callback function
		 */
		getObjectById: function ( itemId, callback ) {
			var i = 0,
			    l = urls.length,
			    d = [];

			for ( ; i < l; i++ ) {
				if ( urls[ i ].id == itemId ) {
					d.push( urls[ i ] );
				}
			}

			callback.call( this, d );
		}

	}))();

});<|MERGE_RESOLUTION|>--- conflicted
+++ resolved
@@ -24,7 +24,6 @@
 	 *
 	 * @private
 	 */
-<<<<<<< HEAD
 	var urls = [
 		{ name: 'Aloha Editor - The HTML5 Editor', url: 'http://aloha-editor.org', type: 'website' },
 		{ name: 'Aloha Editor - Wiki', url: 'http://github.com/alohaeditor/Aloha-Editor/wiki', type: 'website' },
@@ -32,10 +31,6 @@
 		{ name: 'Aloha Logo', url: 'http://www.aloha-editor.com/images/aloha-editor-logo.png', type: 'image' }
 	];
 
-=======
-	var urlset = [ ];
-	
->>>>>>> e538a4f8
 	new ( Aloha.AbstractRepository.extend( {
 
 		_constructor: function () {

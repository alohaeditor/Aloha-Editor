/*!
 * Aloha Editor
 * Author & Copyright (c) 2011 Gentics Software GmbH
 * aloha-sales@gentics.com
 * Licensed unter the terms of http://www.aloha-editor.com/license.html
 *
 * Aloha Link List Repository
 * --------------------------
 * A simple demo repository of links.
 */

<<<<<<< HEAD
define(
[ 'aloha', 'jquery' ],
function ( Aloha, jQuery ) {
=======
define( [ 'aloha', 'aloha/jquery' ], function ( Aloha, jQuery ) {
>>>>>>> 4a01fb38
	'use strict';

	/**
	 * Internal data as array with following format:
	 *
	 * [
	 *		{ name: 'Aloha Editor - The HTML5 Editor', url: 'http://aloha-editor.org', type: 'website' },
	 *		{ name: 'Aloha Editor - Wiki', url: 'http://github.com/alohaeditor/Aloha-Editor/wiki', type: 'website' },
	 *		{ name: 'Aloha Editor - GitHub', url: 'http://github.com/alohaeditor/Aloha-Editor', type: 'website' },
	 *		{ name: 'Aloha Logo', url: 'http://www.aloha-editor.com/images/aloha-editor-logo.png', type: 'image'  }
	 * ];
	 *
	 * @private
	 */
	var urls = [
		{ name: 'Aloha Editor - The HTML5 Editor', url: 'http://aloha-editor.org', type: 'website' },
		{ name: 'Aloha Editor - Wiki', url: 'http://github.com/alohaeditor/Aloha-Editor/wiki', type: 'website' },
		{ name: 'Aloha Editor - GitHub', url: 'http://github.com/alohaeditor/Aloha-Editor', type: 'website' },
		{ name: 'Aloha Logo', url: 'http://www.aloha-editor.com/images/aloha-editor-logo.png', type: 'image' }
	];

	new ( Aloha.AbstractRepository.extend( {

		_constructor: function () {
			this._super( 'linklist' );
		},

		/**
		 * @private
		 * @type {array.<?>} Internal folder structure.
		 */
		folder: [],

		/**
		 * Initalize LinkList, parse all links, build folder structure and add
		 * additional properties to the items.
		 */
		init: function () {
			if ( Aloha.settings.repositories &&
			     Aloha.settings.repositories.linklist &&
			     Aloha.settings.repositories.linklist.data ) {
				urls = urls.concat(Aloha.settings.repositories.linklist.data);
			}

			// Add ECMA262-5 Array method filter if not supported natively.
			// But we will be very conservative and add to this single array
			// object so that we do not tamper with the native Array prototype
			// object.
			if ( !( 'filter' in Array.prototype ) ) {
				urls.filter = function ( filter, that /*opt*/ ) {
					var other = [],
					    v,
					    i = 0,
					    n = this.length;

					for ( ; i < n; i++ ) {
						if ( i in this && filter.call( that, v = this[ i ], i, this ) ) {
							other.push( v );
						}
					}

					return other;
				};
			}

			var l = urls.length;

			// generate folder structure
		    for ( var i = 0; i < l; ++i ) {
		    	var e = urls[ i ];
		    	e.repositoryId = this.repositoryId;
		    	e.id = e.id ? e.id : e.url;

		    	var u = e.uri = this.parseUri( e.url ),
					// add hostname as root folder
		    	    path = this.addFolder( '', u.host ),
				    pathparts = u.path.split( '/' );

		    	for ( var j = 0; j < pathparts.length; j++ ) {
		    		if ( pathparts[ j ] &&
		    			 // It's a file because it has an extension.
		    			 // Could improve this one :)
		    			 pathparts[ j ].lastIndexOf( '.' ) < 0 ) {
			    		path = this.addFolder( path, pathparts[ j ] );
		    		}
		    	}

		    	e.parentId = path;

				urls[ i ] = new Aloha.RepositoryDocument( e );
		    }

		    this.repositoryName = 'Linklist';
		},

		/**
		 * @param {String} path
		 * @param {String} name
		 * @return {String}
		 */
		addFolder: function ( path, name ) {
			var type = path ? 'folder' : 'hostname';
			var p = path ? path + '/' + name : name;

			if ( name && !this.folder[ p ] ) {
				this.folder[ p ] = new Aloha.RepositoryFolder( {
					id: p,
					name: name || p,
					parentId: path,
					type: 'host',
					repositoryId: this.repositoryId
				} );
			}

			return p;
		},

		/**
		 * Searches a repository for object items matching query if
		 * objectTypeFilter.  If none is found it returns null.
		 *
		 * @param {Object} p
		 * @param {Function} callback
		 */
		query: function ( p, callback ) {
			// Not supported; filter, orderBy, maxItems, skipcount, renditionFilter
			var r = new RegExp( p.queryString, 'i' );
			var d = urls.filter( function ( e, i, a ) {
				return (
					( !p.queryString || e.name.match( r ) || e.url.match( r ) ) &&
					( !p.objectTypeFilter || ( !p.objectTypeFilter.length ) || jQuery.inArray( e.type, p.objectTypeFilter ) > -1 ) &&
					true //( !p.inFolderId || p.inFolderId == e.parentId )
				);
			} );

			callback.call( this, d );
		},

		/**
		 * returns the folder structure as parsed at init
		 *
		 * @param {Object} p
		 * @param {Function} callback
		 */
		getChildren: function ( p, callback ) {
			var d = [], e;

			for ( e in this.folder ) {
				var l = this.folder[ e ].parentId;
				if ( typeof this.folder[ e ] != 'function' && ( // extjs prevention
					this.folder[ e ].parentId == p.inFolderId || // all subfolders
					( !this.folder[ e ].parentId && p.inFolderId == this.repositoryId ) // the hostname
				) ) {
					d.push( this.folder[ e ] );
				}
			}

			callback.call( this, d );
		},

		//parseUri 1.2.2
		//(c) Steven Levithan <stevenlevithan.com>
		//MIT License
		//http://blog.stevenlevithan.com/archives/parseuri
		parseUri: function(str) {
			var	o = {
					strictMode: false,
					key: [ "source","protocol","authority","userInfo","user","password","host","port","relative","path","directory","file","query","anchor"],
					q: {
						name: "queryKey",
						parser: /(?:^|&)([^&=]*)=?([^&]*)/g
					},
					parser: {
						strict: /^(?:([^:\/?#]+):)?(?:\/\/((?:(([^:@]*)(?::([^:@]*))?)?@)?([^:\/?#]*)(?::(\d*))?))?((((?:[^?#\/]*\/)*)([^?#]*))(?:\?([^#]*))?(?:#(.*))?)/,
						loose: /^(?:(?![^:@]+:[^:@\/]*@)([^:\/?#.]+):)?(?:\/\/)?((?:(([^:@]*)(?::([^:@]*))?)?@)?([^:\/?#]*)(?::(\d*))?)(((\/(?:[^?#](?![^?#\/]*\.[^?#\/.]+(?:[?#]|$)))*\/?)?([^?#\/]*))(?:\?([^#]*))?(?:#(.*))?)/
					}
				},
				m = o.parser[o.strictMode ? "strict" : "loose"].exec(str),
				uri = {},
				i = 14;

			while (i--) uri[o.key[i]] = m[i] || "";

			uri[o.q.name] = {};
			uri[o.key[12]].replace(o.q.parser, function ($0, $1, $2) {
				if ($1) uri[o.q.name][$1] = $2;
			});

			return uri;
		},

		/**
		 * Get the repositoryItem with given id
		 * Callback: {GENTICS.Aloha.Repository.Object} item with given id
		 * @param itemId {String} id of the repository item to fetch
		 * @param callback {function} callback function
		 */
		getObjectById: function ( itemId, callback ) {
			var i = 0,
			    l = urls.length,
			    d = [];

			for ( ; i < l; i++ ) {
				if ( urls[ i ].id == itemId ) {
					d.push( urls[ i ] );
				}
			}

			callback.call( this, d );
		}

	}))();

});<|MERGE_RESOLUTION|>--- conflicted
+++ resolved
@@ -9,13 +9,9 @@
  * A simple demo repository of links.
  */
 
-<<<<<<< HEAD
 define(
 [ 'aloha', 'jquery' ],
 function ( Aloha, jQuery ) {
-=======
-define( [ 'aloha', 'aloha/jquery' ], function ( Aloha, jQuery ) {
->>>>>>> 4a01fb38
 	'use strict';
 
 	/**

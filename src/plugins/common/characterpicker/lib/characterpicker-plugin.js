/*global window:true, define:true, document:true */

/*
* Aloha Editor
* Author & Copyright (c) 2010 Gentics Software GmbH
* aloha-sales@gentics.com
* Licensed unter the terms of http://www.aloha-editor.com/license.html
*/
define([
	'aloha', 
	'jquery', 
	'aloha/plugin', 
	'ui/ui', 
	'ui/button',
	'i18n!characterpicker/nls/i18n', 
	'i18n!aloha/nls/i18n'
], function(Aloha,
            jQuery,
			Plugin,
			Ui,
			Button,
			i18n,
			i18nCore) {
	'use strict';

	var GENTICS = window.GENTICS;
	var overlayByConfig = {};
	
	var _savedRange;

	function CharacterOverlay(onSelectCallback) {
		var self = this;
		self.$node = jQuery('<table class="aloha-character-picker-overlay" unselectable="on" role="dialog"><tbody></tbody></table>');
		// don't let the mousedown bubble up. otherwise there won't be an activeEditable 
		self.$node.mousedown(function (e) {
			return false;
		});
		self.onSelectCallback = onSelectCallback;
		self.$tbody = self.$node.find('tbody');
		self.$node.appendTo(jQuery('body'));
		self._initHideOnDocumentClick();
		self._initHideOnEsc();
		self._initCursorFocus(onSelectCallback);
		self._initEvents();
	}

	CharacterOverlay.prototype = {
		/**
		 * Show the character overlay at the insert button's position
		 * @param insertButton insert button
		 */
		show: function (insertButton) {
			var self = this;
			// position the overlay relative to the insert-button
			self.$node.css(jQuery(insertButton).offset());
			self.$node.show();
			// focus the first character
			self.$node.find('.focused').removeClass('focused');
			jQuery(self.$node.find('td')[0]).addClass('focused');
			self._overlayActive = true;
		},

		hide: function() {
			this.$node.hide();
			this._overlayActive = false;
		},

		/**
		 * Set the characters, that shall be selectable
		 * @param {string} characters characters in a string, separated by spaces 
		 */
		setCharacters: function (characters) {
			this._createCharacterButtons(characters);
		},

		_initHideOnDocumentClick: function () {
			var self = this;
			// if the user clicks somewhere outside of the layer, the layer should be closed
			// stop bubbling the click on the create-dialog up to the body event
			self.$node.click(function (e) {
				e.stopPropagation();
			});

			var buttonSelector = '.aloha-icon-characterpicker';
			// hide the layer if user clicks anywhere in the body
			jQuery('body').click(function (e) {
				if (!self._overlayActive) {
					return;
				}
				if (// don't consider clicks to the overlay itself
				       e.target !== self.$node[0]
				    // and don't consider clicks to the 'show' button.
					&& !jQuery(e.target).is(buttonSelector)
					&& !jQuery(e.target).find(buttonSelector).length) {
					self.hide();
				}
			});
		},
		_initHideOnEsc: function () {
			var self = this;
			// escape closes the overlay
			jQuery(document).keyup(function (e) {
				var overlayVisibleAndEscapeKeyPressed = (self.$node.css('display') === 'table') && (e.keyCode === 27);
				if (overlayVisibleAndEscapeKeyPressed) {
					self.hide();
				}
			});
		},
		_initCursorFocus: function (onSelectCallback) {
			var self = this;
			// you can navigate through the character table with the arrow keys
			// and select one with the enter key
			var $current, $next, $prev, $nextRow, $prevRow;
			var movements = {
				13: function select() {
					$current = self.$node.find('.focused');
					self.hide();
					onSelectCallback($current.text());
				},
				37: function left() {
					$current = self.$node.find('.focused');
					$prev = $current.prev().addClass('focused');
					if ($prev.length > 0) {
						$current.removeClass('focused');
					}
				},
				38: function up() {
					$current = self.$node.find('.focused');
					$prevRow = $current.parent().prev();
					if ($prevRow.length > 0) {
						$prev = jQuery($prevRow.children()[$current.index()]).addClass('focused');
						if ($prev.length > 0) {
							$current.removeClass('focused');
						}
					}
				},
				39: function right() {
					$current = self.$node.find('.focused');
					$next = $current.next().addClass('focused');
					if ($next.length > 0) {
						$current.removeClass('focused');
					}
				},
				40: function down() {
					$current = self.$node.find('.focused');
					$nextRow = $current.parent().next();
					if ($nextRow.length > 0) {
						$next = jQuery($nextRow.children()[$current.index()]).addClass('focused');
						if ($next.length > 0) {
							$current.removeClass('focused');
						}
					}
				}
			};
			jQuery(document).keydown(function (e) {
				e.stopPropagation();
				var isOverlayVisible = self.$node.css('display') === 'table';
				if (isOverlayVisible) {
					// check if there is a move-command for the pressed key
					var moveCommand = movements[e.keyCode];
					if (moveCommand) {
						moveCommand();
						return false;
					}
				}
			});
		},
		_initEvents: function () {
			var self = this;
			// when the editable is deactivated, hide the layer
			Aloha.bind('aloha-editable-deactivated', function (event, rangeObject) {
				self.hide();
			});
		},
		_createCharacterButtons: function (characters) {
			var self = this;
			// TODO: shouldn't we do jQuery('<div>' + characters + '</div>').text() here?
			var textarea = document.createElement('textarea');
			textarea.innerHTML = characters;
			characters = textarea.value;
			var characterList = jQuery.grep(
				characters.split(' '),
				function filterOutEmptyOnces(e) {
					return e !== '';
				}
			);
			var charTable = ['<tr>'];
			var i = 0;
			var chr;
			while ((chr = characterList[i])) {
				// make a new row every 15 characters
				if (0 !== i && ((i % 15) === 0)) {
					charTable.push('</tr><tr>');
				}
				charTable.push('<td unselectable="on">' + chr + '</td>');
				i++;
			}
			charTable.push('</tr>');
			self.$tbody
				.empty()
				.append(charTable.join(''));
			self.$node.delegate('td', 'mouseover', function () {
				jQuery(this).addClass('mouseover');
			}).delegate('td', 'mouseout', function () {
				jQuery(this).removeClass('mouseover');
			}).delegate('td', 'click', function (e) {
				self.$node.hide();
				var character = jQuery(this).text();
				self.onSelectCallback(character);
			});
		}
	};

	return Plugin.create('characterpicker', {
		_constructor: function () {
			this._super('characterpicker');
		},
		languages: ['en'],

		/**
		 * Default configuration
		 */
		config: '&#38; &#34; &#162; &#8364; &#163; &#165; &#169; &#174; &#8482; &#8240; &#181; &#183; &#8226; &#8230; &#8242; &#8243; &#167; &#182; &#223; &#8249; &#8250; &#171; &#187; &#8216; &#8217; &#8220; &#8221; &#8218; &#8222; &#60; &#62; &#8804; &#8805; &#8211; &#8212; &#175; &#8254; &#164; &#166; &#168; &#161; &#191; &#710; &#732; &#176; &#8722; &#177; &#247; &#8260; &#215; &#185; &#178; &#179; &#188; &#189; &#190; &#402; &#8747; &#8721; &#8734; &#8730; &#8764; &#8773; &#8776; &#8800; &#8801; &#8712; &#8713; &#8715; &#8719; &#8743; &#8744; &#172; &#8745; &#8746; &#8706; &#8704; &#8707; &#8709; &#8711; &#8727; &#8733; &#8736; &#180; &#184; &#170; &#186; &#8224; &#8225; &#192; &#193; &#194; &#195; &#196; &#197; &#198; &#199; &#200; &#201; &#202; &#203; &#204; &#205; &#206; &#207; &#208; &#209; &#210; &#211; &#212; &#213; &#214; &#216; &#338; &#352; &#217; &#218; &#219; &#220; &#221; &#376; &#222; &#224; &#225; &#226; &#227; &#228; &#229; &#230; &#231; &#232; &#233; &#234; &#235; &#236; &#237; &#238; &#239; &#240; &#241; &#242; &#243; &#244; &#245; &#246; &#248; &#339; &#353; &#249; &#250; &#251; &#252; &#253; &#254; &#255; &#913; &#914; &#915; &#916; &#917; &#918; &#919; &#920; &#921; &#922; &#923; &#924; &#925; &#926; &#927; &#928; &#929; &#931; &#932; &#933; &#934; &#935; &#936; &#937; &#945; &#946; &#947; &#948; &#949; &#950; &#951; &#952; &#953; &#954; &#955; &#956; &#957; &#958; &#959; &#960; &#961; &#962; &#963; &#964; &#965; &#966; &#967; &#968; &#969; &#8501; &#982; &#8476; &#977; &#978; &#8472; &#8465; &#8592; &#8593; &#8594; &#8595; &#8596; &#8629; &#8656; &#8657; &#8658; &#8659; &#8660; &#8756; &#8834; &#8835; &#8836; &#8838; &#8839; &#8853; &#8855; &#8869; &#8901; &#8968; &#8969; &#8970; &#8971; &#9001; &#9002; &#9674; &#9824; &#9827; &#9829; &#9830;',

		init: function () {
			var self = this;

<<<<<<< HEAD
			if ( typeof Aloha.settings.plugins != 'undefined' 
				&& typeof Aloha.settings.plugins.characterpicker != 'undefined' ) {
				self.settings = Aloha.settings.plugins.characterpicker;
			}
			
			this._characterPickerButton = Ui.adopt("characterPicker", Button, {
				tooltip: i18n.t('button.addcharacter.tooltip'),
				icon: "aloha-icon-characterpicker",
				scope: 'Aloha.continuoustext',
				click: function() {
					if (false !== self.characterOverlay) {
						_savedRange = Aloha.Selection.rangeObject;
						self.characterOverlay.show(this.element);
					}
				}
=======
			self.insertButton = new Aloha.ui.Button({
				'name': 'characterpicker',
				'iconClass': 'aloha-button-characterpicker',
				'size': 'small',
				'onclick': function (element, event) {
					self._savedRange = Aloha.Selection.rangeObject;
					self.characterOverlay.show(element.btnEl.dom);
				},
				'tooltip': i18n.t('button.addcharacter.tooltip'),
				'toggle': false
>>>>>>> 6838c596
			});

			// Populate the cache lazily
			setTimeout(function(){ initCache(0); }, 100);
			function initCache(i) {
				if (i < Aloha.editables.length) {
					self.getOverlayForEditable(Aloha.editables[i]);
					setTimeout(function(){ initCache(i + 1); }, 100);
				}
			}

			Aloha.bind('aloha-editable-activated', function (event, data) {
				self.characterOverlay = self.getOverlayForEditable(data.editable);
				if (self.characterOverlay) {
					self._characterPickerButton.show();
				} else {
					self._characterPickerButton.hide();
				}
			});
		},

		getOverlayForEditable: function(editable) {
			var that = this;
			// Each editable may have its own configuration and as
			// such may have its own overlay.
			var config = this.getEditableConfig(editable.obj),
			    overlay;
			if ( ! config ) {
				return false;
			}
			if (jQuery.isArray(config)) {
				config = config.join(' ');
			}
			// We cache the overlay by configuration. If all editables
			// have the same configuration, only a single overlay will
			// be created that will be used by all editables.
			overlay = overlayByConfig[config];
			if ( ! overlay ) {
				overlay = new CharacterOverlay(function(character){
						that.onCharacterSelect(character);
				});
				overlay.setCharacters(config);
				overlayByConfig[config] = overlay;
			}
			return overlay;
		},
		
		/**
		 * insert a character after selecting it from the list
		*/
		onCharacterSelect: function (character) {
			if (Aloha.activeEditable) {
				//Select the range that was selected before the overlay was opened
				this._savedRange.select();
				Aloha.execCommand('insertHTML', false, character);
			}
		}
	});

<<<<<<< HEAD
	/**
	 * insert a character after selecting it from the list
	*/
	function onCharacterSelect (character) {
		if (Aloha.activeEditable) {
			//Select the saved range
			_savedRange.select();
			Aloha.execCommand('insertHTML', false, character);
		}
	}
=======
	
>>>>>>> 6838c596
});
	
// vim: noexpandtab<|MERGE_RESOLUTION|>--- conflicted
+++ resolved
@@ -225,7 +225,6 @@
 		init: function () {
 			var self = this;
 
-<<<<<<< HEAD
 			if ( typeof Aloha.settings.plugins != 'undefined' 
 				&& typeof Aloha.settings.plugins.characterpicker != 'undefined' ) {
 				self.settings = Aloha.settings.plugins.characterpicker;
@@ -241,18 +240,6 @@
 						self.characterOverlay.show(this.element);
 					}
 				}
-=======
-			self.insertButton = new Aloha.ui.Button({
-				'name': 'characterpicker',
-				'iconClass': 'aloha-button-characterpicker',
-				'size': 'small',
-				'onclick': function (element, event) {
-					self._savedRange = Aloha.Selection.rangeObject;
-					self.characterOverlay.show(element.btnEl.dom);
-				},
-				'tooltip': i18n.t('button.addcharacter.tooltip'),
-				'toggle': false
->>>>>>> 6838c596
 			});
 
 			// Populate the cache lazily
@@ -312,20 +299,6 @@
 		}
 	});
 
-<<<<<<< HEAD
-	/**
-	 * insert a character after selecting it from the list
-	*/
-	function onCharacterSelect (character) {
-		if (Aloha.activeEditable) {
-			//Select the saved range
-			_savedRange.select();
-			Aloha.execCommand('insertHTML', false, character);
-		}
-	}
-=======
-	
->>>>>>> 6838c596
 });
 	
 // vim: noexpandtab
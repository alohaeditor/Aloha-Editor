--- conflicted
+++ resolved
@@ -85,22 +85,12 @@
 				if (!self._overlayActive) {
 					return;
 				}
-<<<<<<< HEAD
 				if (// don't consider clicks to the overlay itself
 				       e.target !== self.$node[0]
 				    // and don't consider clicks to the 'show' button.
 					&& !jQuery(e.target).is(buttonSelector)
 					&& !jQuery(e.target).find(buttonSelector).length) {
 					self.hide();
-=======
-				var overlayVisibleAndNotTarget
-					=  (self.$node.css('display') === 'table') &&
-						(e.target !== self.$node[0]) &&
-				    // don't consider clicks to the 'show' button.
-						!jQuery(e.target).is('button.aloha-button-characterpicker');
-				if (overlayVisibleAndNotTarget) {
-					self.$node.hide();
->>>>>>> 4a01fb38
 				}
 			});
 		},
@@ -182,63 +172,25 @@
 		},
 		_createCharacterButtons: function (characters) {
 			var self = this;
-<<<<<<< HEAD
-			function htmlEntityToSingleCharacter(character) {
-				// isn't there any better way?
-				var textarea = document.createElement('textarea');
-				textarea.innerHTML = character;
-				return textarea.value;
-			}
-			function mkButton(c) {
-				var character = htmlEntityToSingleCharacter(c);
-				return jQuery('<td unselectable="on">' + character + '</td>')
-					.mouseover(function () {
-						jQuery(this).addClass('mouseover');
-					})
-					.mouseout(function () {
-						jQuery(this).removeClass('mouseover');
-					})
-					.click(function (e) {
-						self.hide();
-						self.onSelectCallback(character);
-						return false;
-					});
-			}
-			function addRow() {
-				return jQuery('<tr></tr>').appendTo(self.$tbody);
-			}
-=======
 			// TODO: shouldn't we do jQuery('<div>' + characters + '</div>').text() here?
 			var textarea = document.createElement('textarea');
 			textarea.innerHTML = characters;
 			characters = textarea.value;
->>>>>>> 4a01fb38
 			var characterList = jQuery.grep(
 				characters.split(' '),
 				function filterOutEmptyOnces(e) {
 					return e !== '';
 				}
 			);
-<<<<<<< HEAD
-			var i = 0, chr;
-			var $row;
-			// remove existing rows
-			self.$tbody.find('tr').remove();
-=======
 			var charTable = ['<tr>'];
 			var i = 0;
 			var chr;
->>>>>>> 4a01fb38
 			while ((chr = characterList[i])) {
 				// make a new row every 15 characters
 				if (0 !== i && ((i % 15) === 0)) {
 					charTable.push('</tr><tr>');
 				}
-<<<<<<< HEAD
-				mkButton(chr).appendTo($row);
-=======
 				charTable.push('<td unselectable="on">' + chr + '</td>');
->>>>>>> 4a01fb38
 				i++;
 			}
 			charTable.push('</tr>');
@@ -286,15 +238,6 @@
 					}
 				}
 			});
-<<<<<<< HEAD
-=======
-			FloatingMenu.addButton(
-				'Aloha.continuoustext',
-				self.insertButton,
-				i18nCore.t('floatingmenu.tab.insert'),
-				1
-			);
->>>>>>> 4a01fb38
 
 			// Populate the cache lazily
 			setTimeout(function(){ initCache(0); }, 100);
@@ -308,48 +251,15 @@
 			Aloha.bind('aloha-editable-activated', function (event, data) {
 				self.characterOverlay = self.getOverlayForEditable(data.editable);
 				if (self.characterOverlay) {
-<<<<<<< HEAD
-					self._characterPickerButton.show(true);
-=======
-					self.insertButton.show();
->>>>>>> 4a01fb38
+					self._characterPickerButton.show();
 				} else {
-					self._characterPickerButton.show(false);
+					self._characterPickerButton.hide();
 				}
 			});
 		},
 
 		getOverlayForEditable: function(editable) {
 			// Each editable may have its own configuration and as
-<<<<<<< HEAD
-			// such may have its own overlay.  We cache the overlay
-			// as data on the editable element. The special value
-			// false means that the editable has the characterpicker
-			// plugin turned off.
-			var overlay = editable.obj.data('aloha-characterpicker-overlay');
-			if (overlay || false === overlay) {
-				return overlay;
-			}
-			var config = this.getEditableConfig(editable.obj);
-			if ( ! config ) {
-				editable.obj.data('aloha-characterpicker-overlay', false);
-				return false;
-			}
-			if (jQuery.isArray(config)) {
-				config = config.join(' ');
-			}
-			// In addition to caching the selected overlay
-			// per-editable, we also cache the overlays for
-			// each config so that editables with the same
-			// config can share overlays.
-			overlay = overlayByConfig[config];
-			if ( ! overlay ) {
-				overlay = new CharacterOverlay(onCharacterSelect);
-				overlay.setCharacters(config);
-				overlayByConfig[config] = overlay;
-			}
-			editable.obj.data('aloha-characterpicker-overlay', overlay);
-=======
 			// such may have its own overlay.
 			var config = this.getEditableConfig(editable.obj),
 			    overlay;
@@ -368,47 +278,18 @@
 				overlay.setCharacters(config);
 				overlayByConfig[config] = overlay;
 			}
->>>>>>> 4a01fb38
 			return overlay;
 		}
 	});
 
 	/**
 	 * insert a character after selecting it from the list
-<<<<<<< HEAD
-	 */
-	function onCharacterSelect(character) {
-		var alohaRange,
-		    range;
-		if (Aloha.activeEditable) {
-
-			// On IE7 (and only IE7) Aoha.getSelection().getRangeAt()
-			// will return a range with start and end containers set to
-			// the body element. This also happens in other places. IE7
-			// sometimes sets the selection to the body element.
-			// To work around this we create a new range from the
-			// Aloha.Selection rangeObject, which is correct. I think
-			// the rangeObject is correct because it is a little behind
-			// the rangy selection (isn't always up-to-date).
-			// TODO this IE7 bug should be detected and worked around in
-			// Aloha.getSelection().
-			alohaRange = Aloha.Selection.getRangeObject();
-			range = Aloha.createRange();
-			range.setStart(alohaRange.startContainer, alohaRange.startOffset);
-			range.setEnd(alohaRange.endContainer, alohaRange.endOffset);
-
-			Aloha.execCommand('insertHTML', false, character, range);
-
-			// TODO on Firefox the selection will be lost. On Chrome or
-			// IE the selection is collapsed after the inserted character.
-=======
 	*/
 	function onCharacterSelect (character) {
 		if (Aloha.activeEditable) {
 			// set focux to editable
 			Aloha.activeEditable.obj.focus();
 			Aloha.execCommand('insertHTML', false, character);
->>>>>>> 4a01fb38
 		}
 	}
 });

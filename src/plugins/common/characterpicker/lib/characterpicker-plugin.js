--- conflicted
+++ resolved
@@ -1,8 +1,5 @@
-<<<<<<< HEAD
-=======
 /** @typedef {import('./symbol-grid').SymbolGridItem} SymbolGridItem */
 /** @typedef {import('../../ui/lib/contextButton').ContextButton} ContextButton */
->>>>>>> 341aa48c
 /* characterpicker-plugin.js is part of Aloha Editor project http://aloha-editor.org
  *
  * Aloha Editor is a WYSIWYG HTML5 inline editing library and editor.
@@ -66,11 +63,7 @@
 	/**
 	 * Inserts the selected character, at the editor's selection.
 	 *
-<<<<<<< HEAD
-	 * @param {String} character
-=======
 	 * @param {string} character The character (in HTML escape, i.E. `&#38`)
->>>>>>> 341aa48c
 	 */
 	function onSelectCharacter(character) {
 		if (Aloha.activeEditable) {
@@ -134,23 +127,7 @@
 		return component;
 	}
 
-<<<<<<< HEAD
-	var randomLabels = [
-        'foo',
-        'bar',
-        'hello',
-        'world',
-        'test',
-        'gentics',
-    ];
-
-	/**
-	 * @type {Plugin}
-	 */
-	var CharacterPickerPlugin = Plugin.create('characterpicker', {
-=======
 	var CharacterPickerPlugin = {
->>>>>>> 341aa48c
 
 		settings: {},
 
@@ -1435,7 +1412,7 @@
 		},
 
 		/**
-		 * 
+		 *
 		 * @returns {Array.<string>}
 		 */
 		getNormalizedSymbols: function () {
@@ -1446,21 +1423,6 @@
 			var symbols = [];
 			var config = CharacterPickerPlugin.getEditableConfig(Aloha.activeEditable.obj);
 
-<<<<<<< HEAD
-			if (!Array.isArray(this.config)) {
-				if (typeof this.config === 'string') {
-					symbols = this.config.split(' ').map(function(symbol) {
-						return {
-							label: randomLabels[Math.round(Math.random() * randomLabels.length)],
-							symbol: symbol,
-						};
-					});
-				} else {
-					// ... ?
-				}
-			} else {
-				symbols = this.config;
-=======
 			if (typeof config === 'string') {
 				symbols = config.split(' ').map(function (symbol) {
 					return {
@@ -1470,7 +1432,6 @@
 				});
 			} else if (Array.isArray(config)) {
 				symbols = config;
->>>>>>> 341aa48c
 			}
 
 			// TODO: Add labels?

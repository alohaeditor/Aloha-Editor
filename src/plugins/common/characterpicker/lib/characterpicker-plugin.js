--- conflicted
+++ resolved
@@ -15,11 +15,7 @@
 	'i18n!characterpicker/nls/i18n', 
 	'i18n!aloha/nls/i18n', 
 	'css!characterpicker/css/characterpicker.css'],
-<<<<<<< HEAD
 function( Aloha, jQuery, Plugin, Component, Button, i18n, i18nCore ) {
-=======
-function (Aloha, jQuery, Plugin, FloatingMenu, i18n, i18nCore) {
->>>>>>> d401e753
 	"use strict";
 
 	var
@@ -73,16 +69,11 @@
 			// hide the layer if user clicks anywhere in the body
 			jQuery('body').click(function (e) {
 				var overlayVisibleAndNotTarget
-					=  (self.$node.css('display') === 'table') &&
-						(e.target !== self.$node[0]) &&
+					=  (self.$node.css('display') === 'table')
+					&& (e.target != self.$node[0])
 				    // don't consider clicks to the 'show' button.
-<<<<<<< HEAD
 					&& !jQuery(e.target).parent().children('.aloha-icon-characterpicker').length;
 				if(overlayVisibleAndNotTarget) {
-=======
-						!jQuery(e.target).is('button.aloha-button-characterpicker');
-				if (overlayVisibleAndNotTarget) {
->>>>>>> d401e753
 					self.$node.hide();
 				}
 			});
@@ -228,11 +219,6 @@
 				&& typeof Aloha.settings.plugins.characterpicker != 'undefined' ) {
 				self.settings = Aloha.settings.plugins.characterpicker;
 			}
-
-<<<<<<< HEAD
-			if(!self.settings.characters) {
-				self.settings.characters = '&#38; &#34; &#162; &#8364; &#163; &#165; &#169; &#174; &#8482; &#8240; &#181; &#183; &#8226; &#8230; &#8242; &#8243; &#167; &#182; &#223; &#8249; &#8250; &#171; &#187; &#8216; &#8217; &#8220; &#8221; &#8218; &#8222; &#60; &#62; &#8804; &#8805; &#8211; &#8212; &#175; &#8254; &#164; &#166; &#168; &#161; &#191; &#710; &#732; &#176; &#8722; &#177; &#247; &#8260; &#215; &#185; &#178; &#179; &#188; &#189; &#190; &#402; &#8747; &#8721; &#8734; &#8730; &#8764; &#8773; &#8776; &#8800; &#8801; &#8712; &#8713; &#8715; &#8719; &#8743; &#8744; &#172; &#8745; &#8746; &#8706; &#8704; &#8707; &#8709; &#8711; &#8727; &#8733; &#8736; &#180; &#184; &#170; &#186; &#8224; &#8225; &#192; &#193; &#194; &#195; &#196; &#197; &#198; &#199; &#200; &#201; &#202; &#203; &#204; &#205; &#206; &#207; &#208; &#209; &#210; &#211; &#212; &#213; &#214; &#216; &#338; &#352; &#217; &#218; &#219; &#220; &#221; &#376; &#222; &#224; &#225; &#226; &#227; &#228; &#229; &#230; &#231; &#232; &#233; &#234; &#235; &#236; &#237; &#238; &#239; &#240; &#241; &#242; &#243; &#244; &#245; &#246; &#248; &#339; &#353; &#249; &#250; &#251; &#252; &#253; &#254; &#255; &#913; &#914; &#915; &#916; &#917; &#918; &#919; &#920; &#921; &#922; &#923; &#924; &#925; &#926; &#927; &#928; &#929; &#931; &#932; &#933; &#934; &#935; &#936; &#937; &#945; &#946; &#947; &#948; &#949; &#950; &#951; &#952; &#953; &#954; &#955; &#956; &#957; &#958; &#959; &#960; &#961; &#962; &#963; &#964; &#965; &#966; &#967; &#968; &#969; &#8501; &#982; &#8476; &#977; &#978; &#8472; &#8465; &#8592; &#8593; &#8594; &#8595; &#8596; &#8629; &#8656; &#8657; &#8658; &#8659; &#8660; &#8756; &#8834; &#8835; &#8836; &#8838; &#8839; &#8853; &#8855; &#8869; &#8901; &#8968; &#8969; &#8970; &#8971; &#9001; &#9002; &#9674; &#9824; &#9827; &#9829; &#9830;';
-			}
 			
 			Component.define("characterPicker", Button, {
 				tooltip: i18n.t('button.addcharacter.tooltip'),
@@ -242,24 +228,8 @@
 				}
 			});
 
-			self.characterOverlay = new CharacterOverlay(self.settings.characters, self.onCharacterSelect);
-=======
-			self.insertButton = new Aloha.ui.Button({
-				'name': 'characterpicker',
-				'iconClass': 'aloha-button-characterpicker',
-				'size': 'small',
-				'onclick': function (element, event) {
-					self.characterOverlay.show(element.btnEl.dom);
-				},
-				'tooltip': i18n.t('button.addcharacter.tooltip'),
-				'toggle': false
-			});
-			FloatingMenu.addButton(
-				'Aloha.continuoustext',
-				self.insertButton,
-				i18nCore.t('floatingmenu.tab.insert'),
-				1
-			);
+			self.insertButton = Component.getGlobalInstance("characterPicker");
+
 			self.characterOverlay = new CharacterOverlay(self.onCharacterSelect);
 
 			// when an editable is activated, we get the config for the editable
@@ -278,7 +248,6 @@
 					self.insertButton.hide();
 				}
 			});
->>>>>>> d401e753
 		},
 		/**
 		 * insert a character after selecting it from the list

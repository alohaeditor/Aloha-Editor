--- conflicted
+++ resolved
@@ -45,41 +45,6 @@
 	var formattingTags = ['strong', 'em', 's', 'u', 'strike'];
 
 	/**
-<<<<<<< HEAD
-	 * Checks whether the markup describes a paragraph that is propped by
-	 * a <br> tag but is otherwise empty.
-	 * 
-	 * Will return true for:
-	 *
-	 * <p id="foo"><br class="bar" /></p>
-	 *
-	 * as well as:
-	 *
-	 * <p><br></p>
-	 *
-	 * @param {string} html Markup
-	 * @return {boolean} True if html describes a propped paragraph.
-	 */
-	function isProppedParagraph(html) {
-		var trimmed = $.trim(html);
-		if (!trimmed) {
-			return false;
-		}
-		var node = $('<div>' + trimmed + '</div>')[0];
-		var containsSingleP = node.firstChild === node.lastChild &&
-			'p' === node.firstChild.nodeName.toLowerCase();
-		if (containsSingleP) {
-			var kids = node.firstChild.children;
-			return (kids && 1 === kids.length &&
-					'br' === kids[0].nodeName.toLowerCase());
-		}
-		return false;
-	}
-
-
-	/**
-=======
->>>>>>> f0ed0abd
 	 * Transforms all tables in the given content to make them ready to for
 	 * use with Aloha's table handling.
 	 *

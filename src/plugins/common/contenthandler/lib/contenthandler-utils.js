/*!
* Aloha Editor
* Author & Copyright (c) 2012-2013 Gentics Software GmbH
* aloha-sales@gentics.com
* Licensed unter the terms of http://www.aloha-editor.com/license.html
*
* @overview
* Utility functions for content handling.
*/
define([
	'jquery',
	'util/html'
], function (
	$,
	Html
) {
	'use strict';

	/**
	 * Checks whether the markup describes a paragraph that is propped by
	 * a <br> tag but is otherwise empty.
	 *
	 * Will return true for:
	 *
	 * <p id="foo"><br class="bar" /></p>
	 *
	 * as well as:
	 *
	 * <p><br></p>
	 *
	 * @param {string} html Markup
	 * @return {boolean} True if html describes a propped paragraph.
	 */
	function isProppedParagraph(html) {
		var trimmed = $.trim(html);
		if (!trimmed) {
			return false;
		}
<<<<<<< HEAD
		var node = $('<div>' + trimmed + '</div>')[0];
		var containsSingleP = node.firstChild === node.lastChild &&
			'p' === node.firstChild.nodeName.toLowerCase();
		if (containsSingleP) {
			var kids = node.firstChild.children;
			return (kids && 1 === kids.length &&
					'br' === kids[0].nodeName.toLowerCase());
=======
		var div = $('<div>' + trimmed + '</div>')[0];
		var first = div.firstChild;
		var containsSingleP = first === div.lastChild && 'P' === first.nodeName;
		if (!containsSingleP) {
			return false;
>>>>>>> f0ed0abd
		}
		var $visible = $(p.childNodes).filter(function (i, node) {
			return Html.isRenderedNode(node);
		});
		return $visible.length === 1 && $visible[0].nodeName === 'BR';
	}

	function wrapContent(content) {
		if (typeof content === 'string') {
			return $('<div>' + content + '</div>');
		}
		if (content instanceof $) {
			return $('<div>').append(content);
		}
		return null;
	}

	return {
		wrapContent: wrapContent,
		isProppedParagraph: isProppedParagraph
	};
});<|MERGE_RESOLUTION|>--- conflicted
+++ resolved
@@ -36,21 +36,11 @@
 		if (!trimmed) {
 			return false;
 		}
-<<<<<<< HEAD
-		var node = $('<div>' + trimmed + '</div>')[0];
-		var containsSingleP = node.firstChild === node.lastChild &&
-			'p' === node.firstChild.nodeName.toLowerCase();
-		if (containsSingleP) {
-			var kids = node.firstChild.children;
-			return (kids && 1 === kids.length &&
-					'br' === kids[0].nodeName.toLowerCase());
-=======
 		var div = $('<div>' + trimmed + '</div>')[0];
 		var first = div.firstChild;
 		var containsSingleP = first === div.lastChild && 'P' === first.nodeName;
 		if (!containsSingleP) {
 			return false;
->>>>>>> f0ed0abd
 		}
 		var $visible = $(p.childNodes).filter(function (i, node) {
 			return Html.isRenderedNode(node);

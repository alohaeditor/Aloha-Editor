<<<<<<< HEAD
/* ui-plugin.js is part of Aloha Editor project http://aloha-editor.org
 *
 * Aloha Editor is a WYSIWYG HTML5 inline editing library and editor.
 * Copyright (c) 2010-2012 Gentics Software GmbH, Vienna, Austria.
 * Contributors http://aloha-editor.org/contribution.php
 *
 * Aloha Editor is free software; you can redistribute it and/or
 * modify it under the terms of the GNU General Public License
 * as published by the Free Software Foundation; either version 2
 * of the License, or any later version.
 *
 * Aloha Editor is distributed in the hope that it will be useful,
 * but WITHOUT ANY WARRANTY; without even the implied warranty of
 * MERCHANTABILITY or FITNESS FOR A PARTICULAR PURPOSE.  See the
 * GNU General Public License for more details.
 *
 * You should have received a copy of the GNU General Public License
 * along with this program; if not, write to the Free Software
 * Foundation, Inc., 51 Franklin Street, Fifth Floor, Boston, MA 02110-1301, USA.
 *
 * As an additional permission to the GNU GPL version 2, you may distribute
 * non-source (e.g., minimized or compacted) forms of the Aloha-Editor
 * source code without the copy of the GNU GPL normally required,
 * provided you include this license notice and a URL through which
 * recipients can access the Corresponding Source.
 */
/**
 * The ui/ui-plugin module controls the creation and display of the UI.
 */
define('ui/ui-plugin', [
	'jquery',
	'aloha',
	'ui/context',
	'ui/container',
	'ui/surface',
	'ui/toolbar',
	'ui/scopes',
	'ui/settings',
	'PubSub',
	// Most modules of the ui plugin depend on jquery-ui, but its easy
	// to forget to add the dependency so we do it here.
	'jqueryui'
], function (
	$,
	Aloha,
	Context,
	Container,
	Surface,
	Toolbar,
	Scopes,
	Settings,
	PubSub
) {
	'use strict';

	var context = new Context(),
        toolbar = new Toolbar(context, getToolbarSettings());

	Aloha.bind('aloha-editable-activated', function (event, alohaEvent) {
		Surface.show(context);
		Container.showContainersForContext(context, event);
	});

	Aloha.bind('aloha-editable-deactivated', function (event, alohaEvent) {
		if (!Surface.suppressHide) {
			Surface.hide(context);
		}
	});

	PubSub.sub('aloha.ui.scope.change', function () {
		Container.showContainersForContext(context);
		primaryScopeForegroundTab(Scopes.getPrimaryScope());
	});

	function getToolbarSettings() {
		var userSettings = Aloha.settings.toolbar,
		    defaultSettings = Settings.defaultToolbarSettings;
		if (!userSettings) {
			return defaultSettings.tabs;
		}
		return Settings.combineToolbarSettings(
			userSettings.tabs || [],
			defaultSettings.tabs,
			userSettings.exclude || []
		);
	}

	function primaryScopeForegroundTab() {
		var tabs = toolbar._tabs,
		    primaryScope = Scopes.getPrimaryScope(),
		    settings,
		    i;
		for (i = 0; i < tabs.length; i++) {
			settings = tabs[i].settings;
			if ('object' === $.type(settings.showOn) && settings.showOn.scope === primaryScope) {
				tabs[i].tab.foreground();
				break;
			}
		}
	}

	function adoptInto(slot, component) {
		return toolbar.adoptInto(slot, component);
	}

	/**
	 * This module is part of the Aloha API.
	 * It is valid to override this module via requirejs to provide a
	 * custom behaviour. An overriding module must implement all API
	 * methods. Every member must have an api annotation. No private
	 * members are allowed.
	 * @api
	 */
	return {
		/**
		 * Adopts a component instance into the UI.
		 *
		 * Usually, the implementation of this method will display the
		 * component, at a position in the UI given by the slot
		 * argument.
		 *
		 * @param slot
		 *        A position argument that is interpreted by the UI however it likes.
		 * @param component
		 *        An instance of a component to adopt into the given slot.
		 * @api
		 */
		adoptInto: adoptInto
	};
});
=======
/* ui-plugin.js is part of Aloha Editor project http://aloha-editor.org
 *
 * Aloha Editor is a WYSIWYG HTML5 inline editing library and editor.
 * Copyright (c) 2010-2012 Gentics Software GmbH, Vienna, Austria.
 * Contributors http://aloha-editor.org/contribution.php
 *
 * Aloha Editor is free software; you can redistribute it and/or
 * modify it under the terms of the GNU General Public License
 * as published by the Free Software Foundation; either version 2
 * of the License, or any later version.
 *
 * Aloha Editor is distributed in the hope that it will be useful,
 * but WITHOUT ANY WARRANTY; without even the implied warranty of
 * MERCHANTABILITY or FITNESS FOR A PARTICULAR PURPOSE.  See the
 * GNU General Public License for more details.
 *
 * You should have received a copy of the GNU General Public License
 * along with this program; if not, write to the Free Software
 * Foundation, Inc., 51 Franklin Street, Fifth Floor, Boston, MA 02110-1301, USA.
 *
 * As an additional permission to the GNU GPL version 2, you may distribute
 * non-source (e.g., minimized or compacted) forms of the Aloha-Editor
 * source code without the copy of the GNU GPL normally required,
 * provided you include this license notice and a URL through which
 * recipients can access the Corresponding Source.
 */
/**
 * The ui/ui-plugin module controls the creation and display of the UI.
 */
define('ui/ui-plugin', [
	'jquery',
	'aloha',
	'ui/context',
	'ui/container',
	'ui/surface',
	'ui/toolbar',
	'ui/scopes',
	'ui/settings',
	'PubSub',
	// Most modules of the ui plugin depend on jquery-ui, but its easy
	// to forget to add the dependency so we do it here.
	'jqueryui'
], function (
	$,
	Aloha,
	Context,
	Container,
	Surface,
	Toolbar,
	Scopes,
	Settings,
	PubSub
) {
	'use strict';

	var context = new Context(),
        toolbar = new Toolbar(context, getToolbarSettings()),
	    components = {};

	Aloha.bind('aloha-editable-activated', function(event, alohaEvent) {
		Surface.show(context);
		Container.showContainersForContext(context, event);
	});

	Aloha.bind('aloha-editable-deactivated', function (event, alohaEvent) {
		if (!Surface.suppressHide) {
			Surface.hide(context);
		}
	});

	PubSub.sub('aloha.ui.scope.change', function () {
		Container.showContainersForContext(context);
		primaryScopeForegroundTab(Scopes.getPrimaryScope());
	});

	function getToolbarSettings() {
		var userSettings = Aloha.settings.toolbar,
		    defaultSettings = Settings.defaultToolbarSettings;
		if (!userSettings) {
			return defaultSettings.tabs;
		}
		return Settings.combineToolbarSettings(
			userSettings.tabs || [],
			defaultSettings.tabs,
			userSettings.exclude || []
		);
	}

	function primaryScopeForegroundTab() {
		var tabs = toolbar._tabs,
		    primaryScope = Scopes.getPrimaryScope(),
		    settings,
		    i;
		for (i = 0; i < tabs.length; i++) {
			settings = tabs[i].settings;
			if ('object' === $.type(settings.showOn) && settings.showOn.scope === primaryScope) {
				tabs[i].tab.foreground();
				break;
			}
		}
	}

	/**
	 * Adopts a component instance into the UI.
	 *
	 * Usually, the implementation of this method will display the
	 * component, at a position in the UI given by the slot
	 * argument.
	 *
	 * @param slot
	 *        A position argument that is interpreted by the UI however it likes.
	 * @param component
	 *        An instance of a component to adopt into the given slot.
	 * @api
	 */
	function adoptInto(slot, component) {
		components[slot] = component;
		return toolbar.adoptInto(slot, component);
	}

	function getComponentAtSlot(slot) {
		return components[slot] || null;
	}

	/**
	 * Shows the toolbar.
	 *
	 * By default, the toolbar will be hidden when no editable is
	 * activated, and shown when an editable is activated. Calling
	 * this function will show the toolbar regardless of whether an
	 * editable is activated.
	 *
	 * Please note that the toolbar will not remain visible if an
	 * editable is subsequently deactivated.
	 *
	 * @param {?Object} event
	 *        An optional event argument that caused the toolbar to be show.
	 *        Will be passed on to Aloha.settings.toolbar.tabs[i].showOn functions.
	 * @api
	 */
	function showToolbar(event) {
		Surface.show(context);
		Container.showContainersForContext(context, event);
	}

	/**
	 * This module is part of the Aloha API.
	 * It is valid to override this module via requirejs to provide a
	 * custom behaviour. An overriding module must implement all API
	 * methods. Every member must have an api annotation. No non-api
	 * members are allowed.
	 * @api
	 */
	return {
		/**
		 * Adopts a component instance into the UI.
		 *
		 * Usually, the implementation of this method will display the
		 * component, at a position in the UI given by the slot
		 * argument.
		 *
		 * @param slot
		 *        A position argument that is interpreted by the UI however it likes.
		 * @param component
		 *        An instance of a component to adopt into the given slot.
		 * @api
		 */
		adoptInto: adoptInto,

		/**
		 * Retreives the component that was adopted at the given UI slot.
		 *
		 * @param {string} slot The name of the slot.
		 * @return {Component?} A component, or null if no slot was adopted
		 *                      into the slot.
		 */
		getAdoptedComponent: getComponentAtSlot,
		showToolbar: showToolbar,
		components: components
	};
});
>>>>>>> a3a99166
<|MERGE_RESOLUTION|>--- conflicted
+++ resolved
@@ -1,4 +1,3 @@
-<<<<<<< HEAD
 /* ui-plugin.js is part of Aloha Editor project http://aloha-editor.org
  *
  * Aloha Editor is a WYSIWYG HTML5 inline editing library and editor.
@@ -57,138 +56,6 @@
 	var context = new Context(),
         toolbar = new Toolbar(context, getToolbarSettings());
 
-	Aloha.bind('aloha-editable-activated', function (event, alohaEvent) {
-		Surface.show(context);
-		Container.showContainersForContext(context, event);
-	});
-
-	Aloha.bind('aloha-editable-deactivated', function (event, alohaEvent) {
-		if (!Surface.suppressHide) {
-			Surface.hide(context);
-		}
-	});
-
-	PubSub.sub('aloha.ui.scope.change', function () {
-		Container.showContainersForContext(context);
-		primaryScopeForegroundTab(Scopes.getPrimaryScope());
-	});
-
-	function getToolbarSettings() {
-		var userSettings = Aloha.settings.toolbar,
-		    defaultSettings = Settings.defaultToolbarSettings;
-		if (!userSettings) {
-			return defaultSettings.tabs;
-		}
-		return Settings.combineToolbarSettings(
-			userSettings.tabs || [],
-			defaultSettings.tabs,
-			userSettings.exclude || []
-		);
-	}
-
-	function primaryScopeForegroundTab() {
-		var tabs = toolbar._tabs,
-		    primaryScope = Scopes.getPrimaryScope(),
-		    settings,
-		    i;
-		for (i = 0; i < tabs.length; i++) {
-			settings = tabs[i].settings;
-			if ('object' === $.type(settings.showOn) && settings.showOn.scope === primaryScope) {
-				tabs[i].tab.foreground();
-				break;
-			}
-		}
-	}
-
-	function adoptInto(slot, component) {
-		return toolbar.adoptInto(slot, component);
-	}
-
-	/**
-	 * This module is part of the Aloha API.
-	 * It is valid to override this module via requirejs to provide a
-	 * custom behaviour. An overriding module must implement all API
-	 * methods. Every member must have an api annotation. No private
-	 * members are allowed.
-	 * @api
-	 */
-	return {
-		/**
-		 * Adopts a component instance into the UI.
-		 *
-		 * Usually, the implementation of this method will display the
-		 * component, at a position in the UI given by the slot
-		 * argument.
-		 *
-		 * @param slot
-		 *        A position argument that is interpreted by the UI however it likes.
-		 * @param component
-		 *        An instance of a component to adopt into the given slot.
-		 * @api
-		 */
-		adoptInto: adoptInto
-	};
-});
-=======
-/* ui-plugin.js is part of Aloha Editor project http://aloha-editor.org
- *
- * Aloha Editor is a WYSIWYG HTML5 inline editing library and editor.
- * Copyright (c) 2010-2012 Gentics Software GmbH, Vienna, Austria.
- * Contributors http://aloha-editor.org/contribution.php
- *
- * Aloha Editor is free software; you can redistribute it and/or
- * modify it under the terms of the GNU General Public License
- * as published by the Free Software Foundation; either version 2
- * of the License, or any later version.
- *
- * Aloha Editor is distributed in the hope that it will be useful,
- * but WITHOUT ANY WARRANTY; without even the implied warranty of
- * MERCHANTABILITY or FITNESS FOR A PARTICULAR PURPOSE.  See the
- * GNU General Public License for more details.
- *
- * You should have received a copy of the GNU General Public License
- * along with this program; if not, write to the Free Software
- * Foundation, Inc., 51 Franklin Street, Fifth Floor, Boston, MA 02110-1301, USA.
- *
- * As an additional permission to the GNU GPL version 2, you may distribute
- * non-source (e.g., minimized or compacted) forms of the Aloha-Editor
- * source code without the copy of the GNU GPL normally required,
- * provided you include this license notice and a URL through which
- * recipients can access the Corresponding Source.
- */
-/**
- * The ui/ui-plugin module controls the creation and display of the UI.
- */
-define('ui/ui-plugin', [
-	'jquery',
-	'aloha',
-	'ui/context',
-	'ui/container',
-	'ui/surface',
-	'ui/toolbar',
-	'ui/scopes',
-	'ui/settings',
-	'PubSub',
-	// Most modules of the ui plugin depend on jquery-ui, but its easy
-	// to forget to add the dependency so we do it here.
-	'jqueryui'
-], function (
-	$,
-	Aloha,
-	Context,
-	Container,
-	Surface,
-	Toolbar,
-	Scopes,
-	Settings,
-	PubSub
-) {
-	'use strict';
-
-	var context = new Context(),
-        toolbar = new Toolbar(context, getToolbarSettings()),
-	    components = {};
-
 	Aloha.bind('aloha-editable-activated', function(event, alohaEvent) {
 		Surface.show(context);
 		Container.showContainersForContext(context, event);
@@ -246,12 +113,7 @@
 	 * @api
 	 */
 	function adoptInto(slot, component) {
-		components[slot] = component;
 		return toolbar.adoptInto(slot, component);
-	}
-
-	function getComponentAtSlot(slot) {
-		return components[slot] || null;
 	}
 
 	/**
@@ -298,17 +160,6 @@
 		 * @api
 		 */
 		adoptInto: adoptInto,
-
-		/**
-		 * Retreives the component that was adopted at the given UI slot.
-		 *
-		 * @param {string} slot The name of the slot.
-		 * @return {Component?} A component, or null if no slot was adopted
-		 *                      into the slot.
-		 */
-		getAdoptedComponent: getComponentAtSlot,
-		showToolbar: showToolbar,
-		components: components
+		showToolbar: showToolbar
 	};
-});
->>>>>>> a3a99166
+});
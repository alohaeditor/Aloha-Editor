/**
 * Defines a `Tab` Class that extends Aloha.ui's `Container`.
 */

define([
	'aloha/core',
	'aloha/jquery',
	'ui/ui',
	'ui/container'
], function( Aloha, jQuery, Ui, Container ) {
	'use strict';

<<<<<<< HEAD
	var uid = 0;

	/**
	 * Classname constants...
	 * @type {string}
	 */

	var TABS_CONTAINER_CLASS = 'aloha-ui-tabs-container';
	var TABS_HANDLES_CLASS = 'aloha-ui-tabs-handles';
	var TABS_PANELS_CLASS = 'aloha-ui-tabs-panels';
=======
	 // Classname constants.  Will be exposed as static variables in the Tab
	 // class.
	 // @type {string}
	var CONTAINER_CLASS = 'aloha-ui-tabs-container';
	var HANDLES_CLASS = 'aloha-ui-tabs-handles';
	var PANELS_CLASS = 'aloha-ui-tabs-panels';

	// Used to store a local, and temporary copy of the components settings
	// passed to the Tab constructor to be used during initialization.
	var components_settings;
>>>>>>> afae4556

	/**
	 * `Tab` defines a Aloha.Ui.Container object that represents a collection
	 * of related component groups to be rendered together on the toolbar.
	 * Tabs are organized by feature and functionality so that related controls
	 * can be brought in and out of view depending on whether they are
	 * appropriate for a given user context.
	 *
	 * Tabs can be defined declaritivly in the Aloha configuration in the
	 * following manner:

	   Aloha.settings.toolbar: [
			{
				label: 'Lists',
				showOn: 'ul,ol,*.parent(.aloha-editable ul,.aloha-editable ol)',
				components: [ [ 'orderedList', 'unorderedList' ] ]
			}
	   ]

	 * Alternatively, tabs can also be created imperatively in this way:
	 * `new Tab( options, components )`.
	 * @class
	 * @extends {Aloha.ui Container}
	 */
	var Tab = Container.extend({

		/**
		 * All that this constructor does is save the `components` array into a
		 * local variable, to be used during instantialization.
		 * @param {object<string, *>} settings
		 * @param {Array.<Array<string>>} components
		 * @constructor
		 * @override
		 */
		_constructor: function( settings, components ) {
<<<<<<< HEAD
			this._super( settings, components );
			var editable = this.editable = settings.editable;
=======
			components_settings = components;
			this._super( settings );
		},

		/**
		 * Initialze this tab instance.
		 * @override
		 */
		init: function() {
			this._super();

			var editable = this.editable;

			this.container = editable.toolbar.find( '.' + CONTAINER_CLASS );
>>>>>>> afae4556

			this.container = editable.toolbar.find( '.' + TABS_CONTAINER_CLASS );

			this.index = editable.tabs.length;

			this.id = "tab-container-" + (uid++);
			var panel = this.panel = jQuery( '<div>', { id : this.id } );

			var handle = this.handle = jQuery( '<li><a href="#' + this.id
				+ '">' + settings.label + '</a></li>' );

			if ( components ) {
				jQuery.each( components, function() {
					var group = jQuery( '<div>', {
						'class': 'aloha-toolbar-group'
					}).appendTo( panel );

					// <a id="render-components"></a>
					// For each control, we render a new instance and append it to
					// the group.
					jQuery.each( this, function() {
						var component = Aloha.ui.render( this, editable );
						group.append( component.element );
					});
				});
			}

<<<<<<< HEAD
			handle.appendTo( this.container.find( 'ul.' + TABS_HANDLES_CLASS ) );
			panel.appendTo( this.container.find( '.' + TABS_PANELS_CLASS ) );
=======
			handle.appendTo( this.container.find( 'ul.' + HANDLES_CLASS ) );
			panel.appendTo( this.container.find( '.' + PANELS_CLASS ) );
>>>>>>> afae4556
		},

		/**
		 * Make this tab accessible on its surface element.
		 * @override
		 */
		show: function() {
<<<<<<< HEAD
			var tabs = this.container.find( 'ul.' + TABS_HANDLES_CLASS + '>li' );
=======
			var tabs = this.container.find( 'ul.' + HANDLES_CLASS + '>li' );
>>>>>>> afae4556

			if ( tabs.length == 0 ) {
				return;
			}

			this.handle.show();
			this.visible = true;

			// If no tabs are selected, then select the tab which was just
			// shown.
			if ( this.container.find( '.ui-tabs-active' ).length == 0 ) {
				this.container.tabs( 'select', this.index );
			} else if ( this.container.tabs( 'option', 'selected' )
			            == this.index ) {
				this.container.tabs( 'select', this.index );
			}
		},

		/**
		 * Make this tab disappear.
		 * @override
		 */
		hide: function() {
<<<<<<< HEAD
			var tabs = this.container.find( 'ul.' + TABS_HANDLES_CLASS + '>li' );
=======
			var tabs = this.container.find( 'ul.' + HANDLES_CLASS + '>li' );
>>>>>>> afae4556

			if ( tabs.length == 0 ) {
				return;
			}

			this.handle.hide();
			this.visible = false;

			// If the tab we just hid was the selected tab, then we need to
			// select another tab in its stead.  We select the first visible
			// tab we find, or else we deselect all tabs.
			if ( this.index == this.container.tabs( 'option', 'selected' ) ) {
				tabs = this.editable.tabs;

				for ( var i = 0; i < tabs.length; ++i ) {
					if ( tabs[i].visible ) {
						this.container.tabs( 'select', i );
						return;
					}
				}

				// This does not work...
				// this.container.tabs( 'select', -1 );

				this.handle.removeClass( 'ui-tabs-active' );
			}
		}

	});

	/**
<<<<<<< HEAD
	 * Creates holding elements for jQuery UI Tabs for a surface.
=======
	 * Creates holding elements for jQuery UI Tabs on the given surface
	 * element.
	 * @static
	 * @param {jQuery<HTMLElement>} surface The DOM element which represents
	 *                                      a Aloha.ui.Surface .
>>>>>>> afae4556
	 * @return {jQuery<HTMLElement>} The holder container onwhich we invoke
	 *                               jQuery UI Tabs once it is populated with
	 *                               tab containers.
	 */
<<<<<<< HEAD
	Tab.createContainer = function() {
		var container_holder = jQuery( '<div>', {
			'class': TABS_CONTAINER_CLASS
		});

		jQuery( '<ul>', { 'class': TABS_HANDLES_CLASS } )
			.appendTo( container_holder );

		jQuery( '<div>', { 'class': TABS_PANELS_CLASS } )
=======
	Tab.createHolders = function( surface ) {
		var container_holder = surface.find(
			'.' + CONTAINER_CLASS );

		jQuery( '<ul>', { 'class': HANDLES_CLASS } )
			.appendTo( container_holder );

		jQuery( '<div>', { 'class': PANELS_CLASS } )
>>>>>>> afae4556
			.appendTo( container_holder );

		return container_holder;
	};

	Tab.CONTAINER_CLASS = CONTAINER_CLASS;
	Tab.HANDLES_CLASS = HANDLES_CLASS;
	Tab.PANELS_CLASS = PANELS_CLASS;

	return Tab;
});<|MERGE_RESOLUTION|>--- conflicted
+++ resolved
@@ -10,7 +10,6 @@
 ], function( Aloha, jQuery, Ui, Container ) {
 	'use strict';
 
-<<<<<<< HEAD
 	var uid = 0;
 
 	/**
@@ -18,21 +17,12 @@
 	 * @type {string}
 	 */
 
-	var TABS_CONTAINER_CLASS = 'aloha-ui-tabs-container';
-	var TABS_HANDLES_CLASS = 'aloha-ui-tabs-handles';
-	var TABS_PANELS_CLASS = 'aloha-ui-tabs-panels';
-=======
 	 // Classname constants.  Will be exposed as static variables in the Tab
 	 // class.
 	 // @type {string}
 	var CONTAINER_CLASS = 'aloha-ui-tabs-container';
 	var HANDLES_CLASS = 'aloha-ui-tabs-handles';
 	var PANELS_CLASS = 'aloha-ui-tabs-panels';
-
-	// Used to store a local, and temporary copy of the components settings
-	// passed to the Tab constructor to be used during initialization.
-	var components_settings;
->>>>>>> afae4556
 
 	/**
 	 * `Tab` defines a Aloha.Ui.Container object that represents a collection
@@ -68,27 +58,10 @@
 		 * @override
 		 */
 		_constructor: function( settings, components ) {
-<<<<<<< HEAD
 			this._super( settings, components );
 			var editable = this.editable = settings.editable;
-=======
-			components_settings = components;
-			this._super( settings );
-		},
-
-		/**
-		 * Initialze this tab instance.
-		 * @override
-		 */
-		init: function() {
-			this._super();
-
-			var editable = this.editable;
 
 			this.container = editable.toolbar.find( '.' + CONTAINER_CLASS );
->>>>>>> afae4556
-
-			this.container = editable.toolbar.find( '.' + TABS_CONTAINER_CLASS );
 
 			this.index = editable.tabs.length;
 
@@ -114,13 +87,8 @@
 				});
 			}
 
-<<<<<<< HEAD
-			handle.appendTo( this.container.find( 'ul.' + TABS_HANDLES_CLASS ) );
-			panel.appendTo( this.container.find( '.' + TABS_PANELS_CLASS ) );
-=======
 			handle.appendTo( this.container.find( 'ul.' + HANDLES_CLASS ) );
 			panel.appendTo( this.container.find( '.' + PANELS_CLASS ) );
->>>>>>> afae4556
 		},
 
 		/**
@@ -128,11 +96,7 @@
 		 * @override
 		 */
 		show: function() {
-<<<<<<< HEAD
-			var tabs = this.container.find( 'ul.' + TABS_HANDLES_CLASS + '>li' );
-=======
 			var tabs = this.container.find( 'ul.' + HANDLES_CLASS + '>li' );
->>>>>>> afae4556
 
 			if ( tabs.length == 0 ) {
 				return;
@@ -156,11 +120,7 @@
 		 * @override
 		 */
 		hide: function() {
-<<<<<<< HEAD
-			var tabs = this.container.find( 'ul.' + TABS_HANDLES_CLASS + '>li' );
-=======
 			var tabs = this.container.find( 'ul.' + HANDLES_CLASS + '>li' );
->>>>>>> afae4556
 
 			if ( tabs.length == 0 ) {
 				return;
@@ -192,39 +152,21 @@
 	});
 
 	/**
-<<<<<<< HEAD
 	 * Creates holding elements for jQuery UI Tabs for a surface.
-=======
-	 * Creates holding elements for jQuery UI Tabs on the given surface
-	 * element.
 	 * @static
-	 * @param {jQuery<HTMLElement>} surface The DOM element which represents
-	 *                                      a Aloha.ui.Surface .
->>>>>>> afae4556
 	 * @return {jQuery<HTMLElement>} The holder container onwhich we invoke
 	 *                               jQuery UI Tabs once it is populated with
 	 *                               tab containers.
 	 */
-<<<<<<< HEAD
 	Tab.createContainer = function() {
 		var container_holder = jQuery( '<div>', {
-			'class': TABS_CONTAINER_CLASS
+			'class': CONTAINER_CLASS
 		});
-
-		jQuery( '<ul>', { 'class': TABS_HANDLES_CLASS } )
-			.appendTo( container_holder );
-
-		jQuery( '<div>', { 'class': TABS_PANELS_CLASS } )
-=======
-	Tab.createHolders = function( surface ) {
-		var container_holder = surface.find(
-			'.' + CONTAINER_CLASS );
 
 		jQuery( '<ul>', { 'class': HANDLES_CLASS } )
 			.appendTo( container_holder );
 
 		jQuery( '<div>', { 'class': PANELS_CLASS } )
->>>>>>> afae4556
 			.appendTo( container_holder );
 
 		return container_holder;

--- conflicted
+++ resolved
@@ -65,16 +65,7 @@
 		name: null,
 
 		isInstance: true,
-<<<<<<< HEAD
-
-		/** The name under which slot this component was registered as. */
-		name: null,
-
-		/** jQuery ref to the root element of this component. */
-		element: null,
-=======
 		element: $(),
->>>>>>> 24b64c8e
 		container: null,
 		renderContext: null,
 

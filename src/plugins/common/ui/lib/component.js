--- conflicted
+++ resolved
@@ -94,11 +94,7 @@
 		destroy: function() {
 			this.container = null;
 			this.element.remove();
-<<<<<<< HEAD
-			this.element = null;
-=======
 			this.element = $();
->>>>>>> 2ebcc77a
 		},
 
 		/**

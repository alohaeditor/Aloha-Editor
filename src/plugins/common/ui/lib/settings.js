--- conflicted
+++ resolved
@@ -1,108 +1,77 @@
-define(['jquery', 'util/arrays', 'util/maps', 'util/trees'], function ($, Arrays, Maps, Trees) {
+define(['jquery', 'util/arrays', 'util/maps', 'util/trees'], function($, Arrays, Maps, Trees){
 	var defaultToolbarSettings = {
 		tabs: [
-		// Format Tab
-		{
-			label: 'tab.format.label',
-			showOn: {
-				scope: 'Aloha.continuoustext'
-			},
-			components: [
-				[
-				// strong, emphasis and underline are not shown with the default format plugin button configuration
-				'bold', 'strong', 'italic', 'emphasis', '\n', 'subscript', 'superscript', 'strikethrough', 'quote'],
-				['formatLink', 'formatAbbr', 'formatNumeratedHeaders', 'toggleDragDrop', '\n', 'toggleMetaView', 'wailang', 'toggleFormatlessPaste'],
-				['alignLeft', 'alignCenter', 'alignRight', 'alignJustify', '\n', 'orderedList', 'unorderedList', 'indentList', 'outdentList'],
-				['formatBlock']
-			]
-		},
-		// Insert Tab
-		{
-			label: "tab.insert.label",
-			showOn: {
-				scope: 'Aloha.continuoustext'
-			},
-<<<<<<< HEAD
-			components: [
-				["createTable", "characterPicker", "insertLink", "insertImage", "insertAbbr", "insertToc", "insertHorizontalRule", "insertTag"]
-			]
-		},
-		// Link Tab
-		{
-			label: 'tab.link.label',
-			showOn: {
-				scope: 'link'
-=======
+			// Format Tab
+			{
+				label: 'tab.format.label',
+				showOn: { scope: 'Aloha.continuoustext' },
+				components: [
+					[
+						// strong, emphasis and underline are not shown with the default format plugin button configuration
+						'bold', 'strong', 'italic', 'emphasis', '\n',
+						'subscript', 'superscript', 'strikethrough', 'quote'
+					], [
+						'formatLink', 'formatAbbr', 'formatNumeratedHeaders', 'toggleDragDrop', '\n',
+						'toggleMetaView', 'wailang', 'toggleFormatlessPaste'
+					], [
+						'alignLeft', 'alignCenter', 'alignRight', 'alignJustify', '\n',
+						'orderedList', 'unorderedList', 'indentList', 'outdentList'
+					], [
+						'formatBlock'
+					]
+				]
+			},
+			// Insert Tab
+			{
+				label: "tab.insert.label",
+				showOn: { scope: 'Aloha.continuoustext' },
+				components: [
+					[ "createTable", "characterPicker", "insertLink",
+					  "insertImage", "insertAbbr", "insertToc",
+					  "insertHorizontalRule", "insertTag"]
+				]
+			},
 			// Link Tab
 			{
 				label: 'tab.link.label',
 				showOn: { scope: 'link' },
 				components: [ 'editLink', 'removeLink', 'linkBrowser' ]
->>>>>>> a30f8caa
-			},
-			components: ['editLink', 'removeLink', 'linkBrowser']
-		},
-		// Image Tab
-		{
-			label: "tab.img.label",
-			showOn: {
-				scope: 'image'
-			},
-<<<<<<< HEAD
-			components: [
-				["imageSource", "\n", "imageTitle"],
-				["imageResizeWidth", "\n", "imageResizeHeight"],
-				["imageAlignLeft", "imageAlignRight", "imageAlignNone", "imageIncPadding", "\n", "imageCropButton", "imageCnrReset", "imageCnrRatio", "imageDecPadding"],
-				["imageBrowser"]
-			]
-		},
-		// Abbr Tab
-		{
-			label: "tab.abbr.label",
-			showOn: {
-				scope: 'abbr'
-			},
-			components: [
-				["abbrText", "removeAbbr"]
-			]
-		},
-		// Wailang Tab
-		{
-			label: "tab.wai-lang.label",
-			showOn: {
-				scope: 'wai-lang'
-			},
-			components: [
-				["wailangfield", "removewailang"]
-			]
-		},
-		// Table Tabs
-		{
-			label: "tab.table.label",
-			showOn: {
-				scope: 'table.cell'
-			},
-			components: [
-				["mergecells", "splitcells", "tableCaption", "tableSummary", "formatTable"]
-			]
-		}, {
-			label: "tab.col.label",
-			showOn: {
-				scope: 'table.column'
-			},
-			components: [
-				["addcolumnleft", "addcolumnright", "deletecolumns", "columnheader", "mergecellsColumn", "splitcellsColumn", "formatColumn"]
-			]
-		}, {
-			label: "tab.row.label",
-			showOn: {
-				scope: 'table.row'
-			},
-			components: [
-				["addrowbefore", "addrowafter", "deleterows", "rowheader", "mergecellsRow", "splitcellsRow", "formatRow"]
-			]
-		}]
-=======
+			},
+            // Image Tab
+            {
+                label: "tab.img.label",
+                showOn: {scope: 'image'},
+                components: [
+					[ "imageSource", "\n",
+					  "imageTitle" ],
+					[ "imageResizeWidth", "\n",
+					  "imageResizeHeight" ],
+					[ "imageAlignLeft", "imageAlignRight", "imageAlignNone", "imageIncPadding", "\n",
+					  "imageCropButton", "imageCnrReset", "imageCnrRatio", "imageDecPadding" ],
+					[ "imageBrowser" ]
+                ]
+            },
+            // Abbr Tab
+            {   label: "tab.abbr.label",
+                showOn: { scope: 'abbr' },
+                components: [
+                    [ "abbrText", "removeAbbr" ]
+                ]
+            },
+            // Wailang Tab
+            {   label: "tab.wai-lang.label",
+				showOn: { scope: 'wai-lang' },
+                components: [ [ "wailangfield", "removewailang" ] ]
+            },
+			// Table Tabs
+			{
+				label: "tab.table.label",
+				showOn: { scope: 'table.cell' },
+				components: [
+					[ "mergecells", "splitcells", "tableCaption",
+					  "tableSummary", "formatTable" ]
+				]
+			},
 			{
 				label: "tab.col.label",
 				showOn: { scope: 'table.column' },
@@ -129,7 +98,6 @@
 			}
 
 		]
->>>>>>> a30f8caa
 	};
 
 	/**
@@ -160,11 +128,10 @@
 	 *
 	 */
 	function combineToolbarSettings(userTabs, defaultTabs, exclude) {
-		var defaultTabsByLabel = Maps.fillTuples({}, Arrays.map(defaultTabs, function (tab) {
+		var defaultTabsByLabel = Maps.fillTuples({}, Arrays.map(defaultTabs, function(tab) {
 			return [tab.label, tab];
 		}));
 		var exclusionLookup = makeExclusionMap(userTabs, exclude);
-
 		function pruneDefaultComponents(form) {
 			return 'array' === $.type(form) ? !form.length : exclusionLookup[form];
 		};
@@ -175,10 +142,10 @@
 
 	function remainingDefaultTabs(defaultTabs, exclusionLookup, pruneDefaultComponents) {
 		var i,
-		tab,
-		tabs = [],
-			defaultTab,
-			components;
+		    tab,
+		    tabs = [],
+		    defaultTab,
+		    components;
 		for (i = 0; i < defaultTabs.length; i++) {
 			defaultTab = defaultTabs[i];
 			if (!exclusionLookup[defaultTab.label]) {
@@ -195,12 +162,12 @@
 
 	function mergeDefaultComponents(userTabs, defaultTabsByLabel, pruneDefaultComponents) {
 		var i,
-		tab,
-		tabs = [],
-			userTab,
-			components,
-			defaultTab,
-			defaultComponents;
+            tab,
+		    tabs = [],
+		    userTab,
+		    components,
+		    defaultTab,
+		    defaultComponents;
 		for (i = 0; i < userTabs.length; i++) {
 			userTab = userTabs[i];
 			components = userTab.components || [];
@@ -220,7 +187,7 @@
 
 	function makeExclusionMap(userTabs, exclude) {
 		var i,
-		map = Maps.fillKeys({}, exclude, true);
+		    map = Maps.fillKeys({}, exclude, true);
 		for (i = 0; i < userTabs.length; i++) {
 			map[userTabs[i].label] = true;
 			Maps.fillKeys(map, Trees.flatten(userTabs[i].components), true);

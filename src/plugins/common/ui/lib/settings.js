--- conflicted
+++ resolved
@@ -7,17 +7,12 @@
 				showOn: { scope: 'Aloha.continuoustext' },
 				components: [
 					[
-<<<<<<< HEAD
 						// strong, emphasis and underline are not shown with the default format plugin button configuration
-						'bold', 'strong', 'italic', 'emphasis', 'underline', '\n',
+						'bold', 'strong', 'italic', 'emphasis', '\n',
 						'subscript', 'superscript', 'strikethrough', 'quote'
-=======
-						'bold', 'strong', 'italic', 'emphasis', '\n',
-						'subscript', 'superscript', 'strikethrough', 'quote',
->>>>>>> c155a6f1
 					], [
 						'formatLink', 'formatAbbr', 'formatNumeratedHeaders', '\n',
-						'toggleMetaView', 'wailang', 'toggleFormatlessPaste', 'toggleDragDrop'
+						'toggleMetaView', 'wailang', 'toggleFormatlessPaste'
 					], [
 						'alignLeft', 'alignCenter', 'alignRight', 'alignJustify', '\n',
 						'orderedList', 'unorderedList', 'indentList', 'outdentList'

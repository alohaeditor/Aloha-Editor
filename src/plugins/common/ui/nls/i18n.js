define({
	"root":  {
		"button.bold.label": "Bold",
		"button.italic.label": "Italic",
		"button.strikethrough.label": "Strikethrough",
		"button.subscript.label": "Subscript",
		"button.superscript.label": "Superscript",
		"button.underline.label": "Underline",
<<<<<<< HEAD

		// paragraph
=======
>>>>>>> 27110c00
		"button.p.label": "Paragraph",
		"button.h1.label": "Heading 1",
		"button.h2.label": "Heading 2",
		"button.h3.label": "Heading 3",
		"button.h4.label": "Heading 4",
		"button.h5.label": "Heading 5",
		"button.h6.label": "Heading 6",
		"button.pre.label": "Preformatted text",
		"button.removeFormatting.label": "Remove formatting",
<<<<<<< HEAD

		// list
=======
>>>>>>> 27110c00
		"button.ol.label": "Insert ordered list",
		"button.ul.label": "Insert unordered list",
		"button.indent.label": "Indent list",
		"button.outdent.label": "Outdent list",
<<<<<<< HEAD

		// link
		"button.createLink.label": "Insert link",
		"button.removeLink.label": "Remove link",

		// abbr
		"button.createAbbr.label": "Insert abbreviation",

		// character picker
		"button.characterPicker.label": "Pick special characters",

		// justify
=======
		"button.createLink.label": "Insert link",
		"button.removeLink.label": "Remove link",
		"button.createAbbr.label": "Insert abbreviation",
		"button.characterPicker.label": "Pick special characters",
>>>>>>> 27110c00
		"button.justifyLeft.label": "Align to the left",
		"button.justifyRight.label": "Align to the right",
		"button.justifyCenter.label": "Center",
		"button.justifyFull.label": "Justify",
<<<<<<< HEAD

		// horizontal rule
=======
>>>>>>> 27110c00
		"button.horizontalRule.label": "Insert horizontal rule",
		"button.createLanguageAnnotation.label": "Insert language annotation",
		"button.metaview.label": "Switch between meta and normal view",
		"button.quote.label": "Format selection as quote",
		"button.blockquote.label": "Format selection as blockquote",
		"tab.format.label": "Format",
		"tab.insert.label": "Insert",
		"tab.abbr.label": "Abbreviation",
		"tab.img.label": "Image",
		"tab.link.label": "Link",
		"tab.list.label": "List",
		"tab.table.label": "Table",
		"tab.col.label": "Table Column",
		"tab.row.label": "Table Row",
		"tab.cell.label": "Table Cell",
		"tab.wai-lang.label": "Language annotation"
	},
		"ca": true,
		"de": true,
		"mk": true,
		"pt-br": true,
		"ru": true,
		"uk": true,
		"zh-hans": true
});<|MERGE_RESOLUTION|>--- conflicted
+++ resolved
@@ -6,11 +6,8 @@
 		"button.subscript.label": "Subscript",
 		"button.superscript.label": "Superscript",
 		"button.underline.label": "Underline",
-<<<<<<< HEAD
 
 		// paragraph
-=======
->>>>>>> 27110c00
 		"button.p.label": "Paragraph",
 		"button.h1.label": "Heading 1",
 		"button.h2.label": "Heading 2",
@@ -20,16 +17,12 @@
 		"button.h6.label": "Heading 6",
 		"button.pre.label": "Preformatted text",
 		"button.removeFormatting.label": "Remove formatting",
-<<<<<<< HEAD
 
 		// list
-=======
->>>>>>> 27110c00
 		"button.ol.label": "Insert ordered list",
 		"button.ul.label": "Insert unordered list",
 		"button.indent.label": "Indent list",
 		"button.outdent.label": "Outdent list",
-<<<<<<< HEAD
 
 		// link
 		"button.createLink.label": "Insert link",
@@ -42,21 +35,12 @@
 		"button.characterPicker.label": "Pick special characters",
 
 		// justify
-=======
-		"button.createLink.label": "Insert link",
-		"button.removeLink.label": "Remove link",
-		"button.createAbbr.label": "Insert abbreviation",
-		"button.characterPicker.label": "Pick special characters",
->>>>>>> 27110c00
 		"button.justifyLeft.label": "Align to the left",
 		"button.justifyRight.label": "Align to the right",
 		"button.justifyCenter.label": "Center",
 		"button.justifyFull.label": "Justify",
-<<<<<<< HEAD
 
 		// horizontal rule
-=======
->>>>>>> 27110c00
 		"button.horizontalRule.label": "Insert horizontal rule",
 		"button.createLanguageAnnotation.label": "Insert language annotation",
 		"button.metaview.label": "Switch between meta and normal view",

/*!
* Aloha Editor
* Author & Copyright (c) 2010 Gentics Software GmbH
* aloha-sales@gentics.com
* Licensed unter the terms of http://www.aloha-editor.com/license.html
*/


define(
['aloha', 'aloha/jquery', 'aloha/plugin', 'aloha/floatingmenu', 'i18n!abbr/nls/i18n', 'i18n!aloha/nls/i18n'],
function(Aloha, jQuery, Plugin, FloatingMenu, i18n, i18nCore) {
	"use strict";
	var
		GENTICS = window.GENTICS;

	/**
	 * register the plugin with unique name
	 */
	return Plugin.create('abbr', {
		/**
		 * Configure the available languages
		 */
		languages: ['en', 'de'],

		/**
		 * default button configuration
		 */
		config: [ 'abbr'],

		/**
		 * Initialize the plugin and set initialize flag on true
		 */
		init: function(){

			this.createButtons();
		    this.subscribeEvents();
		    this.bindInteractions();
		},

		/**
		 * Initialize the buttons
		 */
		createButtons: function(){

		    var me = this;

		    // format Abbr Button
		    // this button behaves like a formatting button like (bold, italics, etc)
		    this.formatAbbrButton = new Aloha.ui.Button({
		    	'name' : 'abbr',
		        'iconClass' : 'aloha-button aloha-button-abbr',
		        'size' : 'small',
		        'onclick' : function () { me.formatAbbr(); },
		        'tooltip' : i18n.t('button.abbr.tooltip'),
		        'toggle' : true
		    });
		    FloatingMenu.addButton(
		        'Aloha.continuoustext',
		        this.formatAbbrButton,
		        i18nCore.t('floatingmenu.tab.format'),
		        1
		    )

		    // insert Abbr
		    // always inserts a new abbr
		    this.insertAbbrButton = new Aloha.ui.Button({
		    	'name' : 'insertAbbr',
		    	'iconClass' : 'aloha-button aloha-button-abbr',
		        'size' : 'small',
		        'onclick' : function () { me.insertAbbr( false ); },
		        'tooltip' : i18n.t('button.addabbr.tooltip'),
		        'toggle' : false
		    });
			FloatingMenu.addButton(
		        'Aloha.continuoustext',
		        this.insertAbbrButton,
		        i18nCore.t('floatingmenu.tab.insert'),
		        1
		    );

		    // add the new scope for abbr
		    FloatingMenu.createScope('abbr', 'Aloha.continuoustext');

		    this.abbrField = new Aloha.ui.AttributeField({
		    	'width': 320,
		    	'name': 'abbrText'
		    });
		    // add the input field for abbr
		    FloatingMenu.addButton(
		        'abbr',
		        this.abbrField,
		        i18n.t('floatingmenu.tab.abbr'),
		        1
		    );

		},

		/**
		 * Parse a all editables for abbreviations
		 * Add the abbr shortcut to all edtiables
		 */
		bindInteractions: function(){

			var me = this;

		    // on blur check if abbr title is empty. If so remove the a tag
		    this.abbrField.addListener('blur', function(obj, event) {
		        if ( this.getValue() == '' ) {
		            me.removeAbbr();
		        }
		    });

		    // add to all editables the abbr shortcut
		    for (var i = 0; i < Aloha.editables.length; i++) {

		        // CTRL+G
		        Aloha.editables[i].obj.keydown(function (e) {
		    		if ( e.metaKey && e.which == 71 ) {
				        if ( me.findAbbrMarkup() ) {

				        	FloatingMenu.userActivatedTab = i18n.t('floatingmenu.tab.abbr');

				            // TODO this should not be necessary here!
				            FloatingMenu.doLayout();

				            me.abbrField.focus();

				        } else {

				        	me.insertAbbr();
				        }

				        // prevent from further handling
			            // on a MAC Safari cursor would jump to location bar. Use ESC then META+L
				        e.stopPropagation();
				        e.preventDefault();
			            return false;
		    		}
		        });

		    }
		},

		/**
		 * Subscribe for events
		 */
		subscribeEvents: function () {

			var me = this;

		    // add the event handler for selection change
			Aloha.bind('aloha-selection-changed', function(event, rangeObject) {
		        if (Aloha.activeEditable) {
		        	// show/hide the button according to the configuration
		        	var config = me.getEditableConfig(Aloha.activeEditable.obj);

		        	if ( jQuery.inArray('abbr', config) != -1) {
		        		me.formatAbbrButton.show();
		        		me.insertAbbrButton.show();
		        	} else {
		        		me.formatAbbrButton.hide();
		        		me.insertAbbrButton.hide();
			        	// TODO this should not be necessary here!
			        	FloatingMenu.doLayout();
		        		// leave if a is not allowed
		        		return;
		        	}

		//        if ( !Aloha.Selection.mayInsertTag('abbr') ) {
		//        	me.insertAbbrButton.hide();
		//        }

		        	var foundMarkup = me.findAbbrMarkup( rangeObject );
		        	if ( foundMarkup ) {
		        		// abbr found
		        		me.insertAbbrButton.hide();
		        		me.formatAbbrButton.setPressed(true);
		        		FloatingMenu.setScope('abbr');
		        		me.abbrField.setTargetObject(foundMarkup, 'title');
		        	} else {
		        		// no abbr found
		        		me.formatAbbrButton.setPressed(false);
		        		me.abbrField.setTargetObject(null);
		        	}

		        	// TODO this should not be necessary here!
		        	FloatingMenu.doLayout();
		        }

		    });

		},

		/**
		 * Check whether inside a abbr tag
		 * @param {GENTICS.Utils.RangeObject} range range where to insert the object (at start or end)
		 * @return markup
		 * @hide
		 */
		findAbbrMarkup: function ( range ) {

			if ( typeof range == 'undefined' ) {
		        var range = Aloha.Selection.getRangeObject();
		    }
			if ( Aloha.activeEditable ) {
			    return range.findMarkup(function() {
			        return this.nodeName.toLowerCase() == 'abbr';
			    }, Aloha.activeEditable.obj);
			} else {
				return null;
			}
		},

		/**
		 * Format the current selection or if collapsed the current word as abbr.
		 * If inside a abbr tag the abbr is removed.
		 */
		formatAbbr: function () {

			var range = Aloha.Selection.getRangeObject();

		    if (Aloha.activeEditable) {
		        if ( this.findAbbrMarkup( range ) ) {
		            this.removeAbbr();
		        } else {
		            this.insertAbbr();
		        }
		    }
		},

		/**
		 * Insert a new abbr at the current selection. When the selection is collapsed,
		 * the abbr will have a default abbr text, otherwise the selected text will be
		 * the abbr text.
		 */
		insertAbbr: function ( extendToWord ) {

		    // current selection or cursor position
		    var range = Aloha.Selection.getRangeObject();

		    // do not insert a abbr in a abbr
		    if ( this.findAbbrMarkup( range ) ) {
		        return;
		    }

		    // activate floating menu tab
		    FloatingMenu.userActivatedTab = i18n.t('floatingmenu.tab.abbr');

		    // if selection is collapsed then extend to the word.
		    if (range.isCollapsed() && extendToWord != false) {
		        GENTICS.Utils.Dom.extendToWord(range);
		    }
		    if ( range.isCollapsed() ) {
		        // insert a abbr with text here
		        var abbrText = i18n.t('newabbr.defaulttext');
		        var newAbbr = jQuery('<abbr title="">' + abbrText + '</abbr>');
		        GENTICS.Utils.Dom.insertIntoDOM(newAbbr, range, jQuery(Aloha.activeEditable.obj));
		        range.startContainer = range.endContainer = newAbbr.contents().get(0);
		        range.startOffset = 0;
		        range.endOffset = abbrText.length;
		    } else {
		        var newAbbr = jQuery('<abbr title=""></abbr>');
		        GENTICS.Utils.Dom.addMarkup(range, newAbbr, false);
		    }
		    range.select();
		    this.abbrField.focus();
		//    this.abbrChange();
		},

		/**
		 * Remove an a tag.
		 */
		removeAbbr: function () {

		    var range = Aloha.Selection.getRangeObject();
		    var foundMarkup = this.findAbbrMarkup();
		    if ( foundMarkup ) {
		        // remove the abbr
		        GENTICS.Utils.Dom.removeFromDOM(foundMarkup, range, true);
<<<<<<< HEAD
		        // set reenable the editable
		        jQuery(Aloha.activeEditable.obj[0]).click();
=======

>>>>>>> a00379e8
		        // select the (possibly modified) range
		        range.select();
		    }
		},

		/**
		 * Make the given jQuery object (representing an editable) clean for saving
		 * Find all abbrs and remove editing objects
		 * @param obj jQuery object to make clean
		 * @return void
		 */
		makeClean: function (obj) {
		// nothing to do...
		},

		/**
		* toString method
		* @return string
		*/
		toString: function () {
			return 'abbr';
		}


	});
});<|MERGE_RESOLUTION|>--- conflicted
+++ resolved
@@ -277,12 +277,7 @@
 		    if ( foundMarkup ) {
 		        // remove the abbr
 		        GENTICS.Utils.Dom.removeFromDOM(foundMarkup, range, true);
-<<<<<<< HEAD
-		        // set reenable the editable
-		        jQuery(Aloha.activeEditable.obj[0]).click();
-=======
-
->>>>>>> a00379e8
+
 		        // select the (possibly modified) range
 		        range.select();
 		    }

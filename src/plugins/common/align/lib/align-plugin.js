/*
* Aloha Align Plugin - Allow text alignment in Aloha Editor
* Copyright (C) 2010 by Thomas Lété - http://twitter.com/taoma_k
* Licensed unter the terms of LGPL http://www.gnu.org/copyleft/lesser.html
*
*/

define(
['aloha', 'aloha/plugin', 'aloha/floatingmenu', 'i18n!align/nls/i18n', 'i18n!aloha/nls/i18n', 'aloha/jquery', 'css!align/css/align.css'],
function(Aloha, Plugin, FloatingMenu, i18n, i18nCore, jQuery) {
	"use strict";

	var
		GENTICS = window.GENTICS;

	/**
	 * register the plugin with unique name
	 */
	 return Plugin.create('align', {
		_constructor: function(){
			this._super('align');
		},

		/**
		 * Configure the available languages
		 */
		languages: ['en', 'fr'],

		/**
		 * Configuration (available align options)
		 */
		config: {
			alignment: ['right','left','center','justify']
		},

		/**
		 * Alignment wanted by the user
		 */
		alignment: '',

		/**
		 * Alignment of the selection before modification
		 */
		lastAlignment: '',

		/**
		 * Initialize the plugin and set initialize flag on true
		 */
		init: function () {
			this.createButtons();

			var that = this;

			// apply specific configuration if an editable has been activated
			Aloha.bind('aloha-editable-activated', function (e, params) {
				that.applyButtonConfig(params.editable.obj);
			});

			// add the event handler for selection change
		    Aloha.bind('aloha-selection-changed', function(event, rangeObject) {
		    	if (Aloha.activeEditable) {
		    		that.buttonPressed(rangeObject);
		    	}
		    });
		},

		buttonPressed: function (rangeObject) {

			var that = this;

			rangeObject.findMarkup(function() {
		        that.alignment = jQuery(this).css('text-align');
		    }, Aloha.activeEditable.obj);

			if(this.alignment != this.lastAlignment)
			{
				switch(this.lastAlignment)
				{
					case 'right':
						this.alignRightButton.setPressed(false);
						break;

					case 'left':
						this.alignLeftButton.setPressed(false);
						break;

					case 'center':
						this.alignCenterButton.setPressed(false);
						break;

					case 'justify':
						this.alignJustifyButton.setPressed(false);
						break;
				}

				switch(this.alignment)
				{
					case 'right':
						this.alignRightButton.setPressed(true);
						break;

					case 'center':
						this.alignCenterButton.setPressed(true);
						break;

					case 'justify':
						this.alignJustifyButton.setPressed(true);
						break;

					default:
						this.alignLeftButton.setPressed(true);
						this.alignment  = 'left';
						break;
				}
			}

			this.lastAlignment = this.alignment;
		},

		/**
		 * applys a configuration specific for an editable
		 * buttons not available in this configuration are hidden
		 * @param {Object} id of the activated editable
		 * @return void
		 */
		applyButtonConfig: function (obj) {
<<<<<<< HEAD

			if (typeof this.settings.alignment === 'undefined') {
				var config = this.config.alignment;
			} else {
				var config = this.settings.alignment;
			}

			if ( jQuery.inArray('right', config) != -1) {
=======
			
			var config = this.getEditableConfig(obj);

			if ( config && config.alignment && !this.settings.alignment ) {
				config = config;
			} else if ( config[0] && config[0].alignment) {
				config = config[0];
			} else if ( this.settings.alignment ) {
				config.alignment = this.settings.alignment;
			}

			if (typeof config.alignment === 'undefined') {
				config = this.config;
			}

			if ( jQuery.inArray('right', config.alignment) != -1) {
>>>>>>> f09c6d00
				this.alignRightButton.show();
			} else {
				this.alignRightButton.hide();
			}

			if ( jQuery.inArray('left', config.alignment) != -1) {
				this.alignLeftButton.show();
			} else {
				this.alignLeftButton.hide();
			}

			if ( jQuery.inArray('center', config.alignment) != -1) {
				this.alignCenterButton.show();
			} else {
				this.alignCenterButton.hide();
			}

			if ( jQuery.inArray('justify', config.alignment) != -1) {
				this.alignJustifyButton.show();
			} else {
				this.alignJustifyButton.hide();
			}
		},

		createButtons: function () {
		    var that = this;

		    // create a new button
		    this.alignLeftButton = new Aloha.ui.Button({
			  'name' : 'alignLeft',
		      'iconClass' : 'aloha-button-align aloha-button-align-left',
		      'size' : 'small',
		      'onclick' : function () { that.align('left'); },
		      'tooltip' : i18n.t('button.alignleft.tooltip'),
		      'toggle' : true
		    });

		    // add it to the floating menu
		    FloatingMenu.addButton(
		      'Aloha.continuoustext',
		      this.alignLeftButton,
		      i18nCore.t('floatingmenu.tab.format'),
		      1
		    );

		    // create a new button
		    this.alignCenterButton = new Aloha.ui.Button({
		      'name' : 'alignCenter',
		      'iconClass' : 'aloha-button-align aloha-button-align-center',
		      'size' : 'small',
		      'onclick' : function () { that.align('center'); },
		      'tooltip' : i18n.t('button.aligncenter.tooltip'),
		      'toggle' : true
		    });

		    // add it to the floating menu
		    FloatingMenu.addButton(
		      'Aloha.continuoustext',
		      this.alignCenterButton,
		      i18nCore.t('floatingmenu.tab.format'),
		      1
		    );

		    // create a new button
		    this.alignRightButton = new Aloha.ui.Button({
		      'name' : 'alignRight',
		      'iconClass' : 'aloha-button-align aloha-button-align-right',
		      'size' : 'small',
		      'onclick' : function () { that.align('right'); },
		      'tooltip' : i18n.t('button.alignright.tooltip'),
		      'toggle' : true
		    });

		    // add it to the floating menu
		    FloatingMenu.addButton(
		      'Aloha.continuoustext',
		      this.alignRightButton,
		      i18nCore.t('floatingmenu.tab.format'),
		      1
		    );

		    // create a new button
		    this.alignJustifyButton = new Aloha.ui.Button({
		      'name' : 'alignJustify',
		      'iconClass' : 'aloha-button-align aloha-button-align-justify',
		      'size' : 'small',
		      'onclick' : function () { that.align('justify'); },
		      'tooltip' : i18n.t('button.alignjustify.tooltip'),
		      'toggle' : true
		    });

		    // add it to the floating menu
		    FloatingMenu.addButton(
		      'Aloha.continuoustext',
		      this.alignJustifyButton,
		      i18nCore.t('floatingmenu.tab.format'),
		      1
		    );

		},

		/**
		 * Check whether inside a align tag
		 * @param {GENTICS.Utils.RangeObject} range range where to insert the object (at start or end)
		 * @return markup
		 * @hide
		 */
		findAlignMarkup: function ( range ) {

			var that = this;

			if ( typeof range === 'undefined' ) {
		        var range = Aloha.Selection.getRangeObject();
		    }
			if ( Aloha.activeEditable ) {
				return range.findMarkup(function() {
					return jQuery(this).css('text-align') == that.alignment;
			    }, Aloha.activeEditable.obj);
			} else {
				return null;
			}
		},

		/**
		 * Align the selection or remove it
		 */
		align: function ( tempAlignment ) {

			var range = Aloha.Selection.getRangeObject();

			this.lastAlignment = this.alignment;
			this.alignment = tempAlignment;

		    if (Aloha.activeEditable) {
		        if ( this.findAlignMarkup( range ) ) {
		            this.removeAlign();
		        } else {
		        	this.insertAlign();
		        }
		    }
		},

		/**
		 * Align the selection
		 */
		insertAlign: function () {

			var that = this;

			// do not align the range
			if ( this.findAlignMarkup( range ) ) {
					return;
			}
			// current selection or cursor position
			var range = Aloha.Selection.getRangeObject();

			// Check if the parent node is not the main editable node and align
			// OR iterates the whole selectionTree and align
			if (!GENTICS.Utils.Dom.isEditingHost(range.getCommonAncestorContainer()))
				jQuery(range.getCommonAncestorContainer()).css('text-align', this.alignment);
			else
				jQuery.each(Aloha.Selection.getRangeObject().getSelectionTree(), function () {
					if(this.selection !== 'none' && this.domobj.nodeType !== 3) {
						jQuery(this.domobj).css('text-align', that.alignment);
					}
				});

			if(this.alignment != this.lastAlignment)
			{
				switch(this.lastAlignment)
				{
					case 'right':
						this.alignRightButton.setPressed(false);
						break;

					case 'left':
						this.alignLeftButton.setPressed(false);
						break;

					case 'center':
						this.alignCenterButton.setPressed(false);
						break;

					case 'justify':
						this.alignJustifyButton.setPressed(false);
						break;
				}
			}

		    // select the (possibly modified) range
		    range.select();
		},

		/**
		 * Remove the alignment
		 */
		removeAlign: function () {

		    var range = Aloha.Selection.getRangeObject();

		    if ( this.findAlignMarkup( range ) ) {

		    	// Remove the alignment
		    	range.findMarkup(function() {
		            jQuery(this).css('text-align', '');
		        }, Aloha.activeEditable.obj);

		        // select the (possibly modified) range
		        range.select();
		    }
		}

	});

});<|MERGE_RESOLUTION|>--- conflicted
+++ resolved
@@ -124,16 +124,6 @@
 		 * @return void
 		 */
 		applyButtonConfig: function (obj) {
-<<<<<<< HEAD
-
-			if (typeof this.settings.alignment === 'undefined') {
-				var config = this.config.alignment;
-			} else {
-				var config = this.settings.alignment;
-			}
-
-			if ( jQuery.inArray('right', config) != -1) {
-=======
 			
 			var config = this.getEditableConfig(obj);
 
@@ -150,7 +140,6 @@
 			}
 
 			if ( jQuery.inArray('right', config.alignment) != -1) {
->>>>>>> f09c6d00
 				this.alignRightButton.show();
 			} else {
 				this.alignRightButton.hide();

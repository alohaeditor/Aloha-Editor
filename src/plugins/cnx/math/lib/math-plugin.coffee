define [ 'aloha', 'aloha/plugin', 'jquery', 'popover', 'ui/ui', 'css!../../../cnx/math/css/math.css' ], (Aloha, Plugin, jQuery, Popover, UI) ->

  EDITOR_HTML = '''
    <div class="math-editor-dialog">
        <div class="math-container">
            <pre><span></span><br></pre>
            <textarea type="text" class="formula" rows="1"
                      placeholder="Insert your math notation here"></textarea>
        </div>
        <div class="footer">
          <span>This is:</span>
          <label class="radio inline">
              <input type="radio" name="mime-type" value="math/asciimath"> ASCIIMath
          </label>
          <label class="radio inline">
              <input type="radio" name="mime-type" value="math/tex"> LaTeX
          </label>
          <label class="radio inline mime-type-mathml">
              <input type="radio" name="mime-type" value="math/mml"> MathML
          </label>
          <button class="btn btn-primary done">Done</button>
        </div>
    </div>
  '''

  LANGUAGES =
    'math/asciimath': {open: '`', close: '`'}
    'math/tex': {open: '[TEX_START]', close: '[TEX_END]'}
    'math/mml': {raw: true}

  MATHML_ANNOTATION_ENCODINGS =
    'TeX':       'math/tex'
    'ASCIIMath': 'math/asciimath'

  TOOLTIP_TEMPLATE = '<div class="aloha-ephemera tooltip"><div class="tooltip-arrow"></div><div class="tooltip-inner"></div></div>'

  # Wait until Aloha is started before loading MathJax
<<<<<<< HEAD
=======
  # Also, wrap all math in a span/div. MathJax replaces the MathJax element
  # losing all jQuery data attached to it (like popover data, the original Math Formula, etc)
  # add `aloha-ephemera-wrapper` so this span is unwrapped
>>>>>>> d0ac606b
  Aloha.ready ->
    MathJax.Hub.Configured() if MathJax?

  getMathFor = (id) ->
    jax = MathJax?.Hub.getJaxFor id
    if jax
      mathStr = jax.root.toMathML()
      jQuery(mathStr)

  squirrelMath = ($el) ->
    $el.parent().children('.MathJax_Preview, .MathJax, script').addClass 'aloha-ephemera'
    $mml = getMathFor $el.attr('id')
    $el.parent().remove('math')
    $el.parent().append($mml)


  Aloha.bind 'aloha-editable-activated', (evt, ed) ->
<<<<<<< HEAD
    ed.editable.obj.find('math').wrap '<span class="math-element"></span>'


  insertMath = () ->
    $el = jQuery('<span class="math-element">&nbsp;</span>')
=======
    ed.editable.obj.find('math').wrap '<span class="math-element aloha-ephemera-wrapper"></span>'
    MathJax.Hub.Queue ->
      jQuery.each MathJax.Hub.getAllJax(), (i, jax) ->
        $el = jQuery "##{ jax.inputID }"
        squirrelMath($el)


  insertMath = () ->
    $el = jQuery('<span class="math-element aloha-ephemera-wrapper"></span>')
>>>>>>> d0ac606b
    range = Aloha.Selection.getRangeObject()
    if range.isCollapsed()
      GENTICS.Utils.Dom.insertIntoDOM $el, range, Aloha.activeEditable.obj
      triggerMathJax $el, ->
        # Callback opens up the math editor by "clicking" on it
        $el.trigger 'show'
        makeCloseIcon($el)
    else
      $tail = jQuery('<span class="aloha-ephemera math-trailer" />')
      $el.text('`' + range.getText() + '`')
      GENTICS.Utils.Dom.removeRange range
      GENTICS.Utils.Dom.insertIntoDOM $el.add($tail), range, Aloha.activeEditable.obj
      triggerMathJax $el, ->
        makeCloseIcon($el)

        # This will likely break in IE
        sel = window.getSelection()
        r = sel.getRangeAt(0)
        r.selectNodeContents($tail.parent().get(0))
        r.setEndAfter($tail.get(0))
        r.setStartAfter($tail.get(0))
        sel.removeAllRanges()
        sel.addRange(r)

        # Let aloha know what we've done
        r = new GENTICS.Utils.RangeObject()
        r.update()
        Aloha.Selection.rangeObject = r

  # Register the button with an action
  UI.adopt 'insertMath', null,
    click: () -> insertMath()

  triggerMathJax = ($el, cb) ->
    if MathJax?
      # Be sure to squirrel away the MathML because the DOM only contains the HTML+CSS output
      callback = () ->
        $mathJaxEl = $el.children('.MathJax')
        squirrelMath $mathJaxEl
        cb()
      MathJax.Hub.Queue ["Typeset", MathJax.Hub, $el[0], callback]
    else
      console.log 'MathJax was not loaded properly'

  cleanupFormula = ($editor, $span, destroy=false) ->
    # If math is empty, remove the box
    if destroy or jQuery.trim($editor.find('.formula').val()).length == 0
      $span.find('.math-element-destroy').tooltip('destroy')
      $span.remove()

  # $span contains the span with LaTex/ASCIIMath
  buildEditor = ($span) ->
    $editor = jQuery(EDITOR_HTML)
    # Bind some actions for the buttons
    $editor.find('.done').on 'click', =>
      if not $span.next().is '.aloha-ephemera-wrapper' 
        # a math meta-element needs to followed by a non-breaking space in a span
        $('<space class="aloha-ephemera-wrapper"> \u00A0 </span>').insertAfter($span)
      $span.trigger 'hide'
    $editor.find('.remove').on 'click', =>
      $span.trigger 'hide'
      cleanupFormula($editor, $span, true)

    $formula = $editor.find('.formula')

    # Set the formula in jQuery data if it hasn't been set before
    #$span.data('math-formula', $span.data('math-formula') or $span.attr('data-math-formula') or $span.text())

    mimeType = $span.find('script[type]').attr('type') or 'math/asciimath'
    # tex could be "math/tex; mode=display" so split in the semicolon
    mimeType = mimeType.split(';')[0]


    formula = $span.find('script[type]').html()

    # If the input is MathML try and pull out the formula from the mml:annotation element
    if mimeType == 'math/mml'
      $tmp = jQuery('<div></div>').html($span.find('script[type]').text())
      $annotation = $tmp.find('annotation')
      lang = $annotation.attr('encoding')
      if MATHML_ANNOTATION_ENCODINGS[lang]
        mimeType = MATHML_ANNOTATION_ENCODINGS[lang]
        formula = $annotation.text()

    # Set the language and fill in the formula
    $editor.find("input[name=mime-type][value='#{mimeType}']").attr('checked', true)
    $formula.val(formula)

    # Set the hidden pre that causes auto-sizing to the same value
    $editor.find('.math-container pre span').text(formula)

    # If the language isn't MathML then hide the MathML radio
    $editor.find("label.mime-type-mathml").remove() if mimeType != 'math/mml'

    keyTimeout = null
    keyDelay = () ->
      # Try and parse it as ASCIIMath
      formula = jQuery(@).val() # $span.data('math-formula')
      mimeType = $editor.find('input[name=mime-type]:checked').val()
      if LANGUAGES[mimeType].raw
        $span[0].innerHTML = formula
      else
        formulaWrapped = LANGUAGES[mimeType].open + formula + LANGUAGES[mimeType].close
        $span.text(formulaWrapped)
      triggerMathJax $span, ->
        # Save the Edited text into the math annotation element
        $math = $span.find('math')
        if $math[0] # Webkit browsers don't natively support MathML
          $annotation = $math.find('annotation')
          if not $annotation[0]?
            $annotation = jQuery('<annotation></annotation>').prependTo($math)
          $annotation.attr('encoding', mimeType)
          $annotation.text(formula)
          makeCloseIcon($span)

      # TODO: Async save the input when MathJax correctly parses and typesets the text
      $span.data('math-formula', formula)
      $formula.trigger('focus')

    $formula.on 'input', () ->
        clearTimeout(keyTimeout)
        setTimeout(keyDelay.bind(@), 500)
        $editor.find('.math-container pre span').text(
            $editor.find('.formula').val())

    # Grr, Bootstrap doesn't set the cheked value properly on radios
    radios = $editor.find('input[name=mime-type]')
    radios.on 'click', () ->
        radios.attr('checked', false)
        jQuery(@).attr('checked', true)
        clearTimeout(keyTimeout)
        setTimeout(keyDelay.bind($formula), 500)

    $span.off('shown-popover').on 'shown-popover', () ->
      $span.css 'background-color', '#E5EEF5'      
      $el = jQuery(@)
      tt = $el.data('tooltip')
      tt.hide().disable() if tt
      setTimeout( () ->
        $popover = $el.data('popover')
        $popover.$tip.find('.formula').trigger('focus') if $popover
      , 10)

    $span.off('hidden-popover').on 'hidden-popover', () ->
      $span.css 'background-color', ''      
      tt = jQuery(@).data('tooltip')
      tt.enable() if tt
      cleanupFormula($editor, jQuery(@))

    $editor

  makeCloseIcon = ($el) ->
      closer = jQuery('<a class="math-element-destroy aloha-ephemera" title="Delete\u00A0math">&nbsp;</a>')
      if jQuery.ui and jQuery.ui.tooltip
        closer.tooltip()
      else
        closer.tooltip(placement: 'bottom', template: TOOLTIP_TEMPLATE)
      $el.append(closer)

  Aloha.bind 'aloha-editable-created', (e, editable) ->
    # Bind ctrl+m to math insert/mathify
    editable.obj.bind 'keydown', 'ctrl+m', (evt) ->
      insertMath()
      evt.preventDefault()

  Aloha.bind 'aloha-editable-activated', (event, data) ->
    editable = data.editable

    jQuery(editable.obj).on 'click.matheditor', '.math-element, .math-element *', (evt) ->
      $el = jQuery(@)

      $el = $el.parents('.math-element') if not $el.is('.math-element')

      # Make sure the math element is never editable
      $el.contentEditable(false)

      # Select (in the browser) the entire math
      #range = rangy.createRange()
      #range.selectNode($el[0])
      #sel = rangy.getSelection()
      #sel.setSingleRange(range)

      # Update what Aloha thinks is the selection
      # Can't just use Aloha.Selection.updateSelection because the thing that was clicked isn't editable
      # and setSelection will just silently return without triggering the selection update.
      range = new GENTICS.Utils.RangeObject()
      range.startContainer = range.endContainer = $el[0]
      range.startOffset = range.endOffset = 0
      Aloha.Selection.rangeObject = range

      #evt.target = evt.currentTarget = $el[0]
      Aloha.trigger('aloha-selection-changed', range)

      # Since the click is on the math-element or its children
      # (the math element is just a little horizontal bar but its children stick out above and below it)
      # Don't handle the same event for each child
      evt.stopPropagation()

    editable.obj.find('.math-element').each () ->
      makeCloseIcon(jQuery(this))
      $span = $(this)
      if not $span.next().is '.aloha-ephemera-wrapper' 
        # a math meta-element needs to followed by a non-breaking space in a span
        $('<space class="aloha-ephemera-wrapper"> \u00A0 </span>').insertAfter($span)

    editable.obj.on('click.matheditor', '.math-element-destroy', (e) ->
      jQuery(e.target).tooltip('destroy')
      $el = jQuery(e.target).closest('.math-element')
      # Though the tooltip was bound to the editor and delegates
      # to these items, you still have to clean it up youself
      $el.trigger('hide').tooltip('destroy').remove()
      e.preventDefault()
    )

    if jQuery.ui and jQuery.ui.tooltip
      # Use jq.ui tooltip
      editable.obj.tooltip(
        items: ".math-element",
        content: -> 'Click anywhere in math to edit it',
        template: TOOLTIP_TEMPLATE)
    else
      # This requires a custom version of jquery-ui, to avoid the conflict
      # between the two .toolbar plugins. This one assumes bootstrap
      # tooltip
      editable.obj.tooltip(
        selector: '.math-element'
        placement: 'top'
        title: 'Click anywhere in math to edit it'
        trigger: 'hover',
        template: TOOLTIP_TEMPLATE)

  SELECTOR = '.math-element' # ,.MathJax[role="textbox"][aria-readonly="true"],.MathJax_Display[role="textbox"][aria-readonly="true"]'
  Popover.register
    selector: SELECTOR
    populator: buildEditor
    placement: 'top'
    markerclass: 'math-popover'<|MERGE_RESOLUTION|>--- conflicted
+++ resolved
@@ -35,12 +35,9 @@
   TOOLTIP_TEMPLATE = '<div class="aloha-ephemera tooltip"><div class="tooltip-arrow"></div><div class="tooltip-inner"></div></div>'
 
   # Wait until Aloha is started before loading MathJax
-<<<<<<< HEAD
-=======
   # Also, wrap all math in a span/div. MathJax replaces the MathJax element
   # losing all jQuery data attached to it (like popover data, the original Math Formula, etc)
   # add `aloha-ephemera-wrapper` so this span is unwrapped
->>>>>>> d0ac606b
   Aloha.ready ->
     MathJax.Hub.Configured() if MathJax?
 
@@ -51,30 +48,21 @@
       jQuery(mathStr)
 
   squirrelMath = ($el) ->
-    $el.parent().children('.MathJax_Preview, .MathJax, script').addClass 'aloha-ephemera'
+    $el.parent().children('.MathJax_Preview, .MathJax, .MathJax_Display, script').addClass 'aloha-ephemera'
     $mml = getMathFor $el.attr('id')
     $el.parent().remove('math')
     $el.parent().append($mml)
 
 
   Aloha.bind 'aloha-editable-activated', (evt, ed) ->
-<<<<<<< HEAD
-    ed.editable.obj.find('math').wrap '<span class="math-element"></span>'
-
-
-  insertMath = () ->
-    $el = jQuery('<span class="math-element">&nbsp;</span>')
-=======
     ed.editable.obj.find('math').wrap '<span class="math-element aloha-ephemera-wrapper"></span>'
     MathJax.Hub.Queue ->
       jQuery.each MathJax.Hub.getAllJax(), (i, jax) ->
         $el = jQuery "##{ jax.inputID }"
         squirrelMath($el)
 
-
   insertMath = () ->
-    $el = jQuery('<span class="math-element aloha-ephemera-wrapper"></span>')
->>>>>>> d0ac606b
+    $el = jQuery('<span class="math-element aloha-ephemera-wrapper">&#160;</span>') # nbsp
     range = Aloha.Selection.getRangeObject()
     if range.isCollapsed()
       GENTICS.Utils.Dom.insertIntoDOM $el, range, Aloha.activeEditable.obj
@@ -130,7 +118,7 @@
     $editor = jQuery(EDITOR_HTML)
     # Bind some actions for the buttons
     $editor.find('.done').on 'click', =>
-      if not $span.next().is '.aloha-ephemera-wrapper' 
+      if not $span.next().is '.aloha-ephemera-wrapper'
         # a math meta-element needs to followed by a non-breaking space in a span
         $('<space class="aloha-ephemera-wrapper"> \u00A0 </span>').insertAfter($span)
       $span.trigger 'hide'
@@ -209,7 +197,7 @@
         setTimeout(keyDelay.bind($formula), 500)
 
     $span.off('shown-popover').on 'shown-popover', () ->
-      $span.css 'background-color', '#E5EEF5'      
+      $span.css 'background-color', '#E5EEF5'
       $el = jQuery(@)
       tt = $el.data('tooltip')
       tt.hide().disable() if tt
@@ -219,7 +207,7 @@
       , 10)
 
     $span.off('hidden-popover').on 'hidden-popover', () ->
-      $span.css 'background-color', ''      
+      $span.css 'background-color', ''
       tt = jQuery(@).data('tooltip')
       tt.enable() if tt
       cleanupFormula($editor, jQuery(@))
@@ -276,7 +264,7 @@
     editable.obj.find('.math-element').each () ->
       makeCloseIcon(jQuery(this))
       $span = $(this)
-      if not $span.next().is '.aloha-ephemera-wrapper' 
+      if not $span.next().is '.aloha-ephemera-wrapper'
         # a math meta-element needs to followed by a non-breaking space in a span
         $('<space class="aloha-ephemera-wrapper"> \u00A0 </span>').insertAfter($span)
 

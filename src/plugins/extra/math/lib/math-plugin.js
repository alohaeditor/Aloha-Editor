  
  var aolDictionary = { };
  var cntEq = 0;
  function parentOfParent(ele) {
      if(ele == null) return null;
      var tmp = ele.parentNode;
      if(tmp == null) return null;
      return tmp.parentNode;
  }

  function existingEquationConfig() {
        $(MathJax.Hub.getAllJax()).each(function()
        { 
            console.log(this.originalText);
            var pp = parentOfParent(document.getElementById(this.inputID));
            console.log(this);
            if(pp == null || pp.className != "MathJax_MathContainer")
            {
                console.log("Initializing... "+this.inputID);
                var elfr = $('#'+this.inputID+'-Frame');
                var el = $('#'+this.inputID);
                var elpr = $('#'+this.inputID+'-Frame').prevAll('.MathJax_Preview').eq(0);
                var outerEqWrapper = $('<span id="'+'eqprefix-'+cntEq+'" class="MathBox MathBoxNew"/>').insertBefore(elpr);

                var eqWrapper = $('<span id="sub'+'eqprefix-'+cntEq+'"/>').
                    append(elpr).append(elfr).append(el)
                    .data('equation', '$'+this.originalText+'$');
                outerEqWrapper.append(eqWrapper);

                if(this.inputJax == "AsciiMath") { 
                    aolDictionary['eqprefix-'+cntEq] = 'radio_ascii';

                } else if(this.inputJax == "TeX") {
                    aolDictionary['eqprefix-'+cntEq] = 'radio_latex';

                }
                console.log('JAX: '+this.inputJax);

                cntEq++;
            } 
        });
  }

define([ 'aloha/plugin', 'jquery', 'ui/ui', 'ui/button', 'ui/port-helper-attribute-field', 'ui/scopes' ],
        function( plugin, $, ui, button, attributeField, scopes, floatingMenu ) 
        {
        "use strict";


        return plugin.create( 'mathedit', 
            {
defaults: 
{
wrapPrefix: 'eqprefix-'
},
hotKey: { insertTexMath: 'ctrl+m', insertAsciiMath: 'ctrl+j', insertMLMath: 'ctrl+k' },
init: function() 
{
var editableObj = null;
var self = this,
wrapPrefix = this.settings.wrapPrefix;



// MathJax init
var script0 = document.createElement("script");
script0.type = "text/x-mathjax-config";
$(script0).html( 'MathJax.Hub.Config({'
        + 'jax: ["input/MathML", "input/TeX", "input/AsciiMath", "output/NativeMML"],'
        + 'extensions: ["asciimath2jax.js", "tex2jax.js","mml2jax.js","MathMenu.js","MathZoom.js"],'
        + 'tex2jax: { inlineMath: [["$","$"]] },'
        + 'asciimath2jax: { inlineMath: [["`", "`"]], delimiters: [["`","`"]] },'
        + 'TeX: {'
        + 'extensions: ["AMSmath.js","AMSsymbols.js","noErrors.js","noUndefined.js"], noErrors: { disabled: true }'
        + '},'
        + 'AsciiMath: { noErrors: { disabled: true } }'
        + '});');

var script = document.createElement("script");
script.type = "text/javascript";
script.src  = "http://cdn.mathjax.org/mathjax/latest/MathJax.js?config=default";

var config = 'MathJax.Hub.Register.StartupHook("End", function() { existingEquationConfig(); }); MathJax.Hub.Startup.onload();';
$(script).html(config);

document.getElementsByTagName("head")[0].appendChild(script0);
document.getElementsByTagName("head")[0].appendChild(script);

var inChange = false;

var FuncInserted = [];
var Inserted = [];
var currentEditor = null;
var currentLength = -1;
var editorToOffset = { };

var aol = 'radio_latex';

function removeFromInserted(index) {
    if(Inserted.length == 1) {
        Inserted = [ ]
    } else {
        Inserted.splice(index, 1);
    }
}

function removeFromFuncInserted(index) {
    if(FuncInserted.length == 1) {
        FuncInserted = [ ]
    } else {
        FuncInserted.splice(index, 1);
    }

}

function convertToConcrete(character, ele, leVal, currentOffset) {
    var i = 0;
    var currentNode = window.getSelection().focusNode;
    while(i < Inserted.length) {
        if(currentNode.nextSibling == Inserted[i].close && currentNode.nextSibling.childNodes[0].textContent == character && 
            currentOffset == currentNode.textContent.length-1) {
            break;
        }
        i = i + 1;
    }

    if(i != Inserted.length) {
        concretize(Inserted[i].open);
        removeFromInserted(i);
        currentNode.parentNode.removeChild(currentNode.nextSibling);
    }
}


function insertAfter(newChild, refChild) { 
    refChild.parentNode.insertBefore(newChild,refChild.nextSibling); 
} 

function insertFunc(ele, leVal, offset, dummyName) {
    console.log('Inside insertFunc')
    var currentNode = window.getSelection().focusNode;
    console.log(currentNode.className)
    var completeStr = currentNode.textContent;
    console.log(completeStr);

    // happens if first character typed generates a virtual character
    if(currentNode.className == "math-source") {
        currentNode = currentNode.childNodes[0];
    }

    //var preEle = document.createTextNode(completeStr.slice(0,offset+1));
    var replacement = document.createTextNode(completeStr.slice(0, offset));

    var openSpan = document.createElement('span');
    openSpan.style.display='inline';
    var openText = document.createTextNode('\\');
    openSpan.appendChild(openText);


    var newSpan = document.createElement('span');
    newSpan.style.display="inline";
    newSpan.style.color="#999999";
    var newText = document.createTextNode(dummyName);
    newSpan.appendChild(newText);

    var postEle = null;
    if(completeStr.slice(offset+1).length > 0) {
        postEle = document.createTextNode(completeStr.slice(offset+1));
    }

    insertAfter(replacement, currentNode);
    insertAfter(openSpan, replacement);
    insertAfter(newSpan, openSpan);
    
    if(postEle != null) {
        insertAfter(postEle, newSpan);
    }

    currentNode.parentNode.removeChild(currentNode);

    GENTICS.Utils.Dom.setCursorInto( newText );
    window.getSelection().getRangeAt(0).setStart(newText, 0);
    window.getSelection().getRangeAt(0).setEnd(newText, 0);

    FuncInserted.push({ span: newSpan, open:openSpan });
}


function insertBraces(ele, leVal, offset) {
    generateInserted(offset+1, '}', '{');
}



function generateInserted(offset, character, additionalCharacter) {
    var currentNode = window.getSelection().focusNode;
    var completeStr = currentNode.textContent;

    // happens if first character typed generates a virtual character
    if(currentNode.className == "math-source") {
        currentNode = currentNode.childNodes[0];
    }

    //var preEle = document.createTextNode(completeStr.slice(0,offset+1));
    var replacement = null;
    if(additionalCharacter.length == 0) {
        replacement = document.createTextNode(completeStr.slice(0, offset));
    } else {
        replacement = document.createTextNode(completeStr.slice(0, offset+1));
    }
    var openSpan = document.createElement('span');
    openSpan.style.display="inline";
    var openText = null;
    if(additionalCharacter.length == 0) {
        openText = document.createTextNode(completeStr.slice(offset, offset+1));
    } else {
        openText = document.createTextNode(additionalCharacter);
    }
    openSpan.appendChild(openText);

    var postEle = null;
    if(completeStr.slice(offset+1).length > 0) {
        postEle = document.createTextNode(completeStr.slice(offset+1));
    }
    var closeSpan = document.createElement('span');
    var closeText = document.createTextNode(character);
    //closeSpan.style.background="#BBBBBB";
    closeSpan.style.color="#999999";
    closeSpan.style.display="inline";
    closeSpan.appendChild(closeText);

    var emptyText = document.createTextNode('');

    insertAfter(replacement, currentNode);
    insertAfter(openSpan, replacement);
    insertAfter(emptyText, openSpan);
    insertAfter(closeSpan, emptyText);
    
    if(postEle != null) {
        insertAfter(postEle, closeSpan);
    }

    currentNode.parentNode.removeChild(currentNode);

    GENTICS.Utils.Dom.setCursorInto( emptyText );
    window.getSelection().getRangeAt(0).setStart(emptyText, 0);
    window.getSelection().getRangeAt(0).setEnd(emptyText, 0);

    Inserted.push({open: openSpan, close: closeSpan });

    //Inserted.push({ start: offset, loc: offset+1, character: character, span: newSpan, text: replacement });
}

function isBeforeOther(testNode, searchFor) {
    var curr = testNode;
    while(curr != null) {
        if(curr == searchFor) return true;
        curr = curr.nextSibling;
    }
    return false;
}

function isAfterOther(testNode, searchFor) {
    var curr = testNode;
    while(curr != null) {
        if(curr == searchFor) return true;
        curr = curr.previousSibling;
    }
    return false;
}

function getTextBetweenElementsInclusive(start, finish) {
    var curr = start;
    var acc = '';
    while(curr != finish) {
        switch(curr.nodeType) {
            case(3):
                acc+=curr.textContent;
                break;
            case(1):
                if(curr.tagName=='SPAN') {
                    acc+=curr.childNodes[0].textContent;
                }
                break;
            default:
                break;
        }
        curr = curr.nextSibling;
    }
    switch(finish.nodeType) {
        case(3):
            acc+=finish.textContent;
            break;
        case(1):
            if(finish.tagName=='SPAN') {
                acc += curr.childNodes[0].textContent;
            }
            break;
        default:
            break;
    }
    return acc;
}

function getTextBetweenElements(start, finish) {
    var curr = start.nextSibling;
    var acc = '';
    while(curr != finish) {
        switch(curr.nodeType) {
            case(3):
                acc+=curr.textContent;
                break;
            case(1):
                if(curr.tagName=='SPAN') {
                    acc+=curr.childNodes[0].textContent;
                }
                break;
            default:
                break;
        }
        curr = curr.nextSibling;
    }
    return acc;
}

function concretize(span) {
    var c = span.childNodes[0].textContent;
    var prev = span.previousSibling;
    var next = span.nextSibling;
    var parentNode = span.parentNode;
    parentNode.removeChild(span);

    if(prev != null && prev.tagName != 'SPAN') {
        prev.textContent += c;
        //GENTICS.Utils.Dom.setCursorInto( prev );
        //window.getSelection().getRangeAt(0).setStart(prev, prev.textContent.length);
    } else if(next != null && next.tagName != 'SPAN') {
        next.textContent = c + next.textContent;
        //GENTICS.Utils.Dom.setCursorInto( next );
        //window.getSelection().getRangeAt(0).setStart(next, 0);
    } else {
        var newText = document.createTextNode(c);
        parentNode.insertBefore(newText, next);
        /*
        if(window.getSelection().focusNode == span) {
            GENTICS.Utils.Dom.setCursorInto( newText );
            window.getSelection().getRangeAt(0).setStart(newText, newText.textContent.length);
        }
        */
    }

}

function hasChild(parentNode, childNode) {
    var nodes = parentNode.childNodes;
    for(var i = 0; i < nodes.length; i++) {
        if(nodes[i] == childNode) {
            return true;
        }
    }
    return false;
}



function checkForOrphans() {
    var i = 0;
    while(i < Inserted.length) {
        if(Inserted[i].open.parentNode == null || Inserted[i].close.parentNode == null) {
            if(Inserted[i].open.parentNode != null) {
                concretize(Inserted[i].open);
            } 
            if(Inserted[i].close.parentNode != null) {
                concretize(Inserted[i].close);
            } 
            removeFromInserted(i);

        } else if(Inserted[i].open.childNodes[0].textContent.length == 0) {
            Inserted[i].open.parentNode.removeChild(Inserted[i].open);
            concretize(Inserted[i].close);
            removeFromInserted(i);
        } else if(Inserted[i].close.childNodes[0].textContent.length == 0) {
            Inserted[i].close.parentNode.removeChild(Inserted[i].close);
            concretize(Inserted[i].open);
            removeFromInserted(i);
        }else {
            i = i + 1;
        }
    }
}

function handleInsertsInsideSpans(leVal, currentNode, ch) {
    if(leVal.length > currentLength) {
        for(var i = 0; i < Inserted.length; i++) {

            var enclosing = null;
            var isInsertedAtFrontOfSpan = false;

            if(currentNode.parentNode == Inserted[i].close) {
                enclosing = Inserted[i].close;
                isInsertedAtFrontOfSpan = currentNode.textContent[0] == ch[0];
            } else if(currentNode.parentNode == Inserted[i].open) {
                enclosing = Inserted[i].open;
                isInsertedAtFrontOfSpan = currentNode.textContent[0] == ch[0];
            }

            if(enclosing != null) {
                if(isInsertedAtFrontOfSpan) {
                    var prevElement = currentNode.parentNode.previousSibling;
                    var newText = document.createTextNode(ch);
                    currentNode.parentNode.parentNode.insertBefore(newText, currentNode.parentNode);
                    currentNode.parentNode.textContent = currentNode.parentNode.textContent.slice(currentNode.parentNode.textContent.length-1, currentNode.parentNode.textContent.length);
                    return { "newNode": newText, "setAfter": true };
                } else {
                    var nextElement = currentNode.parentNode.nextSibling;
                    var newText = document.createTextNode(ch);
                    insertAfter(newText, currentNode.parentNode);
                    currentNode.parentNode.textContent = currentNode.parentNode.textContent.slice(0,1);
                    return { "newNode": newText, "setAfter": false };
                }
            }
        }
    }
    return { "newNode": null, "setAfter": false };
}

function handleBulkDelete(leVal, range) {
    if(leVal.length < currentLength && currentLength - leVal.length > 1) {
        // bulk delete
        var startDelete = range.startContainer;
        if(startDelete.className == "math-source") {
            startDelete = startDelete.childNodes[0];
        }
        var endDelete = range.endContainer;
        if(endDelete.className == "math-source") {
            endDelete = endDelete.childNodes[endDelete.childNodes.length-1];
        }

        var i = 0;
        while(i < Inserted.length) {

            var open = Inserted[i].open;
            var close = Inserted[i].close;
            var deleteOpen = false;
            var deleteClose = false;
            var parentNode = Inserted[i].open.parentNode;

            if(isAfterOther(open, startDelete) && isBeforeOther(open, endDelete)) {
                deleteOpen = true;
            }
            if(isAfterOther(close, startDelete) && isBeforeOther(close, endDelete)) {
                deleteClose = true;
            }
            if(deleteOpen && deleteClose) {
                parentNode.removeChild(open);
                parentNode.removeChild(close);
                removeFromInserted(i);
            } else if(deleteOpen) {
                concretize(close);
                parentNode.removeChild(open);
                removeFromInserted(i);
            } else if(deleteClose) {
                concretize(open);
                parentNode.removeChild(close);
                removeFromInserted(i);
            } else {
                i = i+1;
            }
        }

        //for(var i = 0; i < FuncInserted.length; i++) {
        //    var span = FuncInserted[i].span;
        //    var open = FuncInserted[i].open;
        //    var deleteOpen = false;
        //    var deleteSpan = false;

        //    if(isAfterOther(open, startDelete) && isBeforeOther(open, endDelete)) {
        //        deleteOpen = true;
        //    }
        //    if((span.childNodes[0] == startDelete || isAfterOther(span, startDelete)) && (span.childNodes[0] == endDelete || isBeforeOther(span, endDelete))) {
        //        deleteSpan= true;
        //    }

        //    if(deleteOpen && deleteSpan) {
        //        parentNode.removeChild(open);
        //        //parentNode.removeChild(span);
        //        concretize(span);
        //        removeFromInserted(i);
        //    } else if(deleteOpen) {
        //        concretize(span);
        //        parentNode.removeChild(open);
        //        removeFromInserted(i);
        //    } else if(deleteSpan) {
        //        concretize(open);
        //        concretize(span);
        //        //parentNode.removeChild(span);
        //        removeFromInserted(i);
        //    } else {
        //        i = i+1;
        //    }

        //}

        var tmp = getFullStr(mathEditBox[0].childNodes);
        MathJax.Hub.queue.Push(["Text", MathJax.Hub.getAllJax(eqId)[0],"\\displaystyle{"+tmp+"}"]);
        inChange = false;
        currentLength = tmp.length;
        return true;
    }
    return false;
}

function handleFunctionReplacement(leVal, currentNode, ch, mathEditBox, eqId, offset) {
    console.log('IN FUNC REPLACE '+FuncInserted.length);
    for(var i = 0; i < FuncInserted.length; i++) {
        console.log('Checking in func replace')
        console.log(FuncInserted[i].span);
        if(currentNode.parentNode == FuncInserted[i].span) {
            console.log('FOUND IN FUNC REPLACE')
            var saveStr = currentNode.textContent;
            var prev = currentNode.parentNode.previousSibling.previousSibling;
            var next = currentNode.parentNode.nextSibling;
            var parentNode = currentNode.parentNode.parentNode;
            parentNode.removeChild(currentNode.parentNode);
            parentNode.removeChild(FuncInserted[i].open);

            if(leVal.length - currentLength < 0) {
                var newText = document.createTextNode('\\'+saveStr);
                parentNode.insertBefore(newText, next);
                GENTICS.Utils.Dom.setCursorInto( newText );
                window.getSelection().getRangeAt(0).setStart(newText, offset+2);
            } else if(leVal.length - currentLength > 0) {
                var newText = document.createTextNode('\\'+ch);
                parentNode.insertBefore(newText, next);
                GENTICS.Utils.Dom.setCursorInto( newText );
                window.getSelection().getRangeAt(0).setStart(newText, 1+ch.length);
            }

            removeFromFuncInserted(i);

            var tmp = getFullStr(mathEditBox[0].childNodes);
            MathJax.Hub.queue.Push(["Text", MathJax.Hub.getAllJax(eqId)[0],"\\displaystyle{"+tmp+"}"]);
            inChange = false;
            currentLength = tmp.length;
            return true;
        }
    }
    return false;
}

function checkLeftScope(currentNode) {
    var i = 0;
    while(i < Inserted.length) {
        if(isAfterOther(currentNode, Inserted[i].close) || isBeforeOther(currentNode, Inserted[i].open)) {
            concretize(Inserted[i].open);
            concretize(Inserted[i].close);
            removeFromInserted(i);
        } else {
            i = i + 1;
        }
    }
}

function onTexCharChange(evt, mathEditorContainer, eqId) {
    if(inChange) return;
    inChange = true;
    var mathEditBox = mathEditorContainer.find(".math-source");

    try {
        var currentNode = window.getSelection().focusNode;

        if(currentNode.className == "math-source") currentNode = currentNode.childNodes[0];

        if(currentNode.parentNode.childNodes.length == 2 && currentNode.parentNode.childNodes[0] == currentNode && 
            currentNode.parentNode.childNodes[1].className == "math-source-hint-text") {
            currentNode.parentNode.removeChild(currentNode.parentNode.childNodes[1]);
            currentLength = 0;
        }

        var range = window.getSelection().getRangeAt(0);
        var leVal = getFullStr(mathEditBox[0].childNodes);
        var offset= - 1;
        var ch = '\0';
        if(leVal.length-currentLength > 0) {
            offset = range.startOffset+(leVal.length-currentLength)-1;
            ch = currentNode.textContent.slice(range.startOffset, range.startOffset+(leVal.length-currentLength));
        } else {
            offset = range.startOffset-1;
            ch = currentNode.textContent.slice(offset, offset+1);
        }
        var ele = $('#'+evt.currentTarget.id);
        console.log('-----------------------------------------');
        console.log(currentNode);
        console.log(range.startContainer);
        console.log(range.endContainer);
        console.log('LEVAL IS \"'+leVal+'\" : LENGTH '+leVal.length);
        console.log('CHANGE IN LENGTH IS '+(leVal.length-currentLength));
        console.log('RANGE IS ['+range.startOffset+'->'+range.endOffset+']');
        console.log('OFFSET IS '+offset);
        console.log('SO CH IS '+ch);
        console.log('CURRENT LENGTH '+currentLength);


        var newCurrent = handleInsertsInsideSpans(leVal, currentNode, ch);
        if(newCurrent["newNode"] != null) {
            currentNode = newCurrent["newNode"];
            GENTICS.Utils.Dom.setCursorInto( currentNode );
            offset= ch.length;
            window.getSelection().getRangeAt(0).setStart(currentNode, offset);
        }

        //range = window.getSelection().getRangeAt(0);
        //offset = range.startOffset;
        leVal = getFullStr(mathEditBox[0].childNodes);
        var diff = leVal.length - currentLength;


        if(!handleBulkDelete(leVal, range) ) {
            handleFunctionReplacement(leVal, currentNode, ch, mathEditBox, eqId, offset);
        }

        
        checkForOrphans();
        checkLeftScope(currentNode);
        console.log('CH IS '+ch);

        if(leVal.length - currentLength > 0) {
            switch(ch) {
                case(')'):
                case('}'):
                    convertToConcrete(ch, mathEditBox[0], leVal, offset);
                    break;
                case('{'):
                    generateInserted(offset, '}', '');
                    break;
                case('('):
                    generateInserted(offset, ')', '');
                    break;
                case('^'):
                case('_'):
                    insertBraces(mathEditBox[0], leVal, offset);
                    break;
                case('\\'):
                    insertFunc(mathEditBox[0], leVal, offset, 'func');
                    break;
            }
        }

        console.log('LEVAL is: '+leVal);
        console.log('EQID is: '+eqId);
        leVal = getFullStr(mathEditBox[0].childNodes);
        MathJax.Hub.queue.Push(["Text", MathJax.Hub.getAllJax(eqId)[0],"\\displaystyle{"+leVal+"}"]);
    } catch(err) {
        leVal = getFullStr(mathEditBox[0].childNodes);
    }
    currentLength = leVal.length;
    console.log('Setting current length to '+currentLength);
    inChange = false;
}

function onAsciiCharChange(evt,  mathEditorContainer, eqId) {
        // var eqId = evt.currentTarget.id.substring(5);
        console.log("Refreshing ascii rendering");
        var mathEditBox = mathEditorContainer.find(".math-source");

        //var eqId = evt.currentTarget.id.substring(5);
        // var mathEditBox = $('#'+evt.currentTarget.id);
        // var leVal = mathEditBox.val() || mathEditBox.text();
        var leVal = getFullStr(mathEditBox[0].childNodes);
        //var leVal = mathEditBox.text() || mathEditBox.val();
        console.log("The ascii eqid is: " + eqId);
        console.log("The retrieved value is: " + leVal);
        MathJax.Hub.queue.Push(["Text", MathJax.Hub.getAllJax(eqId)[0],leVal]);
    }

function generateMathContainer(openDelimiter, closeDelimiter, charChangeFunction, equation, editableObj, newMathEditContainer) {
    console.log("Entering generate");
    var newElId = wrapPrefix+cntEq;
    var mathJaxElId = "sub" + wrapPrefix+cntEq;
    var range = Aloha.Selection.getRangeObject();
    var newMathContainer = $('<span id="'+newElId+'" class="MathBox MathBoxNew selected"> <span id="'+ mathJaxElId + '">' + openDelimiter + closeDelimiter+'</span> </span>');
   /* Generates the math editor */ 
    GENTICS.Utils.Dom.insertIntoDOM( newMathContainer, range, $("#content"));

    // console.log("Editable obj is: " + $( Aloha.activeEditable.obj ).attr("id"));
    console.log("ID is: " + newElId);
    if(equation == '' || equation == "&nbsp\;") {
        MathJax.Hub.queue.Push(["Typeset", MathJax.Hub, mathJaxElId, function() { 
        console.log("Just inserted new math");
        console.log("Finished typsetting");
        }]);
    } 
    else {

        if(openDelimiter == '${') {

            MathJax.Hub.queue.Push(["Typeset", MathJax.Hub, mathJaxElId, function() { 
                   MathJax.Hub.queue.Push(["Text", MathJax.Hub.getAllJax(mathJaxElId)[0],"\\displaystyle{"+equation+"}"]);
                   
            }]);
        } 
        else {

            MathJax.Hub.queue.Push(["Typeset", MathJax.Hub, mathJaxElId, function() { 
                   MathJax.Hub.queue.Push(["Text", MathJax.Hub.getAllJax(mathJaxElId)[0],equation]);
            }]);
        }
    }
    cntEq++;
    return newElId; // Returns the id of the newly inserted math element

}

 function insertToolbar() {
    var popOutHtml = buildMathEditor();
    popOutHtml = '<span id="" class="MathBox selected MathBoxNew" contenteditable="false"' + popOutHtml + '</span>';
    $("#content").append(popOutHtml);
    //$(document.body).append(popOUt);
    //pasteHtmlAtCaret(popOUt);
}
// Inserts html where the caret is in the html
function pasteHtmlAtCaret(html) { // From Tim Down at http://stackoverflow.com/questions/6690752/insert-html-at-cursor-in-a-contenteditable-div
    var sel, range;
    if (window.getSelection) {
        // IE9 and non-IE
        sel = window.getSelection();
        if (sel.getRangeAt && sel.rangeCount) {
            range = sel.getRangeAt(0);
            range.deleteContents();

            // Range.createContextualFragment() would be useful here but is
            // non-standard and not supported in all browsers (IE9, for one)
            var el = document.createElement("div");
            el.innerHTML = html;
            var frag = document.createDocumentFragment(), node, lastNode;
            while ( (node = el.firstChild) ) {
                lastNode = frag.appendChild(node);
            }
            range.insertNode(frag);

            // Preserve the selection
            if (lastNode) {
                range = range.cloneRange();
                range.setStartAfter(lastNode);
                range.collapse(true);
                sel.removeAllRanges();
                sel.addRange(range);
            }
        }
    } else if (document.selection && document.selection.type != "Control") {
        // IE < 9
        document.selection.createRange().pasteHTML(html);
    }
  }
/* 
 * Converts text to ASCII math or LaTex if the user selected some text.
 * If not it provides the user with a math-editor
*/
  function mathClickNew(openDelimiter, closeDelimiter, charChangeFunction) {
    console.log("mathClickNew ");
    // Prevents multiple editors from being opened at the same time
    mathEditorRemove("");
    var equation = getSelectionText();
    // Pops up the math-editor if the user hasn't selected text
    if (equation == '') {
      equation = "&nbsp\;";

     /* $("[class*='-header']").die("mouseenter mouseleave"); // Turning hovers off (temporarily)
      $(".canvas-wrap").die("mouseenter mouseleave"); // Have to do this one separately from above, apparently
      $(".MathBox").die("mouseenter mouseleave");
      $("table caption").die("mouseenter mouseleave");*/
      // cwLeave($(".canvas-wrap"),"special");

      // Changes status of math button to selected
      $('button[title="Math"]').addClass("selected");
    
      // console.log("Building the math editor");
      var mathEditor = buildMathEditor();
      // console.log("Delimiter is: " + openDelimiter);
    // pasteHtmlAtCaret('<span id="" class="MathBox selected MathBoxNew" contenteditable="false">' + exText + '</span>');
    // Generates and inserts a new math equation container
     var newElId = generateMathContainer(openDelimiter, closeDelimiter, charChangeFunction, equation, editableObj);
     // Calculates the id of the element which actually holds the mathjax
     var mathJaxElId = "sub" + newElId;
      // Retrieves the html element(which has the selected text) it just inserted to the document
      var mathEditorContainer = $(".MathBoxNew");
      // Inserts the math editor
      mathEditorContainer.prepend(mathEditor);

      // console.log("Editor text is: " + getFullStr($(".math-editor").find(".math-source")[0].childNodes));
      // Sets the radio button depending on the saved global preferences. Optional if Kathi wants this feature
      if (aol == 'radio_latex')
        mathEditorContainer.find("#radio_latex").attr('checked','checked');

      else
        mathEditorContainer.find("#radio_ascii").attr('checked','checked');
      
      // mathEditorContainer.find("#radio_latex").attr("checked",false);
      //mathEditorContainer.removeClass("temporarily-hide");
      
      // Adjusts the position of the math editor
      var newB = mathEditorContainer.outerHeight() + 14; // 14 = approx. positive value of :after's "bottom" property
      var newL = mathEditorContainer.outerWidth() / 2 - parseInt($(".math-editor").css("width")) / 2 - 7; // 7 for mysterious good measure
   
      // Sets the originally calculated positions so that offset() retrieves the right position
      $(".math-editor").css("bottom", newB + "px");
      $(".math-editor").css("left", newL + "px");
      // Adds and positions the arrow to the math-editor pop-up that points to the current equation
      newL = adjustEditor(newL);
      $(".math-editor").css("bottom", newB + "px");
      $(".math-editor").css("left", newL + "px");
      console.log(charChangeFunction);
      // Adds event listeners to update the math as the user types
      updateMath(mathJaxElId, mathEditorContainer, charChangeFunction);

      /* If the math-editor is empty then it's replaced w/ default text */
      if (equation == "&nbsp\;") {
        mathEditorContainer.find(".math-source").append('<span class="math-source-hint-text">Enter your math notation here</span>');
        /*
        var newSpan = document.createElement('span');
        newSpan.style.display="inline";
        newSpan.style.color="#999999";
        var newText = document.createTextNode("Enter your math notation here");
        newSpan.appendChild(newText);
        mathEditorContainer.find(".math-source")[0].appendChild(newSpan);
        */

        //insertFunc(mathEditorContainer.find(".math-source")[0], '', 0, "Enter your math notation here");

        console.log("Inserting the cursor at the beginning of the editor");
        placeCaretAtBeginning($(".math-source").get(0));

        //GENTICS.Utils.Dom.setCursorInto( mathEditorContainer.find(".math-source")[0] );
      } 
      // Not sure if this case will ever be hit
      else {
        /* Appends the equation to the text in the editor and sets the cursor at the beginning of the beginning of the editor */
        mathEditorContainer.find(".math-source").append(equation);
        console.log("Inserting the cursor at the end of the editor");
        placeCaretAtEnd($(".math-source").get(0));
      }
      console.log("Current contents of container are:");
      console.log($(".math-source").get(0));
      /*if ( $("#cheat-sheet").css("display") != 'none' ) $("#cheat-sheet-activator").attr("checked",true);
      $("#cheat-sheet-wrap").slideUp("fast", function(){
        $(this).show();
      });*/


    } 
    /* If the user selects text then that text is converted to whatever was selected */
    else {
      generateMathContainer(openDelimiter, closeDelimiter, charChangeFunction, equation, editableObj, null);
      // Changes status of math button to be 'unselected'
      $('button[title="Math"]').removeClass("selected");
      $(".MathBoxNew").removeAttr("id").effect("highlight", { color: "#E5EEF5" }, 1000);
    }
    // e.stopPropagation();
    //e.preventDefault();

  }

  function updateMath(mathJaxElId, mathEditorContainer, charChangeFunction) {
           /* Changes the update function based on what radio button is chosen */

        /* Changes the update function to the LaTeX update function */
       mathEditorContainer.find("#radio_latex").on("click", function(e){
        // Ensures that the math doesn't regenerate if the same option is selected consecutively
        if (aol == 'radio_latex')
            return;
        // Retrieves the current text in the math editor
        var actualMathText = getFullStr($(".math-editor").find(".math-source")[0].childNodes);
        // actualMathText = removeMathWrapper(actualMathText);
        console.log("Changing the update function to latex: " + actualMathText);
        // Updates the update function which gets called on char change
        charChangeFunction = onTexCharChange;

        /* Updates the current equation */
        // Removes and inserts a new math element with the correct rendering
        changeMathLang(actualMathText, mathJaxElId, '${', '}$', "radio_latex");
        });


       /* Changes the update function to the ASCII update function */
       mathEditorContainer.find("#radio_ascii").on("click", function(e){
        // Ensures that the math doesn't regenerate if the same option is selected consecutively
        if (aol == 'radio_ascii')
            return;

        // Retrieves the current text in the math editor
        var actualMathText = getFullStr($(".math-editor").find(".math-source")[0].childNodes);
        // actualMathText = removeMathWrapper(actualMathText);
        console.log("Changing the update function to ascii: " + actualMathText);
        // Updates the update function which gets called on char change
        charChangeFunction = onAsciiCharChange;
        /* Updates the current equation */
        // Removes and inserts a new math element with the correct rendering
        changeMathLang(actualMathText, mathJaxElId, '`', '`', "radio_ascii");
        });


      // Updates the generated math as the user modifies it
      $(".math-editor").find(".math-source-wrap").on('DOMCharacterDataModified', function(e) {
        /* Replaces the current text with a '&nbsp;' if the user removes all the text */
        var text = getFullStr($(".math-editor").find(".math-source")[0].childNodes);
        if (text == '') {
            //$(".math-editor").find(".math-source").append("&nbsp\;");
        }
        // console.log("Modified1: Editor text is: " + getFullStr($(".math-editor").find(".math-source")[0].childNodes));
        charChangeFunction(e, $(".math-editor"), mathJaxElId);
       });
      $(".math-editor").find(".math-source-wrap").on('DOMNodeInserted', function(e) {
        // console.log("Inserted1: Editor text is: " + getFullStr($(".math-editor").find(".math-source")[0].childNodes));
        charChangeFunction(e, $(".math-editor"), mathJaxElId);
    });
  }
  function mathEditorRemove(override) {
     try {
      // console.log("mathEditorRemove, override is: " + override);
      // If the new math element is empty then unselect and unhover it
      $(".MathBox").removeClass("selected");
      $(".MathBox").removeClass("hovered");
      // This is only related to the math cheat sheet
      /*if ($("#cheat-sheet-wrap").css("display") != 'none') {
        $("#cheat-sheet-wrap").slideDown("fast", function(e){
          $(this).hide();
        });
      }*/
      // Retrieves the closest mathjax element
      var mathJax = $(".math-editor").closest(".MathBox");
      // Retrieves the math editor's text
      console.log($(".math-editor"))
      if($(".math-editor").length == 0) {
          // no math editor currently exists to be closed. This can be triggered by a click on the HTML without an existing math editor
          return;
      }
      var mathSource = getFullStr($(".math-editor").find(".math-source")[0].childNodes) || $(".math-editor").find(".math-source").text();
      /* Checks if the override's string length is non zero or the 'radio button(I don't know which yet) is checked' 
         And that  the hint text is zero
        */
     // Sets the user preferences to the id of which radio button is checked {}
      var newAol = $(".math-editor").find('input[name="math-type"]:checked').attr("id");
      // Saves the preference of the rendering to the global aolDictionary so that their preferenc will be saved depending on which equation they're editing
      if (newAol != null && mathJax != null) {
        aol = newAol;      
        aolDictionary[mathJax.attr("id")] = aol;
        console.log("Adding a new aol: " + aol + " with id: " + mathJax.attr("id"));

    }
    
      if ((override.length || $("#radio_regular").is(":checked")) && !$(".math-source-hint-text").length) {
        if (mathSource == "&nbsp\;") {
            // If the math source only has a 'standard space' simply replace it with empty text?
          //mathJax.replaceWith("");
        } 
        else {
            // Otherwise update it with the next text
          // /mathJax.replaceWith(mathSource);
        }
      } 
      else {
        // Removes the mathjax element if the editor is empty
        if (!mathJax.find(".asciimath").length) { 
          if (!mathSource.trim().length || $(".MathBoxNew").find(".math-source-hint-text").length) {
            mathJax.remove();
          } 
          else {
            //mathJax.html('<span class="MathJaxText">' + mathSource + '</span>');
          }
        }
      }
  }
catch(e) {
    console.log("Error: " + e);
} 
// Ensures that the editor is removed in case of an error
finally {
      /* Clears all the 'insert' dictionaries */
      Inserted = [];
      FuncInserted = [];
      // Removes every math editor open
      $(".math-editor").remove();
      $('button[title="Math"]').removeClass("selected"); //Unselects the button
      // For every math element it removes the 'MathBoxNew' class from the element
      $(".MathBox").each(function(){
        if ($(this).hasClass('MathBoxNew')) {
          $(this).removeClass("MathBoxNew"); // Removes its 'new status from it'
        }
      });
  }
    }
    /* Sets a callback on the aloha button by looking for an element whose title=math,
     * This is used to prevent the math editor being closed by another callback function keyed on the entire html document. 
     * it does this by calling e.stopPropogation()
     */

    $('button[title="Math"]').live("click", function(e) {
        // console.log("Button being clicked");
        e.stopPropagation();
    });
    /* Generates events everytime the inserted equation is being interacted with */
  $(".MathBox").live("mouseenter", function(e){
    // console.log("Editor being entered");
    mathEnter($(this),e);
  });
  $(".MathBox").live("mouseleave", function(e){
    // console.log("Editor being left");    
    mathLeave($(this),e);
  });
  $(".MathBox:not(.selected)").live("click", function(e){
    console.log("Editor not selected?");    
    mathClick($(this),e);

  });
  $(".math-editor").live("click", function(e){
    // console.log("math editor being clicked");
//  e.stopPropagation();
    meClick($(this),e);
  });


  function removeMathWrapper(mathText) {
    /*var latexRegexPattern = "(?<=\\displaystyle{)(.*)(?=})";
    latexRegexPattern = "\\displaystyle{.*}";*/
    var latexRegex = /\\displaystyle{(.*)}/;
    var asciiRegex = /`(.*)`}/; 
    var actualMathTextFromLatex = latexRegex.exec(mathText);
    var actualMathTextFromAscii = asciiRegex.exec(mathText);
    var actualMathText = actualMathTextFromLatex || actualMathTextFromAscii;
    if (actualMathText == null) {
        return mathText;       
    }
    return actualMathText[1];
  }
  function meClick(me,e) {
    e.stopPropagation();
  };
function mathClick(mathEditorContainer, e) {

   /* $("[class*='-header']").die("mouseenter mouseleave"); // Turning hovers off (temporarily)
   // $(".canvas-wrap").die("mouseenter mouseleave"); // Have to do this one separately from above, apparently
    $(".MathBox").die("mouseenter mouseleave");

    $("table caption").die("mouseenter mouseleave");*/
    console.log("Math click being called");
   /* cwLeave($(".canvas-wrap"),"special");*/
    var charChangeFunction, elementId;
    if(!mathEditorContainer.find(".math-editor").length) {
      mathEditorRemove("");
      mathEditorContainer.find('#math-icon-edit').remove();
      mathEditorContainer.find('#math-icon-clear').remove();
      mathEditorContainer.removeAttr("title");
      mathEditorContainer.addClass("selected");
      // Changes status of button to selected
      $('button[title="Math"]').addClass("selected");
      /* Inserts the math editor */
      var mathEditor = buildMathEditor(mathEditorContainer,e);
      mathEditorContainer.prepend(mathEditor);
      var mathtext = mathEditorContainer.find(".asciimath").text(); // Don't quite know what this is supposed to do
      // Retrieves the  id of the math element
      var elementId = mathEditorContainer.closest(".MathBox").attr("id");
      // Calculates the id of the element containing the actual mathjax 
      var mathJaxElId = "sub"+ elementId;
      // Retrieves the original math text by searching for the specific mathjax element w/ the original text
      console.log("Actual math text is: " + mathEditorContainer.find("#" + mathJaxElId).children('[id^="MathJax-Element-*"], [type^="math/"]').text());
      var actualMathText = mathEditorContainer.find("#" + mathJaxElId).children('[id^="MathJax-Element-*"], [type^="math/"]').text();
     // var actualMathText = getFullStr(mathEditorContainer.children('[id^="MathJax-Element-*"], [type^="math/"]'));

      // Retrieves the user rendering preferences for the selected mathjax element. If it can't find it's value then it uses the default value
      var savedAol = aolDictionary[elementId] || 'radio_latex';
      // Updates the global variable which holds which type of equation is currently being edited
      aol = savedAol;
      console.log("Retrieved aol with an id of: " + elementId + " is: " + savedAol);

    // Checks the radio button based on what was last chosen, then sets the update function based on what the user chooses
      if (savedAol == 'radio_latex') {
        mathEditorContainer.find("#radio_latex").attr('checked','checked');
        // Changes which function is called to update the mathjax
        charChangeFunction = onTexCharChange;
        actualMathText = removeMathWrapper(actualMathText);
        console.log("The retrieved math looks like: " + actualMathText);
      } 
      else if(savedAol == 'radio_ascii')
      {
        mathEditorContainer.find("#radio_ascii").attr('checked','checked');
        charChangeFunction = onAsciiCharChange;
        console.log("Setting the onAsciiCharChange");
        actualMathText = removeMathWrapper(actualMathText);
        console.log("The retrieved math looks like: " + actualMathText);
      }
      /* Retrieves the raw equation from the generated math element and populates the math editor */
      if (mathtext.length) {
        // Don't know what this does but haven't hit this case yet
        console.log("IN that weird case");
        mathEditorContainer.find(".math-source").html(mathtext);
      } 
      else if (actualMathText.length) {
        // Drops the text into the math editor if the text is non-empty
        mathEditorContainer.find(".math-source").html(actualMathText);
      } 
      else {
        // Otherwise  it just appends nbsp
        mathEditorContainer.find(".math-source").html("&nbsp\;");
      }

      // Repositions the editor next to the mathjax
      var newB = mathEditorContainer.outerHeight() + 14; // 14 = approx. positive value of :after's "bottom" property
      var newL = mathEditorContainer.outerWidth() / 2 - parseInt($(".math-editor").css("width")) / 2 - 7; // 7 wfor mysterious good measure

      // Sets the originally calculated positions so that offset() retrieves the right position
      $(".math-editor").css("bottom", newB + "px");
      $(".math-editor").css("left", newL + "px");
      // Adds and positions the arrow to the math-editor pop-up that points to the current equation
      newL = adjustEditor(newL);
      // Positions the editor
      $(".math-editor").css("bottom", newB + "px");
      $(".math-editor").css("left", newL  +  "px");
      placeCaretAtEnd($(".math-source").get(0));
    } 
    else {
      console.log("In the else case");
      placeCaretAtEnd($(".math-source").get(0));
    }
    // Adds event listeners to update the math as the user types
    updateMath(mathJaxElId, mathEditorContainer, charChangeFunction);     
    /*if ( $("#cheat-sheet").css("display") != 'none' ) $("#cheat-sheet-activator").attr("checked",true);
    $("#cheat-sheet-wrap").slideUp("fast", function(e){
      $(this).show();
    });*/
    e.stopPropagation();
  }
  /// Clears the editor help text when a user clicks on the math editor editable
  $(".math-source").live("click", function(e){
    $(this).find(".math-source-hint-text").replaceWith("&nbsp\;");
  });
  // Clears the editor help text when a user types in the math editor
  $(".math-source").live("DOMCharacterDataModified", function(e){
    $(this).find(".math-source-hint-text").replaceWith("&nbsp\;");
  });
// Appends and positions the arrow of the math-editor pop-up that points to the current equation
function adjustEditor(newL) {
    // Inserts the 'arrow' which points to the currently edited eqation into the dom
      $(".math-editor").append('<div id="math-editor-arrow"> </div>');
      // Defines how offset the math-editor arrow should be from the edit box
      var arrowOffset = 0;
      // Retrieves the math editor's relative position
      var arrow = $("#math-editor-arrow");
      var oldArrowPos = arrow.position().left;
      // Retrieves the aloha-editor's absolute position and the editor position 
      var content = $("#content");
      var editor = $(".math-editor");
      // Calculates the delta between their position to see if the editor is out of bounds
      var leftPositionDelta = editor.offset().left - content.offset().left;
      var rightPositionDelta = (content.offset().left + content.width()) - (editor.offset().left  + editor.width());
      // Adjusts the math edit box if it's outside the content area 
      if (leftPositionDelta < 0)  {
        console.log("Adjusting for left side");
        arrowOffset = leftPositionDelta;
        newL = newL - leftPositionDelta;
        //Positions the math-editor's arrow in relation to the math-editor box
        $("#math-editor-arrow").css("left", oldArrowPos + arrowOffset + "px");

      }
      else if (rightPositionDelta < 0) {
        console.log("Adjusting for right side");
        arrowOffset = rightPositionDelta;
        newL = newL + rightPositionDelta;
        //Positions the math-editor's arrow in relation to the math-editor box
        $("#math-editor-arrow").css("left", oldArrowPos - arrowOffset + "px");
      }
      // Returns the new position of the editor
      return newL;
}
function changeMathLang(equation, elementId, openDelimiter, closeDelimiter, mathType) {
    console.log("Changing the math equation");
    // Deletes the previous equation
    $("#" + elementId).children().remove();
    // Sets the delimeters in the element
    $("#" + elementId).append(openDelimiter + closeDelimiter);
    // Insert the equation back into the doc with the correct delimiters - using generatemathcontianer
    console.log("The parameters are: " + equation + " " + elementId);
    // Update the dictionary's stored preferences for the element ID
    aolDictionary[elementId] = mathType;
    if (mathType == "radio_latex") {
        MathJax.Hub.queue.Push(["Typeset", MathJax.Hub, elementId, function() { 
            console.log("In callback");
               MathJax.Hub.queue.Push(["Text", MathJax.Hub.getAllJax(elementId)[0],"\\displaystyle{"+equation+"}"]);
               
        }]);
        aol = "radio_latex";

    } 
    else if (mathType == "radio_ascii") {
        MathJax.Hub.queue.Push(["Typeset", MathJax.Hub, elementId, function() { 
               console.log("In callback");
               MathJax.Hub.queue.Push(["Text", MathJax.Hub.getAllJax(elementId)[0],equation]);
        }]);
        aol = "radio_ascii";
    }
    else {
        console.log("Unsupported math language inserted");
    }

    // generateMathContainer(openDelimiter, closeDelimiter, charChangeFunction, mathText, overrideId, editableObj);   


}
function getSelectionText() { // from Tim Down at http://stackoverflow.com/questions/5379120/jquery-get-the-highlighted-text
    var text = "";
    if (window.getSelection) {
        text = window.getSelection().toString();
    } else if (document.selection && document.selection.type != "Control") {
        text = document.selection.createRange().text;
    }
    return text;
  }

  function placeCaretAtEnd(el) { // From Tim Down at http://stackoverflow.com/questions/4233265/contenteditable-set-caret-at-the-end-of-the-text-cross-browser
    el.focus();
    if (typeof window.getSelection != "undefined"
            && typeof document.createRange != "undefined") {
        var range = document.createRange();
        range.selectNodeContents(el);
        range.collapse(false);
        var sel = window.getSelection();
        sel.removeAllRanges();
        sel.addRange(range);
        console.log("In the if case");
    } else if (typeof document.body.createTextRange != "undefined") {
        var textRange = document.body.createTextRange();
        textRange.moveToElementText(el);
        textRange.collapse(false);
        textRange.select();
        console.log("in the else if case");
    }
  }

  function placeCaretAtBeginning(el) { // From Tim Down at http://stackoverflow.com/questions/4233265/contenteditable-set-caret-at-the-end-of-the-text-cross-browser
    el.focus();
    if (typeof window.getSelection != "undefined"
            && typeof document.createRange != "undefined") {
        var range = document.createRange();
        range.selectNodeContents(el);
        range.collapse(true);
        var sel = window.getSelection();
        sel.removeAllRanges();
        sel.addRange(range);
        console.log("In the if case");
    } else if (typeof document.body.createTextRange != "undefined") {
        var textRange = document.body.createTextRange();
        textRange.moveToElementText(el);
        textRange.collapse(true);
        textRange.select();
        console.log("in the else if case");
    }
  }

function getFullStr(allChildren) {
    var str = '';
    for(var i = 0; i < allChildren.length; i++) {
        var ele = allChildren[i];
        switch(ele.nodeType) {
            case(3):
                str = str + ele.textContent;
                break;
            case(1):
                if(ele.tagName=='SPAN') {
                    str = str + ele.childNodes[0].textContent;
                }
                break;
            default:
                break;
        }
    }
    return str;
}

function enableEditor(editor, length) {
    if(currentEditor != null && currentEditor[0] != editor[0]) {
        disableEditor();
    }
    currentEditor = editor;
    currentLength = length;
    GENTICS.Utils.Dom.setCursorInto( editor[0] );
    if(editorToOffset[editor[0].id] != null) {
        window.getSelection().getRangeAt(0).setStart(window.getSelection().focusNode.childNodes[0], editorToOffset[editor[0].id]);
    }
    editor.show();
}
function disableEditor() {
    if(currentEditor != null) {
        editorToOffset[currentEditor[0].id] = window.getSelection().getRangeAt(0).startOffset;
        currentEditor.hide();
        currentEditor = null;
    }
}
function mathLeave(mathEditorContainer,e) {
    if(!mathEditorContainer.find(".math-editor").length) {
      mathEditorContainer.removeClass("selected");
    }
    mathEditorContainer.removeClass("hovered");
    mathEditorContainer.removeAttr("title");
    mathEditorContainer.find('#math-icon-edit').remove();
    mathEditorContainer.find('#math-icon-clear').remove();
  /*  if ( !mathEditorContainer.parents().closest(".active").length) {
      mathEditorContainer.parent().closest('.canvas-wrap').each(function(){
        $(this).children().children().children('.canvas-buddy, .canvas-buddy-2').show();
        $(this).children().children().children().children().children('.canvas-buddy, .canvas-buddy-2').show();
        $(this).children('.canvas').addClass("canvas-hovered");
      });
    }*/
  }

   function mathEnter(mathEditorContainer,e) {
    
    /* Wraps the text */
    /*$('.canvas-wrap').each(function(){
      $(this).children().children().children('.canvas-buddy, .canvas-buddy-2').hide();
      $(this).children().children().children().children().children('.canvas-buddy, .canvas-buddy-2').hide();
      $(this).children('.canvas').removeClass("canvas-hovered");
    });*/
    // console.log("Entering math");
    mathEditorContainer.addClass("hovered");
    // If the length is zero then add the original text back
    if(!mathEditorContainer.find(".math-editor").length) {
      mathEditorContainer.attr("title","Click anywhere on the math to edit it");
      mathEditorContainer.append('<span class="math-icon" id="math-icon-edit"><span class="math-icon-message">Click anywhere on the math to edit it</span></span>');
      mathEditorContainer.append('<span class="math-icon" id="math-icon-clear"><span class="math-icon-message"><span class="math-icon-message-close">X</span> Remove math formatting (revert to plain text)</span></span>');
    }
    e.stopPropagation();
  }
  // Removes the math editor when the html document is clicked. I don't know where the '.math-done' class is used b/c  I don't see it used in the page
   $("html, .math-editor-close, .math-done").live("click", function(e){
      console.log("Removing the math editor");
      mathEditorRemove("");
    });
    /* Establishes a listener for mouse movements to on the math mathjax box */
    $(".MathBox").live("mouseenter", function(e){
      mathEnter($(this),e);
    });
    $(".MathBox").live("mouseleave", function(e){
      mathLeave($(this),e);
    });


  $(".math-editor").live("click", function(e){
        console.log("Stopping propagation");
        meClick($(this),e);
  });

    function toggleMath()
    {
        if( Aloha.activeEditable ) 
        {
            var range = Aloha.Selection.getRangeObject()
                if ( !( range.startContainer && range.endContainer ) ) {
                    return;
                }

            // get text from selection
            var leText = range.getText();

            if( $.trim(leText) === '' ) return;

            GENTICS.Utils.Dom.removeRange(range);
            // make a new placeholder for the new equation
            generateMathContainer('${','}$', onTexCharChange, leText, editableObj);
        }
    }

  /* Builds the math editor html */

  function buildMathEditor(mathEditorContainer,e) {
    var ed = '<div class="math-editor" contenteditable="false" id="meditor">\
        <span class="math-editor-close">\
          <img src="http://mountainbunker.org/~maxwell/oerpub/editor-ideas/content_files/remove-element-01.png">\
        </span>\
        <div class="math-source-wrap">\
          <span class="math-source" contenteditable="true"></span>\
          <div id="math-error" contentEditable="false">\
            <strong>LaTeX error:</strong> <br/>sqrt requires initial backslash: \\sqrt\
          </div>\
        </div>\
        <div class="math-options-activate">\
          This is:\
          <input type="radio" name="math-type" id="radio_ascii" value="ascii" checked="checked"> <label for="radio_ascii">ASCIIMath</label>\
          <input type="radio" name="math-type" id="radio_latex" value="latex" checked=""> <label for="radio_latex">LaTeX</label>\
          <span id="math-type-help" class="math-help" style="display: none\;">(<a href="#asdfasdf">what\'s this?</a>)</span>\
        </div>\
        <div id="cheat-sheet-activate" style="text-align: right\; display: block\;">\
          <input type="checkbox" name="cheat-sheet-activator" id="cheat-sheet-activator">\
          <label for="cheat-sheet-activator" style="font-weight: normal\; padding-right: .4em\;">Show cheat sheet</label>\
          <span id="math-editor-help" class="math-editor-help" style="border-left: 1px solid #7D8B94\; padding-left: .6em\;">\
            <a href="#asdfasdfasdf">See help</a>\
          </span>\
        </div>\
        <div id="math-advanced" style="clear: both\;">\
        </div>\
        <div class="math-help-text-wrap">\
          <div class="math-help-text" id="math-type">\
            <span class="math-help-text-close">x</span>\
            ASCIIMath and LaTeX transform plain text into mathematics format.\
            <ul>\
              <li>\
                <strong>ASCIIMath</strong> is a simple input notation similar to that of a graphing calculator.\
                For example, <span style="font-family: courier new">x^(ab)</span> would render as \
                <span class="math-style">x<sup style="line-height: .5em; vertical-align: .3em;">ab</sup></span>.\
                <a href="http\:\/\/www1.chapman.edu\/\~jipsen\/asciimath.html" target="_blank" class="external">Learn more.</a>\
              </li>\
              <li>\
                <strong>LaTeX</strong>, while similar to ASCIIMath, includes some more complex notation for advanced math.\
                <a href="http\:\/\/en.wikibooks.org/wiki/LaTeX/Mathematics" target="_blank" class="external">Learn more.</a>\
              </li>\
            </ul>\
            Click the "<strong>Show cheat sheet</strong>" box to see examples of each.\
          </div>\
          <div class="math-help-text" id="math-editor-help-text">\
            <span class="math-help-text-close">x</span>\
            To add math to your document, type math in the text field using either \
            <a href="#asd" id="math-type-help-2">ASCIIMath or LaTeX notation</a>.\
            The display math will be rendered below in real time.  When you\'re done, just click anywhere outside the blue box.\
            <ul>\
              <li>\
                <strong>Show cheat sheet</strong>.  Use this to see common examples of notation and their respective display.\
              </li>\
              <li>\
                <strong>Show advanced options</strong>.  Use this to switch between your choice of ASCIIMath or LaTeX.\
              </li>\
            </ul>\
          </div>\
        </div>\
      </div>';
    return ed;
  }
<<<<<<< HEAD
<<<<<<< HEAD
            
            var leMathInput = $('<input style="display:none" />');
            leMathInput.on('change', updateMath );
            leMathInput.appendTo('body');
=======
>>>>>>> e3455f8f274c2581c914ab8f7a33cb1c066d4535
            
=======


  

    
>>>>>>> c54d6b90d267da869ad650032df194f2a16a71a4
            scopes.createScope('math', 'Aloha.empty');
            /* Configure the 'insert latex' math */
            self._mathCtrl = ui.adopt( 'characterPicker'/*"math"*/, button, 
            {
                tooltip: 'Math', /*i18n.t('button.addmath.tooltip'),*/
                icon: "mathEditorContainer",
                click: function() {
                    console.log("Math button being clicked");
                    // Generates a new math editor
                    mathClickNew('${','}$', onTexCharChange);
                    aol = radio_latex;
                }
<<<<<<< HEAD
                /*onclick: function() {
                    console.log("Test");
                }*/
<<<<<<< HEAD
            });
            
            self._mathEdit = new attributeField
            ({
                label: 'Math',/*i18n.t('field.mathedit.label'),*/
                tooltip: 'Math Edit', /*i18n.t('field.mathedit.tooltip'),*/
                name: 'matheditSource',
                scope: 'math'
=======
>>>>>>> e3455f8f274c2581c914ab8f7a33cb1c066d4535
=======
>>>>>>> b9f64189
            });
                      
           
            Aloha.bind('aloha-editable-created', function (event, editable) 
            {
                editableObj = editable.obj;
                
                editable.obj.bind('keydown', self.hotKey.insertTexMath, function() 
                {
                    aol = 'radio_latex';
                    mathClickNew('${','}$', onTexCharChange); // Generates a new math container and binds the 'latex' callback function
                });

                editable.obj.bind('keydown', self.hotKey.insertAsciiMath, function() 
                {
                    aol = 'radio_ascii';
                    mathClickNew('`','`', onAsciiCharChange); // Generates a new math container and binds the 'asciimath' callback functoin
                    console.log("Setting the radio default");
                });
                editable.obj.bind('keydown', self.hotKey.insertMLMath, function() 
                {
                    aol = 'radio_mathml';
                    mathClickNew('<math>','</math>', onAsciiCharChange); // Generates a new math container and binds the 'asciimathml' callback functoin
                });
            });

        }
    });
});

function editor_focus() {
    document.getElementById('content').focus();
}
window.onload = editor_focus;
<|MERGE_RESOLUTION|>--- conflicted
+++ resolved
@@ -1432,22 +1432,11 @@
       </div>';
     return ed;
   }
-<<<<<<< HEAD
-<<<<<<< HEAD
-            
-            var leMathInput = $('<input style="display:none" />');
-            leMathInput.on('change', updateMath );
-            leMathInput.appendTo('body');
-=======
->>>>>>> e3455f8f274c2581c914ab8f7a33cb1c066d4535
-            
-=======
 
 
   
 
     
->>>>>>> c54d6b90d267da869ad650032df194f2a16a71a4
             scopes.createScope('math', 'Aloha.empty');
             /* Configure the 'insert latex' math */
             self._mathCtrl = ui.adopt( 'characterPicker'/*"math"*/, button, 
@@ -1460,23 +1449,6 @@
                     mathClickNew('${','}$', onTexCharChange);
                     aol = radio_latex;
                 }
-<<<<<<< HEAD
-                /*onclick: function() {
-                    console.log("Test");
-                }*/
-<<<<<<< HEAD
-            });
-            
-            self._mathEdit = new attributeField
-            ({
-                label: 'Math',/*i18n.t('field.mathedit.label'),*/
-                tooltip: 'Math Edit', /*i18n.t('field.mathedit.tooltip'),*/
-                name: 'matheditSource',
-                scope: 'math'
-=======
->>>>>>> e3455f8f274c2581c914ab8f7a33cb1c066d4535
-=======
->>>>>>> b9f64189
             });
                       
            

--- conflicted
+++ resolved
@@ -361,52 +361,9 @@
     return false;
 }
 
-<<<<<<< HEAD
-<<<<<<< HEAD
-function onTexCharChange(evt, mathEditorContainer, eqId) {
-    console.log('Entering onTexChange '+inChange+' on '+eqId)
-    if(inChange) return;
-    inChange = true;
-
-    // Gbenga's variables
-    var mathEditBox = mathEditorContainer.find(".math-source");
-
-    // console.log('Math edit box:')
-    // console.log(mathEditBox)
-
-    var currentNode = window.getSelection().focusNode;
-
-    if(currentNode.className == "math-source") {
-        currentNode = currentNode.childNodes[0];
-    }
-
-    if(currentNode.parentNode.childNodes.length == 2 && currentNode.parentNode.childNodes[0] == currentNode && 
-        currentNode.parentNode.childNodes[1].className == "math-source-hint-text") {
-        currentNode.parentNode.removeChild(currentNode.parentNode.childNodes[1]);
-        currentLength = 0;
-    }
-    var range = window.getSelection().getRangeAt(0);
-    var leVal = getFullStr(mathEditBox[0].childNodes);
-    var offset = range.startOffset+(leVal.length-currentLength);
-    var ch = currentNode.textContent[offset];
-    var ele = $('#'+evt.currentTarget.id);
-    console.log(currentNode);
-    console.log('CURRENT OFFSET IS ['+range.startOffset+'->'+range.endOffset+']');
-    console.log('SO CH IS '+ch);
-    console.log('CURRENT LENGTH '+currentLength);
-
-
-    // console.log('onTexChange Checkpoint 1')
-=======
 
 
 function checkForOrphans() {
->>>>>>> f6b5c7549a0e18946d0ce859e54a1477d26999bb
-=======
-
-
-function checkForOrphans() {
->>>>>>> f6b5c754
     var i = 0;
     while(i < Inserted.length) {
         if(Inserted[i].open.parentNode == null || Inserted[i].close.parentNode == null) {
@@ -893,10 +850,24 @@
     } 
     /* If the user selects text then that text is converted to whatever was selected */
     else {
+      if( Aloha.activeEditable ) 
+        {
+            var range = Aloha.Selection.getRangeObject()
+                if ( !( range.startContainer && range.endContainer ) ) {
+                    return;
+                }
+
+            // get text from selection
+            var leText = range.getText();
+
+            if( $.trim(leText) === '' ) return;
+
+            GENTICS.Utils.Dom.removeRange(range);
+        }  
       generateMathContainer(openDelimiter, closeDelimiter, charChangeFunction, equation, editableObj, null);
       // Changes status of math button to be 'unselected'
       $('button[title="Math"]').removeClass("selected");
-      $(".MathBoxNew").removeAttr("id").effect("highlight", { color: "#E5EEF5" }, 1000);
+      // $(".MathBoxNew").removeAttr("id").effect("highlight", { color: "#E5EEF5" }, 1000);
     }
     // e.stopPropagation();
     //e.preventDefault();
@@ -947,16 +918,7 @@
         /* Replaces the current text with a '&nbsp;' if the user removes all the text */
         var text = getFullStr($(".math-editor").find(".math-source")[0].childNodes);
         if (text == '') {
-<<<<<<< HEAD
-<<<<<<< HEAD
-            console.log("Appendeing nsbsp");
-            $(".math-editor").find(".math-source").append("&nbsp\;");
-=======
             //$(".math-editor").find(".math-source").append("&nbsp\;");
->>>>>>> f6b5c7549a0e18946d0ce859e54a1477d26999bb
-=======
-            //$(".math-editor").find(".math-source").append("&nbsp\;");
->>>>>>> f6b5c754
         }
         // console.log("Modified1: Editor text is: " + getFullStr($(".math-editor").find(".math-source")[0].childNodes));
         charChangeFunction(e, $(".math-editor"), mathJaxElId);

define([ 'aloha/plugin', 'jquery', 'ui/ui', 'ui/button', 'ui/port-helper-attribute-field', 'ui/scopes' ],
        function( plugin, $, ui, button, attributeField, scopes, floatingMenu ) 
        {
        "use strict";

        var cntEq = 0;

        return plugin.create( 'mathedit', 
            {
defaults: 
{
wrapPrefix: 'eqprefix-'
},
hotKey: { insertTexMath: 'ctrl+m', insertAsciiMath: 'ctrl+j', insertMLMath: 'ctrl+k' },
init: function() 
{
var editableObj = null;
var self = this,
wrapPrefix = this.settings.wrapPrefix;

// MathJax init
var script0 = document.createElement("script");
script0.type = "text/x-mathjax-config";
$(script0).html( 'MathJax.Hub.Config({'
        + 'jax: ["input/MathML", "input/TeX", "input/AsciiMath", "output/NativeMML"],'
        + 'extensions: ["asciimath2jax.js", "tex2jax.js","mml2jax.js","MathMenu.js","MathZoom.js"],'
        + 'tex2jax: { inlineMath: [["$","$"]] },'
        + 'asciimath2jax: { inlineMath: [["`", "`"]], delimiters: [["`","`"]] },'
        + 'TeX: {'
        + 'extensions: ["AMSmath.js","AMSsymbols.js","noErrors.js","noUndefined.js"], noErrors: { disabled: true }'
        + '},'
        + 'AsciiMath: { noErrors: { disabled: true } }'
        + '});');

var script = document.createElement("script");
script.type = "text/javascript";
script.src  = "http://cdn.mathjax.org/mathjax/latest/MathJax.js?config=default";
var config = 'MathJax.Hub.Startup.onload();';
$(script).html(config);

document.getElementsByTagName("head")[0].appendChild(script0);
document.getElementsByTagName("head")[0].appendChild(script);

var inChange = false;

var FuncInserted = [];
var Inserted = [];
var currentEditor = null;
var currentLength = -1;
var editorToOffset = { };

var aolDictionary = { };
var aol = 'radio_latex';

function convertToConcrete(character, ele, leVal, currentOffset) {
    var i = 0;
    var currentNode = window.getSelection().focusNode;
    while(i < Inserted.length) {
        if(currentNode.nextSibling == Inserted[i].close && currentNode.nextSibling.childNodes[0].textContent == character) {
            break;
        }
        i = i + 1;
    }

    if(i != Inserted.length) {

        console.log('removing g');
        if(Inserted.length == 1) {
            Inserted = [];
        } else {
            Inserted.splice(i, 1);
        }
        currentNode.parentNode.removeChild(currentNode.nextSibling);
    }
}


function insertFunc(ele, leVal, offset) {
    console.log('Inside insertFunc')
    var currentNode = window.getSelection().focusNode;
    console.log(currentNode.className)
    var completeStr = currentNode.textContent;
    console.log(completeStr);

    // happens if first character typed generates a virtual character
    if(currentNode.className == "math-source") {
        currentNode = currentNode.childNodes[0];
    }

    //var preEle = document.createTextNode(completeStr.slice(0,offset+1));
    var replacement = document.createTextNode(completeStr.slice(0, offset));

    var openSpan = document.createElement('span');
    openSpan.style.display='inline';
    var openText = document.createTextNode('\\');
    openSpan.appendChild(openText);


    var newSpan = document.createElement('span');
    newSpan.style.display="inline";
    newSpan.style.color="#999999";
    var newText = document.createTextNode('func');
    newSpan.appendChild(newText);

    var postEle = null;
    if(completeStr.slice(offset+1).length > 0) {
        postEle = document.createTextNode(completeStr.slice(offset+1));
    }

    insertAfter(replacement, currentNode);
    insertAfter(openSpan, replacement);
    insertAfter(newSpan, openSpan);
    
    if(postEle != null) {
        insertAfter(postEle, newSpan);
    }

    currentNode.parentNode.removeChild(currentNode);

    GENTICS.Utils.Dom.setCursorInto( newText );
    window.getSelection().getRangeAt(0).setStart(newText, 0);
    window.getSelection().getRangeAt(0).setEnd(newText, 0);

    FuncInserted.push({ span: newSpan, open:openSpan });
}


function insertBraces(ele, leVal, offset) {
    generateInserted(offset+1, '}', '{');
}

function insertAfter(newChild, refChild) { 
    refChild.parentNode.insertBefore(newChild,refChild.nextSibling); 
} 


function generateInserted(offset, character, additionalCharacter) {
    var currentNode = window.getSelection().focusNode;
    var completeStr = currentNode.textContent;

    // happens if first character typed generates a virtual character
    if(currentNode.className == "math-source") {
        currentNode = currentNode.childNodes[0];
    }

    //var preEle = document.createTextNode(completeStr.slice(0,offset+1));
    var replacement = null;
    if(additionalCharacter.length == 0) {
        replacement = document.createTextNode(completeStr.slice(0, offset));
    } else {
        replacement = document.createTextNode(completeStr.slice(0, offset+1));
    }
    var openSpan = document.createElement('span');
    openSpan.style.display="inline";
    var openText = null;
    if(additionalCharacter.length == 0) {
        openText = document.createTextNode(completeStr.slice(offset, offset+1));
    } else {
        openText = document.createTextNode(additionalCharacter);
    }
    openSpan.appendChild(openText);

    var postEle = null;
    if(completeStr.slice(offset+1).length > 0) {
        postEle = document.createTextNode(completeStr.slice(offset+1));
    }
    var closeSpan = document.createElement('span');
    var closeText = document.createTextNode(character);
    //closeSpan.style.background="#BBBBBB";
    closeSpan.style.color="#999999";
    closeSpan.style.display="inline";
    closeSpan.appendChild(closeText);

    var emptyText = document.createTextNode('');

    insertAfter(replacement, currentNode);
    insertAfter(openSpan, replacement);
    insertAfter(emptyText, openSpan);
    insertAfter(closeSpan, emptyText);
    
    if(postEle != null) {
        insertAfter(postEle, closeSpan);
    }

    currentNode.parentNode.removeChild(currentNode);

    GENTICS.Utils.Dom.setCursorInto( emptyText );
    window.getSelection().getRangeAt(0).setStart(emptyText, 0);
    window.getSelection().getRangeAt(0).setEnd(emptyText, 0);

    Inserted.push({open: openSpan, close: closeSpan });

    //Inserted.push({ start: offset, loc: offset+1, character: character, span: newSpan, text: replacement });
}

function isBeforeOther(testNode, searchFor) {
    var curr = testNode;
    while(curr != null) {
        if(curr == searchFor) return true;
        curr = curr.nextSibling;
    }
    return false;
}

function isAfterOther(testNode, searchFor) {
    var curr = testNode;
    while(curr != null) {
        if(curr == searchFor) return true;
        curr = curr.prevSibling;
    }
    return false;
}

function getTextBetweenElementsInclusive(start, finish) {
    var curr = start;
    var acc = '';
    while(curr != finish) {
        switch(curr.nodeType) {
            case(3):
                acc+=curr.textContent;
                break;
            case(1):
                if(curr.tagName=='SPAN') {
                    acc+=curr.childNodes[0].textContent;
                }
                break;
            default:
                break;
        }
        curr = curr.nextSibling;
    }
    switch(finish.nodeType) {
        case(3):
            acc+=finish.textContent;
            break;
        case(1):
            if(finish.tagName=='SPAN') {
                acc += curr.childNodes[0].textContent;
            }
            break;
        default:
            break;
    }
    return acc;
}

function getTextBetweenElements(start, finish) {
    var curr = start.nextSibling;
    var acc = '';
    while(curr != finish) {
        switch(curr.nodeType) {
            case(3):
                acc+=curr.textContent;
                break;
            case(1):
                if(curr.tagName=='SPAN') {
                    acc+=curr.childNodes[0].textContent;
                }
                break;
            default:
                break;
        }
        curr = curr.nextSibling;
    }
    return acc;
}

function concretize(span) {
    var c = span.childNodes[0].textContent;
    var prev = span.previousSibling;
    var next = span.nextSibling;
    var parentNode = span.parentNode;
    parentNode.removeChild(span);

    if(prev != null && prev.tagName != 'SPAN') {
        prev.textContent += c;
        //GENTICS.Utils.Dom.setCursorInto( prev );
        //window.getSelection().getRangeAt(0).setStart(prev, prev.textContent.length);
    } else if(next != null && next.tagName != 'SPAN') {
        next.textContent = c + next.textContent;
        //GENTICS.Utils.Dom.setCursorInto( next );
        //window.getSelection().getRangeAt(0).setStart(next, 0);
    } else {
        var newText = document.createTextNode(c);
        parentNode.insertBefore(newText, next);
        /*
        if(window.getSelection().focusNode == span) {
            GENTICS.Utils.Dom.setCursorInto( newText );
            window.getSelection().getRangeAt(0).setStart(newText, newText.textContent.length);
        }
        */
    }

}

function hasChild(parentNode, childNode) {
    var nodes = parentNode.childNodes;
    for(var i = 0; i < nodes.length; i++) {
        if(nodes[i] == childNode) {
            return true;
        }
    }
    return false;
}

function onTexCharChange(evt, mathEditorContainer, eqId) {
    // console.log('Entering onTexChange '+inChange+' on '+eqId)
    if(inChange) return;
    inChange = true;

    // Gbenga's variables
    var mathEditBox = mathEditorContainer.find(".math-source");

    console.log('Math edit box:')
    console.log(mathEditBox)

    var currentNode = window.getSelection().focusNode;

    if(currentNode.className == "math-source") {
        currentNode = currentNode.childNodes[0];
    }

    // console.log('onTexChange Checkpoint 0')
    var range = window.getSelection().getRangeAt(0);
    var offset = range.startOffset;
    var ch = currentNode.textContent[offset];
    var ele = $('#'+evt.currentTarget.id);
    var leVal = getFullStr(mathEditBox[0].childNodes);
    // console.log('onTexChange Checkpoint 0.1 '+leVal)
    if(leVal == "Enter your math notation here") {
        inChange = false;
        return;
    }

    // console.log('onTexChange Checkpoint 1')

    var i = 0;
    while(i < Inserted.length) {
        console.log(Inserted[i].open.parentNode);
        console.log(Inserted[i].close.parentNode);
        if(Inserted[i].open.parentNode == null || Inserted[i].close.parentNode == null) {
            console.log('removing a');
            if(Inserted[i].open.parentNode != null) {
                concretize(Inserted[i].open);
            } 
            if(Inserted[i].close.parentNode != null) {
                concretize(Inserted[i].close);
            } 
            if(Inserted.length == 1) {
                Inserted = [];
            } else {
                Inserted.splice(i, 1);
            }
        } else {
            i = i + 1;
        }
    }

    // console.log('onTexChange Checkpoint 2')
    if(leVal.length > currentLength && leVal.length - currentLength == 1) {
        for(var i = 0; i < Inserted.length; i++) {
            if(currentNode.parentNode == Inserted[i].close) {
                var enclosing = Inserted[i].close;
                if(currentNode.textContent[0] == ')' || currentNode.textContent[0] == '}') {
                    // character inserted after closer

                    var text = getTextBetweenElementsInclusive(Inserted[i].open, Inserted[i].close);
                    var curr = Inserted[i].open;
                    var end = Inserted[i].close.nextSibling;
                    var parentNode = Inserted[i].close.parentNode;

                    while(curr != end) {
                        var next = curr.nextSibling;
                        curr.parentNode.removeChild(curr);
                        curr = next;
                    }
                    var newText = document.createTextNode(text);
                    parentNode.insertBefore(newText, end);
                    GENTICS.Utils.Dom.setCursorInto( newText );
                    window.getSelection().getRangeAt(0).setStart(newText, newText.textContent.length);
                    currentNode = newText;
                } else {
                    // character inserted in front of closer
                    var text = getTextBetweenElements(Inserted[i].open, Inserted[i].close);
                    var curr = Inserted[i].open.nextSibling;
                    var parentNode = Inserted[i].close.parentNode;
                    Inserted[i].close.textContent = Inserted[i].close.textContent[1];

                    while(curr != Inserted[i].close) {
                        var next = curr.nextSibling;
                        parentNode.removeChild(curr);
                        curr = next;
                    }
                    text += ch;

                    var newText = document.createTextNode(text);
                    parentNode.insertBefore(newText, Inserted[i].close);
                    GENTICS.Utils.Dom.setCursorInto( newText );
                    window.getSelection().getRangeAt(0).setStart(newText, newText.textContent.length);
                    window.getSelection().getRangeAt(0).setEnd(newText, newText.textContent.length);
                    currentNode = newText;
                }
                break;
            } else if(currentNode.parentNode == Inserted[i].open) {
                var enclosing = Inserted[i].open;
                if(currentNode.textContent[1] == '(' || currentNode.textContent[1] == '{') {
                    // character inserted in front of opener
                    var text = getTextBetweenElementsInclusive(Inserted[i].open, Inserted[i].close);
                    var curr = Inserted[i].open;
                    var end = Inserted[i].close.nextSibling;
                    var parentNode = Inserted[i].close.parentNode;
                    while(curr != end) {
                        var next = curr.nextSibling;
                        curr.parentNode.removeChild(curr);
                        curr = next;
                    }
                    var newText = document.createTextNode(text);
                    parentNode.insertBefore(newText, end);
                    GENTICS.Utils.Dom.setCursorInto( newText );
                    window.getSelection().getRangeAt(0).setStart(newText, 1);
                    window.getSelection().getRangeAt(0).setEnd(newText, 1);
                    currentNode = newText;
                } else {
                    // character inserted after opener
                    var text = getTextBetweenElements(Inserted[i].open, Inserted[i].close);
                    var curr = Inserted[i].open.nextSibling;
                    var parentNode = Inserted[i].close.parentNode;
                    Inserted[i].open.textContent = Inserted[i].open.textContent[0];

                    while(curr != Inserted[i].close) {
                        var next = curr.nextSibling;
                        parentNode.removeChild(curr);
                        curr = next;
                    }
                    text = ch+text;

                    var newText = document.createTextNode(text);
                    parentNode.insertBefore(newText, Inserted[i].close);
                    GENTICS.Utils.Dom.setCursorInto( newText );
                    window.getSelection().getRangeAt(0).setStart(newText, 1);
                    window.getSelection().getRangeAt(0).setEnd(newText, 1);
                    currentNode = newText;
                }
                
                break;
            }
        }
    }
    // console.log('onTexChange Checkpoint 3')

    range = window.getSelection().getRangeAt(0);
    offset = range.startOffset;
    //ch = currentNode.textContent[offset];
    
    //var eqId = evt.currentTarget.id.substring(5);
    var leVal = getFullStr(mathEditBox[0].childNodes);
    var diff = leVal.length - currentLength;

    // console.log('onTexChange Checpoint 3.1')


    if(leVal.length < currentLength && currentLength - leVal.length > 1) {
        // console.log('onTexChange Checpoint 3.2')
        // bulk delete
        var startDelete = range.startContainer;
        if(startDelete.className == "math-source") {
            startDelete = startDelete.childNodes[0];
        }
        var endDelete = range.endContainer;
        if(endDelete.className == "math-source") {
            endDelete = endDelete.childNodes[0];
        }

        for(var i = 0; i < Inserted.length; i++) {
            var open = Inserted[i].open;
            var close = Inserted[i].close;
            var deleteOpen = false;
            var deleteClose = false;
            var parentNode = Inserted[i].open.parentNode;

            if(isAfterOther(open, startDelete) && isBeforeOther(open, endDelete)) {
                deleteOpen = true;
            }
            if(isAfterOther(close, startDelete) && isBeforeOther(close, endDelete)) {
                deleteClose = true;
            }
            if(deleteOpen && deleteClose) {
                parentNode.removeChild(open);
                parentNode.removeChild(close);
                console.log('removing b');
                if(Inserted.length == 1) {
                    Inserted = [];
                } else {
                    Inserted.splice(i, 1);
                }
            } else if(deleteOpen) {
                parentNode.removeChild(open);
                console.log('removing c');
                if(Inserted.length == 1) {
                    Inserted = [];
                } else {
                    Inserted.splice(i, 1);
                }
            } else if(deleteClose) {
                parentNode.removeChild(close);
                console.log('removing d');
                if(Inserted.length == 1) {
                    Inserted = [];
                } else {
                    Inserted.splice(i, 1);
                }
            }
        }
        leVal = getFullStr(mathEditBox[0].childNodes);
        MathJax.Hub.queue.Push(["Text", MathJax.Hub.getAllJax(eqId)[0],"\\displaystyle{"+leVal+"}"]);
        inChange = false;
        currentLength = leVal.length;
        return;
    }
    // console.log('onTexChange Checkpoint 4')

    if(leVal.length < currentLength && currentLength - leVal.length == 1) {
        for(var i = 0; i < Inserted.length; i++) {

            if(currentNode.parentNode == Inserted[i].open) {
                if(getTextBetweenElements(Inserted[i].open, Inserted[i].close).length == 0 ) {
                    // if this delete was on the opening character of a virtual closing character and there is no content in between
                    diff = diff - 1;

                    var prev = Inserted[i].open.previousSibling;
                    var next = Inserted[i].close.nextSibling;
                    var parentNode = Inserted[i].open.parentNode;
                    var curr = Inserted[i].open;

                    while(curr != Inserted[i].close) {
                        var next = curr.nextSibling;
                        parentNode.removeChild(curr);
                        curr = next;
                    }
                    parentNode.removeChild(Inserted[i].close);
                    
                    if(prev != null && prev.tagName != 'SPAN') {
                        GENTICS.Utils.Dom.setCursorInto( prev );
                        window.getSelection().getRangeAt(0).setStart(prev, prev.textContent.length);
                    } else if(next != null && next.tagName != 'SPAN') {
                        GENTICS.Utils.Dom.setCursorInto( next );
                        window.getSelection().getRangeAt(0).setStart(next, 0);
                    } else {
                        var newText = document.createTextNode('');
                        parentNode.insertBefore(newText, next);
                        GENTICS.Utils.Dom.setCursorInto( newText );
                        window.getSelection().getRangeAt(0).setStart(newText, 0);
                    }

                    console.log('removing e');
                    if(Inserted.length == 1) {
                        Inserted = [];
                    } else {
                        Inserted.splice(i, 1);
                    }

                    leVal = getFullStr(mathEditBox[0].childNodes);
                    MathJax.Hub.queue.Push(["Text", MathJax.Hub.getAllJax(eqId)[0],"\\displaystyle{"+leVal+"}"]);
                    inChange = false;
                    currentLength = leVal.length;
                    return;
                } else {
                    // if this delete was on the opening character of a virtual closing character and there is space between
                    var text = getTextBetweenElements(Inserted[i].open, Inserted[i].close);
                    text += Inserted[i].close.childNodes[0].textContent;
                    var next = Inserted[i].close.nextSibling;
                    var open = Inserted[i].open;
                    var close = Inserted[i].close;
                    var parentNode = open.parentNode;
                    var newText = document.createTextNode(text);
                    var curr = open;

                    while(curr != next) {
                        var tmp = curr.nextSibling;
                        parentNode.removeChild(curr);
                        curr = tmp;
                    }

                    parentNode.insertBefore(newText, next);
                    GENTICS.Utils.Dom.setCursorInto( newText );
                    window.getSelection().getRangeAt(0).setStart(newText, 0);
                    window.getSelection().getRangeAt(0).setEnd(newText, 0);

                    if(Inserted.length == 1) {
                        Inserted = [];
                    } else {
                        Inserted[i].splice(i, 1);
                    }

                    leVal = getFullStr(mathEditBox[0].childNodes);
                    MathJax.Hub.queue.Push(["Text", MathJax.Hub.getAllJax(eqId)[0],"\\displaystyle{"+leVal+"}"]);
                    inChange = false;
                    currentLength = leVal.length;
                    return;
                }
            } else if(currentNode.parentNode == Inserted[i].close) {
                var text = getTextBetweenElements(Inserted[i].open, Inserted[i].close);
                text = Inserted[i].open.childNodes[0].textContent + text ;
                var next = Inserted[i].close.nextSibling;
                var open = Inserted[i].open;
                var close = Inserted[i].close;
                var parentNode = open.parentNode;
                var newText = document.createTextNode(text);
                var curr = open;

                while(curr != next) {
                    var tmp = curr.nextSibling;
                    parentNode.removeChild(curr);
                    curr = tmp;
                }

                parentNode.insertBefore(newText, next);
                GENTICS.Utils.Dom.setCursorInto( newText );
                window.getSelection().getRangeAt(0).setStart(newText, newText.textContent.length);
                window.getSelection().getRangeAt(0).setEnd(newText, newText.textContent.length);


                if(Inserted.length == 1) {
                    Inserted = [];
                } else {
                    Inserted[i].splice(i, 1);
                }

                leVal = getFullStr(mathEditBox[0].childNodes);
                MathJax.Hub.queue.Push(["Text", MathJax.Hub.getAllJax(eqId)[0],"\\displaystyle{"+leVal+"}"]);
                inChange = false;
                currentLength = leVal.length;
                return;

            }
        }


        // delete inside function, make it real
        for(var i = 0; i < FuncInserted.length; i++) {
            if(currentNode.parentNode == FuncInserted[i].span) {

                var saveStr = currentNode.textContent;
                var prev = currentNode.parentNode.previousSibling.previousSibling;
                var next = currentNode.parentNode.nextSibling;
                var parentNode = currentNode.parentNode.parentNode;
                parentNode.removeChild(currentNode.parentNode);
                parentNode.removeChild(FuncInserted[i].open);

                if(prev != null && prev.tagName != 'SPAN') {
                    prev.textContent += ('\\'+saveStr);
                    GENTICS.Utils.Dom.setCursorInto( prev );
                    window.getSelection().getRangeAt(0).setStart(prev, prev.textContent.length-(3-offset));
                } else if(next != null && next.tagName != 'SPAN') {
                    next.textContent = ('\\'+saveStr + next.textContent);
                    GENTICS.Utils.Dom.setCursorInto( next );
                    window.getSelection().getRangeAt(0).setStart(next, 0);
                } else {
                    var newText = document.createTextNode('\\'+saveStr);
                    parentNode.insertBefore(newText, next);
                    GENTICS.Utils.Dom.setCursorInto( newText );
                    window.getSelection().getRangeAt(0).setStart(newText, offset+1);
                }

                if(FuncInserted.length == 1) {
                    FuncInserted = [];
                } else {
                    FuncInserted.splice(i, 1);
                }

                leVal = getFullStr(mathEditBox[0].childNodes);
                MathJax.Hub.queue.Push(["Text", MathJax.Hub.getAllJax(eqId)[0],"\\displaystyle{"+leVal+"}"]);
                inChange = false;
                currentLength = leVal.length;
                return;
            }
        }
    } else if(leVal.length > currentLength && leVal.length - currentLength == 1) {

        // if something typed inside of an existing function span, clear that span out
        for(var i = 0; i < FuncInserted.length; i++) {
            if(currentNode.parentNode == FuncInserted[i].span) {

                var prev = currentNode.parentNode.previousSibling.previousSibling;
                var next = currentNode.parentNode.nextSibling;
                var parentNode = currentNode.parentNode.parentNode;
                parentNode.removeChild(currentNode.parentNode);
                parentNode.removeChild(FuncInserted[i].open);

                if(prev != null && prev.tagName != 'SPAN') {
                    prev.textContent += ('\\'+ch);
                    GENTICS.Utils.Dom.setCursorInto( prev );
                    window.getSelection().getRangeAt(0).setStart(prev, prev.textContent.length);
                } else if(next != null && next.tagName != 'SPAN') {
                    next.textContent = ('\\'+ch + next.textContent);
                    GENTICS.Utils.Dom.setCursorInto( next );
                    window.getSelection().getRangeAt(0).setStart(next, 1);
                } else {
                    var newText = document.createTextNode('\\'+ch);
                    parentNode.insertBefore(newText, next);
                    GENTICS.Utils.Dom.setCursorInto( newText );
                    window.getSelection().getRangeAt(0).setStart(newText, 1);
                }

                if(FuncInserted.length == 1) {
                    FuncInserted = [];
                } else {
                    FuncInserted.splice(i, 1);
                }

                leVal = getFullStr(mathEditBox[0].childNodes);
                MathJax.Hub.queue.Push(["Text", MathJax.Hub.getAllJax(eqId)[0],"\\displaystyle{"+leVal+"}"]);
                inChange = false;
                currentLength = leVal.length;
                return;
            }
        }
    }
    // console.log('onTexChange Checkpoint 5')



    // moved beyond the scope of a parens or braces
    var i = 0;
    while(i < Inserted.length) {
        if(isAfterOther(currentNode, Inserted[i].close) || isBeforeOther(currentNode, Inserted[i].open)) {
            concretize(Inserted[i].open);
            concretize(Inserted[i].close);

            console.log('removing f');
            if(Inserted.length == 1) {
                Inserted = [];
            } else {
                Inserted.splice(i, 1);
            }
        } else {
            i = i + 1;
        }
    }
    // console.log('onTexChange Checkpoint 6')
    console.log(mathEditBox);

    if(leVal.length - currentLength > 0) {
        switch(ch) {
            case(')'):
            case('}'):
                convertToConcrete(ch, mathEditBox[0], leVal, offset);
                break;
            case('{'):
                generateInserted(offset, '}', '');
                break;
            case('('):
                generateInserted(offset, ')', '');
                break;
            case('^'):
            case('_'):
                insertBraces(mathEditBox[0], leVal, offset);
                break;
            case('\\'):
                insertFunc(mathEditBox[0], leVal, offset);
                break;
        }
    }
    console.log('onTexChange Checkpoint 7 '+eqId)

    leVal = getFullStr(mathEditBox[0].childNodes);
    console.log('LEVAL is: '+leVal);
    MathJax.Hub.queue.Push(["Text", MathJax.Hub.getAllJax(eqId)[0],"\\displaystyle{"+leVal+"}"]);
    // console.log('onTexChange Checkpoint 8')
    inChange = false;
    currentLength = leVal.length;
}

function onAsciiCharChange(evt,  mathEditorContainer, eqId) {
        // var eqId = evt.currentTarget.id.substring(5);
        console.log("Refreshing ascii rendering");
        var mathEditBox = mathEditorContainer.find(".math-source");
        //var eqId = evt.currentTarget.id.substring(5);
        // var mathEditBox = $('#'+evt.currentTarget.id);
        // var leVal = mathEditBox.val() || mathEditBox.text();
        var leVal = getFullStr(mathEditBox[0].childNodes);
        //var leVal = mathEditBox.text() || mathEditBox.val();
        console.log("The ascii eqid is: " + eqId);
        console.log("The retrieved value is: " + leVal);
        MathJax.Hub.queue.Push(["Text", MathJax.Hub.getAllJax(eqId)[0],leVal]);
    }

function generateMathContainer(openDelimiter, closeDelimiter, charChangeFunction, equation, editableObj, newMathEditContainer) {
    console.log("Entering generate");
    var newElId = wrapPrefix+cntEq;
    var mathJaxElId = "sub" + wrapPrefix+cntEq;
    var range = Aloha.Selection.getRangeObject();
    var newMathContainer = $('<span id="'+newElId+'" class="MathBox MathBoxNew selected"> <span id="'+ mathJaxElId + '">' + openDelimiter + closeDelimiter+'</span> </span>');
   /* Generates the math editor */ 
    GENTICS.Utils.Dom.insertIntoDOM( newMathContainer, range, $("#content"));

    console.log("Editable obj is: " + $( Aloha.activeEditable.obj ).attr("id"));
    console.log("ID is: " + newElId);
    if(equation == '' || equation == "&nbsp\;") {
        MathJax.Hub.queue.Push(["Typeset", MathJax.Hub, mathJaxElId, function() { 
        console.log("Just inserted new math");
        console.log("Finished typsetting");
        }]);
    } 
    else {

        if(openDelimiter == '${') {

            MathJax.Hub.queue.Push(["Typeset", MathJax.Hub, mathJaxElId, function() { 
                   MathJax.Hub.queue.Push(["Text", MathJax.Hub.getAllJax(mathJaxElId)[0],"\\displaystyle{"+equation+"}"]);
                   
            }]);
        } 
        else {

            MathJax.Hub.queue.Push(["Typeset", MathJax.Hub, newElId, function() { 
                   MathJax.Hub.queue.Push(["Text", MathJax.Hub.getAllJax(mathJaxElId)[0],equation]);
            }]);
        }
    }
    cntEq++;
    return newElId; // Returns the id of the newly inserted math element

}

 function insertToolbar() {
    var popOutHtml = buildMathEditor();
    popOutHtml = '<span id="" class="MathBox selected MathBoxNew" contenteditable="false"' + popOutHtml + '</span>';
    $("#content").append(popOutHtml);
    //$(document.body).append(popOUt);
    //pasteHtmlAtCaret(popOUt);
}
// Inserts html where the caret is in the html
function pasteHtmlAtCaret(html) { // From Tim Down at http://stackoverflow.com/questions/6690752/insert-html-at-cursor-in-a-contenteditable-div
    var sel, range;
    if (window.getSelection) {
        // IE9 and non-IE
        sel = window.getSelection();
        if (sel.getRangeAt && sel.rangeCount) {
            range = sel.getRangeAt(0);
            range.deleteContents();

            // Range.createContextualFragment() would be useful here but is
            // non-standard and not supported in all browsers (IE9, for one)
            var el = document.createElement("div");
            el.innerHTML = html;
            var frag = document.createDocumentFragment(), node, lastNode;
            while ( (node = el.firstChild) ) {
                lastNode = frag.appendChild(node);
            }
            range.insertNode(frag);

            // Preserve the selection
            if (lastNode) {
                range = range.cloneRange();
                range.setStartAfter(lastNode);
                range.collapse(true);
                sel.removeAllRanges();
                sel.addRange(range);
            }
        }
    } else if (document.selection && document.selection.type != "Control") {
        // IE < 9
        document.selection.createRange().pasteHTML(html);
    }
  }
/* 
 * Converts text to ASCII math or LaTex if the user selected some text.
 * If not it provides the user with a math-editor
*/
  function mathClickNew(openDelimiter, closeDelimiter, charChangeFunction) {
    console.log("mathClickNew ");
    // Prevents multiple editors from being opened at the same time
    mathEditorRemove("");
    var equation = getSelectionText();
    // Pops up the math-editor if the user hasn't selected text
    if (equation == '') {
      equation = "&nbsp\;";

     /* $("[class*='-header']").die("mouseenter mouseleave"); // Turning hovers off (temporarily)
      $(".canvas-wrap").die("mouseenter mouseleave"); // Have to do this one separately from above, apparently
      $(".MathBox").die("mouseenter mouseleave");
      $("table caption").die("mouseenter mouseleave");*/
      // cwLeave($(".canvas-wrap"),"special");

      // Changes status of math button to selected
      $('button[title="Math"]').addClass("selected");
    
      console.log("Building the math editor");
      var mathEditor = buildMathEditor();
      console.log("Delimiter is: " + openDelimiter);
    // pasteHtmlAtCaret('<span id="" class="MathBox selected MathBoxNew" contenteditable="false">' + exText + '</span>');
    // Generates and inserts a new math equation container
     var newElId = generateMathContainer(openDelimiter, closeDelimiter, charChangeFunction, equation, editableObj);
     // Calculates the id of the element which actually holds the mathjax
     var mathJaxElId = "sub" + newElId;
      // Retrieves the html element(which has the selected text) it just inserted to the document
      var mathEditorContainer = $(".MathBoxNew");
      // Inserts the math editor
      mathEditorContainer.prepend(mathEditor);

      console.log("Editor text is: " + getFullStr($(".math-editor").find(".math-source")[0].childNodes));
      // Sets the radio button depending on the saved global preferences. Optional if Kathi wants this feature
      if (aol == 'radio_latex')
        mathEditorContainer.find("#radio_latex").attr('checked','checked');

      else
        mathEditorContainer.find("#radio_ascii").attr('checked','checked');
      
      // mathEditorContainer.find("#radio_latex").attr("checked",false);
      //mathEditorContainer.removeClass("temporarily-hide");
      // Inserts the 'arrow' which points to the currently edited eqation into the dom
      $(".math-editor").append('<div id="math-editor-arrow"> </div>');
      // Defines how offset the math-editor arrow should be from the edit box
      var arrowOffset = 0;
      // Retrieves the math editor's relative position
      var arrow = $("#math-editor-arrow");
      var oldArrowPos = arrow.position().left;
      
      // Adjusts the position of the math editor
      var newB = mathEditorContainer.outerHeight() + 14; // 14 = approx. positive value of :after's "bottom" property
      var newL = mathEditorContainer.outerWidth() / 2 - parseInt($(".math-editor").css("width")) / 2 - 7; // 7 for mysterious good measure
      // Retrieves the aloha-editor's absolute position and the editor position 
      var content = $("#content");
      var editor = $(".math-editor");
      // Sets the originally calculated positions so that offset() retrieves the right position
      $(".math-editor").css("bottom", newB + "px");
      $(".math-editor").css("left", newL + "px");
      // Calculates the delta between their position to see if the editor is out of bounds
      var leftPositionDelta = editor.offset().left - content.offset().left;
      var rightPositionDelta = (content.offset().left + content.width()) - (editor.offset().left  + editor.width());
      // Adjusts the math edit box if it's outside the content area 
      if (leftPositionDelta < 0)  {
        arrowOffset = leftPositionDelta;
        newL = newL - leftPositionDelta;
        //Positions the math-editor's arrow in relation to the math-editor box
        $("#math-editor-arrow").css("left", oldArrowPos + arrowOffset + "px");

      }
      else if (rightPositionDelta < 0) {
        arrowOffset = rightPositionDelta;
        newL = newL + rightPositionDelta;
        //Positions the math-editor's arrow in relation to the math-editor box
        $("#math-editor-arrow").css("left", oldArrowPos - arrowOffset + "px");
      }
      $(".math-editor").css("bottom", newB + "px");
      $(".math-editor").css("left", newL + "px");


       /* Changes the update function based on what radio button is chosen */

        /* Changes the update function to the LaTeX update function */
       mathEditorContainer.find("#radio_latex").on("click", function(e){
        // Ensures that the math doesn't regenerate if the same option is selected consecutively
        if (aol == 'radio_latex')
            return;
        // Retrieves the current text in the math editor
        var actualMathText = getFullStr($(".math-editor").find(".math-source")[0].childNodes);
        // actualMathText = removeMathWrapper(actualMathText);
        console.log("Changing the update function to latex: " + actualMathText);
        // Updates the update function which gets called on char change
        charChangeFunction = onTexCharChange;

        /* Updates the current equation */
        // Removes and inserts a new math element with the correct rendering
        changeMathLang(actualMathText, mathJaxElId, '${', '}$', "radio_latex");
        });


       /* Changes the update function to the ASCII update function */
       mathEditorContainer.find("#radio_ascii").on("click", function(e){
        // Ensures that the math doesn't regenerate if the same option is selected consecutively
        if (aol == 'radio_ascii')
            return;

        // Retrieves the current text in the math editor
        var actualMathText = getFullStr($(".math-editor").find(".math-source")[0].childNodes);
        // actualMathText = removeMathWrapper(actualMathText);
        console.log("Changing the update function to ascii: " + actualMathText);
        // Updates the update function which gets called on char change
        charChangeFunction = onAsciiCharChange;
        /* Updates the current equation */
        // Removes and inserts a new math element with the correct rendering
        changeMathLang(actualMathText, mathJaxElId, '`', '`', "radio_ascii");
        });


      // Updates the generated math as the user modifies it
      $(".math-editor").find(".math-source-wrap").on('DOMCharacterDataModified', function(e) {
        /* Replaces the current text with a '&nbsp;' if the user removes all the text */
        var text = getFullStr($(".math-editor").find(".math-source")[0].childNodes);
        if (text == '') {
            $(".math-editor").find(".math-source").append("&nbsp\;");
        }
        console.log("Modified1: Editor text is: " + getFullStr($(".math-editor").find(".math-source")[0].childNodes));
        charChangeFunction(e, $(".math-editor"), mathJaxElId);
       });
      $(".math-editor").find(".math-source-wrap").on('DOMNodeInserted', function(e) {
        console.log("Inserted1: Editor text is: " + getFullStr($(".math-editor").find(".math-source")[0].childNodes));
        charChangeFunction(e, $(".math-editor"), mathJaxElId);
    });
      /* If the math-editor is empty then it's replaced w/ default text */
      if (equation == "&nbsp\;") {
        mathEditorContainer.find(".math-source").append('<span class="math-source-hint-text">Enter your math notation here</span>');
        //GENTICS.Utils.Dom.setCursorInto( mathEditorContainer.find(".math-source")[0] );
      } 
      else {
        /* Appends the equation to the text in the editor */
        mathEditorContainer.find(".math-source").append(equation);
        placeCaretAtEnd($(".math-source").get(0));
      }
      /*if ( $("#cheat-sheet").css("display") != 'none' ) $("#cheat-sheet-activator").attr("checked",true);
      $("#cheat-sheet-wrap").slideUp("fast", function(){
        $(this).show();
      });*/


    } 
    /* If the user selects text then that text is converted to whatever was selected */
    else {
      generateMathContainer(openDelimiter, closeDelimiter, charChangeFunction, equation, editableObj, null);
      // Changes status of math button to be 'unselected'
      $('button[title="Math"]').removeClass("selected");
      $(".MathBoxNew").removeAttr("id").effect("highlight", { color: "#E5EEF5" }, 1000);
    }
    // e.stopPropagation();
    //e.preventDefault();

  }

  function mathEditorRemove(override) {
     try {
      console.log("mathEditorRemove, override is: " + override);
      // If the new math element is empty then unselect and unhover it
      $(".MathBox").removeClass("selected");
      $(".MathBox").removeClass("hovered");
      // This is only related to the math cheat sheet
      /*if ($("#cheat-sheet-wrap").css("display") != 'none') {
        $("#cheat-sheet-wrap").slideDown("fast", function(e){
          $(this).hide();
        });
      }*/
      // Retrieves the closest mathjax element
      var mathJax = $(".math-editor").closest(".MathBox");
      // Retrieves the math editor's text
      console.log($(".math-editor"))
      if($(".math-editor").length == 0) {
          // no math editor currently exists to be closed. This can be triggered by a click on the HTML without an existing math editor
          return;
      }
      var mathSource = getFullStr($(".math-editor").find(".math-source")[0].childNodes) || $(".math-editor").find(".math-source").text();
      /* Checks if the override's string length is non zero or the 'radio button(I don't know which yet) is checked' 
         And that  the hint text is zero
        */
     // Sets the user preferences to the id of which radio button is checked {}
      var newAol = $(".math-editor").find('input[name="math-type"]:checked').attr("id");
      // Saves the preference of the rendering to the global aolDictionary so that their preferenc will be saved depending on which equation they're editing
      if (newAol != null && mathJax != null) {
        aol = newAol;      
        aolDictionary[mathJax.attr("id")] = aol;
        console.log("Adding a new aol: " + aol + " with id: " + mathJax.attr("id"));

    }
    
      if ((override.length || $("#radio_regular").is(":checked")) && !$(".math-source-hint-text").length) {
        if (mathSource == "&nbsp\;") {
            // If the math source only has a 'standard space' simply replace it with empty text?
          //mathJax.replaceWith("");
        } 
        else {
            // Otherwise update it with the next text
          // /mathJax.replaceWith(mathSource);
        }
      } 
      else {
        // Removes the mathjax element if the editor is empty
        if (!mathJax.find(".asciimath").length) { 
          if (!mathSource.trim().length || $(".MathBoxNew").find(".math-source-hint-text").length) {
            mathJax.remove();
          } 
          else {
            //mathJax.html('<span class="MathJaxText">' + mathSource + '</span>');
          }
        }
      }
  }
catch(e) {
    console.log("Error: " + e);
} 
// Ensures that the editor is removed in case of an error
finally {
      /* Clears all the 'insert' dictionaries */
      Inserted = [];
      FuncInserted = [];
      // Removes every math editor open
      $(".math-editor").remove();
      $('button[title="Math"]').removeClass("selected"); //Unselects the button
      // For every math element it removes the 'MathBoxNew' class from the element
      $(".MathBox").each(function(){
        if ($(this).hasClass('MathBoxNew')) {
          $(this).removeClass("MathBoxNew"); // Removes its 'new status from it'
        }
      });
  }
    }
    /* Sets a callback on the aloha button by looking for an element whose title=math,
     * This is used to prevent the math editor being closed by another callback function keyed on the entire html document. 
     * it does this by calling e.stopPropogation()
     */

    $('button[title="Math"]').live("click", function(e) {
        // console.log("Button being clicked");
        e.stopPropagation();
    });
    /* Generates events everytime the inserted equation is being interacted with */
  $(".MathBox").live("mouseenter", function(e){
    // console.log("Editor being entered");
    mathEnter($(this),e);
  });
  $(".MathBox").live("mouseleave", function(e){
    // console.log("Editor being left");    
    mathLeave($(this),e);
  });
  $(".MathBox:not(.selected)").live("click", function(e){
    console.log("Editor not selected?");    
    mathClick($(this),e);

  });
  $(".math-editor").live("click", function(e){
    // console.log("math editor being clicked");
//  e.stopPropagation();
    meClick($(this),e);
  });


  function removeMathWrapper(mathText) {
    /*var latexRegexPattern = "(?<=\\displaystyle{)(.*)(?=})";
    latexRegexPattern = "\\displaystyle{.*}";*/
    var latexRegex = /\\displaystyle{(.*)}/;
    var asciiRegex = /`(.*)`}/; 
    var actualMathTextFromLatex = latexRegex.exec(mathText);
    var actualMathTextFromAscii = asciiRegex.exec(mathText);
    var actualMathText = actualMathTextFromLatex || actualMathTextFromAscii;
    if (actualMathText == null) {
        return mathText;       
    }
    return actualMathText[1];
  }
  function meClick(me,e) {
    e.stopPropagation();
  };
function mathClick(mathEditorContainer, e) {

   /* $("[class*='-header']").die("mouseenter mouseleave"); // Turning hovers off (temporarily)
   // $(".canvas-wrap").die("mouseenter mouseleave"); // Have to do this one separately from above, apparently
    $(".MathBox").die("mouseenter mouseleave");

    $("table caption").die("mouseenter mouseleave");*/
    console.log("Math click being called");
   /* cwLeave($(".canvas-wrap"),"special");*/
    var charChangeFunction, elementId;
    if(!mathEditorContainer.find(".math-editor").length) {
      mathEditorRemove("");
      mathEditorContainer.find('#math-icon-edit').remove();
      mathEditorContainer.find('#math-icon-clear').remove();
      mathEditorContainer.removeAttr("title");
      mathEditorContainer.addClass("selected");
      // Changes status of button to selected
      $('button[title="Math"]').addClass("selected");
      /* Inserts the math editor */
      var mathEditor = buildMathEditor(mathEditorContainer,e);
      mathEditorContainer.prepend(mathEditor);
      var mathtext = mathEditorContainer.find(".asciimath").text(); // Don't quite know what this is supposed to do
      // Retrieves the  id of the math element
      var elementId = mathEditorContainer.closest(".MathBox").attr("id");
      // Calculates the id of the element containing the actual mathjax 
      var mathJaxElId = "sub"+ elementId;
      // Retrieves the original math text by searching for the specific mathjax element w/ the original text
      console.log("Actual math text is: " + mathEditorContainer.find("#" + mathJaxElId).children('[id^="MathJax-Element-*"], [type^="math/"]').text());
      var actualMathText = mathEditorContainer.find("#" + mathJaxElId).children('[id^="MathJax-Element-*"], [type^="math/"]').text();
     // var actualMathText = getFullStr(mathEditorContainer.children('[id^="MathJax-Element-*"], [type^="math/"]'));

      // Retrieves the user rendering preferences for the selected mathjax element. If it can't find it's value then it uses the default value
      var savedAol = aolDictionary[elementId] || 'radio_latex';
      // Updates the global variable which holds which type of equation is currently being edited
      aol = savedAol;
      console.log("Retrieved aol with an id of: " + elementId + " is: " + savedAol);

    // Checks the radio button based on what was last chosen, then sets the update function based on what the user chooses
      if (savedAol == 'radio_latex') {
        mathEditorContainer.find("#radio_latex").attr('checked','checked');
        // Changes which function is called to update the mathjax
        charChangeFunction = onTexCharChange;
        actualMathText = removeMathWrapper(actualMathText);
        console.log("The retrieved math looks like: " + actualMathText);
      } 
      else if(savedAol == 'radio_ascii')
      {
        mathEditorContainer.find("#radio_ascii").attr('checked','checked');
        charChangeFunction = onAsciiCharChange;
        console.log("Setting the onAsciiCharChange");
        actualMathText = removeMathWrapper(actualMathText);
        console.log("The retrieved math looks like: " + actualMathText);
      }
      /* Retrieves the raw equation from the generated math element and populates the math editor */
      if (mathtext.length) {
        // Don't know what this does but haven't hit this case yet
        console.log("IN that weird case");
        mathEditorContainer.find(".math-source").html(mathtext);
      } 
      else if (actualMathText.length) {
        // Drops the text into the math editor if the text is non-empty
        mathEditorContainer.find(".math-source").html(actualMathText);
      } 
      else {
        // Otherwise  it just appends nbsp
        mathEditorContainer.find(".math-source").html("&nbsp\;");
      }
      // Inserts the 'arrow' which points to the currently edited eqation into the dom
      $(".math-editor").append('<div id="math-editor-arrow"> </div>');
      // Defines how offset the math-editor arrow should be from the edit box
      var arrowOffset = 0;
      // Retrieves the math editor's relative position
      var arrow = $("#math-editor-arrow");
      var oldArrowPos = arrow.position().left;
      // Repositions the editor next to the mathjax
      var newB = mathEditorContainer.outerHeight() + 14; // 14 = approx. positive value of :after's "bottom" property
      var newL = mathEditorContainer.outerWidth() / 2 - parseInt($(".math-editor").css("width")) / 2 - 7; // 7 wfor mysterious good measure
      // Retrieves the aloha-editor's absolute position and the editor position 
      var content = $("#content");
      var editor = $(".math-editor");
      // Sets the originally calculated positions so that offset() retrieves the right position
      $(".math-editor").css("bottom", newB + "px");
      $(".math-editor").css("left", newL + "px");
      // Calculates the delta between their position to see if the editor is out of bounds
      var leftPositionDelta = editor.offset().left - content.offset().left;
      var rightPositionDelta = (content.offset().left + content.width()) - (editor.offset().left  + editor.width());
      // Adjusts the math edit box if it's outside the content area 
      if (leftPositionDelta < 0)  {
        console.log("Adjusting for left side");
        arrowOffset = leftPositionDelta;
        newL = newL - leftPositionDelta;
        //Positions the math-editor's arrow in relation to the math-editor box
        $("#math-editor-arrow").css("left", oldArrowPos + arrowOffset + "px");

      }
      else if (rightPositionDelta < 0) {
        console.log("Adjusting for right side");
        arrowOffset = rightPositionDelta;
        newL = newL + rightPositionDelta;
        //Positions the math-editor's arrow in relation to the math-editor box
        $("#math-editor-arrow").css("left", oldArrowPos - arrowOffset + "px");
      }
      $(".math-editor").css("bottom", newB + "px");
      $(".math-editor").css("left", newL  +  "px");
      placeCaretAtEnd($(".math-source").get(0));
    } 
    else {
      /*elementId = $("#content").find('[id^="eqprefix-"]').attr("id");
             // Retrieves the user rendering preferences for the selected mathjax element. If it can't find it's value then it uses the default value
      var savedAol = aolDictionary[elementId] || 'radio_latex';
      console.log("Retrieved aol with an id of: " + elementId + " is: " + savedAol);
    // Checks the radio button based on what was last chosen, then sets the update function based on what the user chooses
      if ( savedAol == 'radio_latex') {
        mathEditorContainer.find("#radio_latex").attr("checked",true);
        charChangeFunction = onTexCharChange;
      } 
      else {
        mathEditorContainer.find("#radio_ascii").attr("checked",true);
        charChangeFunction = onAsciiCharChange;
      }*/
      console.log("In the else case");
      placeCaretAtEnd($(".math-source").get(0));
    }

    /* Changes the update function based on what radio button is chosen */
    mathEditorContainer.find("#radio_latex").on("click", function(e){
        // Ensures that the math doesn't regenerate if the same option is selected consecutively
        if (aol == 'radio_latex')
            return;
        // Retrieves the current text in the math editor
        var actualMathText = getFullStr($(".math-editor").find(".math-source")[0].childNodes);
        // actualMathText = removeMathWrapper(actualMathText);
        console.log(actualMathText);
        // Updates the update function which gets called on char change
        charChangeFunction = onTexCharChange;
        /* Updates the current equation */
        // Removes and inserts a new math element with the correct rendering
        changeMathLang(actualMathText, mathJaxElId, '${', '}$', "radio_latex");
        });


    mathEditorContainer.find("#radio_ascii").on("click", function(e){
        // Ensures that the math doesn't regenerate if the same option is selected consecutively
        if (aol == 'radio_ascii')
            return;        
        // Retrieves the current text in the math editor
        var actualMathText = getFullStr($(".math-editor").find(".math-source")[0].childNodes);
        // actualMathText = removeMathWrapper(actualMathText);
        console.log("Changing the update function to ascii: " + actualMathText);
        // Updates the update function which gets called on char change
        charChangeFunction = onAsciiCharChange;
        /* Updates the current equation */
        // Removes and inserts a new math element with the correct rendering
        changeMathLang(actualMathText, mathJaxElId, '`', '`', "radio_ascii");
    });



    // Updates the generated math as the user modifies it
      $(".math-editor").find(".math-source-wrap").on('DOMCharacterDataModified', function(e) {
        /* Replaces the current text with a '&nbsp;' if the user removes all the text */
        var text = getFullStr($(".math-editor").find(".math-source")[0].childNodes);
        if (text == '') {
            $(".math-editor").find(".math-source").append("&nbsp\;");
            console.log("Inserted nbsp");
        }
        console.log("MOdified2: Editor text is: " + getFullStr($(".math-editor").find(".math-source")[0].childNodes));
        charChangeFunction(e, $(".math-editor"), mathJaxElId);
       });
      $(".math-editor").find(".math-source-wrap").on('DOMNodeInserted', function(e) {
        console.log("Inserted2: Editor text is: " + getFullStr($(".math-editor").find(".math-source")[0].childNodes));
        charChangeFunction(e, $(".math-editor"), mathJaxElId);
       });
     
    /*if ( $("#cheat-sheet").css("display") != 'none' ) $("#cheat-sheet-activator").attr("checked",true);
    $("#cheat-sheet-wrap").slideUp("fast", function(e){
      $(this).show();
    });*/
    e.stopPropagation();
  }

  $(".math-source").live("click", function(e){
    $(this).find(".math-source-hint-text").replaceWith("&nbsp\;");
  });

function changeMathLang(equation, elementId, openDelimiter, closeDelimiter, mathType) {
    console.log("Changing the math equation");
    // Deletes the previous equation
    $("#" + elementId).children().remove();
    // Sets the delimeters in the element
    $("#" + elementId).append(openDelimiter + closeDelimiter);
    // Insert the equation back into the doc with the correct delimiters - using generatemathcontianer
    console.log("The parameters are: " + equation + " " + elementId);
    // Update the dictionary's stored preferences for the element ID
    aolDictionary[elementId] = mathType;
    if (mathType == "radio_latex") {
        MathJax.Hub.queue.Push(["Typeset", MathJax.Hub, elementId, function() { 
            console.log("In callback");
               MathJax.Hub.queue.Push(["Text", MathJax.Hub.getAllJax(elementId)[0],"\\displaystyle{"+equation+"}"]);
               
        }]);
        aol = "radio_latex";

    } 
    else if (mathType == "radio_ascii") {
        MathJax.Hub.queue.Push(["Typeset", MathJax.Hub, elementId, function() { 
               console.log("In callback");
               MathJax.Hub.queue.Push(["Text", MathJax.Hub.getAllJax(elementId)[0],equation]);
        }]);
        aol = "radio_ascii";
    }
    else {
        console.log("Unsupported math language inserted");
    }

    // generateMathContainer(openDelimiter, closeDelimiter, charChangeFunction, mathText, overrideId, editableObj);   


}
function getSelectionText() { // from Tim Down at http://stackoverflow.com/questions/5379120/jquery-get-the-highlighted-text
    var text = "";
    if (window.getSelection) {
        text = window.getSelection().toString();
    } else if (document.selection && document.selection.type != "Control") {
        text = document.selection.createRange().text;
    }
    return text;
  }

  function placeCaretAtEnd(el) { // From Tim Down at http://stackoverflow.com/questions/4233265/contenteditable-set-caret-at-the-end-of-the-text-cross-browser
    el.focus();
    if (typeof window.getSelection != "undefined"
            && typeof document.createRange != "undefined") {
        var range = document.createRange();
        range.selectNodeContents(el);
        range.collapse(false);
        var sel = window.getSelection();
        sel.removeAllRanges();
        sel.addRange(range);
    } else if (typeof document.body.createTextRange != "undefined") {
        var textRange = document.body.createTextRange();
        textRange.moveToElementText(el);
        textRange.collapse(false);
        textRange.select();
    }
  }

function getFullStr(allChildren) {
    var str = '';
    for(var i = 0; i < allChildren.length; i++) {
        var ele = allChildren[i];
        switch(ele.nodeType) {
            case(3):
                str = str + ele.textContent;
                break;
            case(1):
                if(ele.tagName=='SPAN') {
                    str = str + ele.childNodes[0].textContent;
                }
                break;
            default:
                break;
        }
    }
    return str;
}

function enableEditor(editor, length) {
    if(currentEditor != null && currentEditor[0] != editor[0]) {
        disableEditor();
    }
    currentEditor = editor;
    currentLength = length;
    GENTICS.Utils.Dom.setCursorInto( editor[0] );
    if(editorToOffset[editor[0].id] != null) {
        window.getSelection().getRangeAt(0).setStart(window.getSelection().focusNode.childNodes[0], editorToOffset[editor[0].id]);
    }
    editor.show();
}
function disableEditor() {
    if(currentEditor != null) {
        editorToOffset[currentEditor[0].id] = window.getSelection().getRangeAt(0).startOffset;
        currentEditor.hide();
        currentEditor = null;
    }
}
function mathLeave(mathEditorContainer,e) {
    if(!mathEditorContainer.find(".math-editor").length) {
      mathEditorContainer.removeClass("selected");
    }
    mathEditorContainer.removeClass("hovered");
    mathEditorContainer.removeAttr("title");
    mathEditorContainer.find('#math-icon-edit').remove();
    mathEditorContainer.find('#math-icon-clear').remove();
  /*  if ( !mathEditorContainer.parents().closest(".active").length) {
      mathEditorContainer.parent().closest('.canvas-wrap').each(function(){
        $(this).children().children().children('.canvas-buddy, .canvas-buddy-2').show();
        $(this).children().children().children().children().children('.canvas-buddy, .canvas-buddy-2').show();
        $(this).children('.canvas').addClass("canvas-hovered");
      });
    }*/
  }

   function mathEnter(mathEditorContainer,e) {
    
    /* Wraps the text */
    /*$('.canvas-wrap').each(function(){
      $(this).children().children().children('.canvas-buddy, .canvas-buddy-2').hide();
      $(this).children().children().children().children().children('.canvas-buddy, .canvas-buddy-2').hide();
      $(this).children('.canvas').removeClass("canvas-hovered");
    });*/
    console.log("Entering math");
    mathEditorContainer.addClass("hovered");
    // If the length is zero then add the original text back
    if(!mathEditorContainer.find(".math-editor").length) {
      mathEditorContainer.attr("title","Click anywhere on the math to edit it");
      mathEditorContainer.append('<span class="math-icon" id="math-icon-edit"><span class="math-icon-message">Click anywhere on the math to edit it</span></span>');
      mathEditorContainer.append('<span class="math-icon" id="math-icon-clear"><span class="math-icon-message"><span class="math-icon-message-close">X</span> Remove math formatting (revert to plain text)</span></span>');
    }
    e.stopPropagation();
  }
  // Removes the math editor when the html document is clicked. I don't know where the '.math-done' class is used b/c  I don't see it used in the page
   $("html, .math-editor-close, .math-done").live("click", function(e){
      console.log("Removing the math editor");
      mathEditorRemove("");
    });
    /* Establishes a listener for mouse movements to on the math mathjax box */
    $(".MathBox").live("mouseenter", function(e){
      mathEnter($(this),e);
    });
    $(".MathBox").live("mouseleave", function(e){
      mathLeave($(this),e);
    });


  $(".math-editor").live("click", function(e){
        console.log("Stopping propagation");
        meClick($(this),e);
  });

    function toggleMath()
    {
        if( Aloha.activeEditable ) 
        {
            var range = Aloha.Selection.getRangeObject()
                if ( !( range.startContainer && range.endContainer ) ) {
                    return;
                }

            // get text from selection
            var leText = range.getText();

            if( $.trim(leText) === '' ) return;

            GENTICS.Utils.Dom.removeRange(range);
            // make a new placeholder for the new equation
            generateMathContainer('${','}$', onTexCharChange, leText, editableObj);
        }
    }

  /* Builds the math editor html */

  function buildMathEditor(mathEditorContainer,e) {
    var ed = '<div class="math-editor" contenteditable="false" id="meditor">\
        <span class="math-editor-close">\
          <img src="http://mountainbunker.org/~maxwell/oerpub/editor-ideas/content_files/remove-element-01.png">\
        </span>\
        <div class="math-source-wrap">\
          <span class="math-source" contenteditable="true"></span>\
          <div id="math-error" contentEditable="false">\
            <strong>LaTeX error:</strong> <br/>sqrt requires initial backslash: \\sqrt\
          </div>\
        </div>\
        <div class="math-options-activate">\
          This is:\
          <input type="radio" name="math-type" id="radio_ascii" value="ascii" checked="checked"> <label for="radio_ascii">ASCIIMath</label>\
          <input type="radio" name="math-type" id="radio_latex" value="latex" checked=""> <label for="radio_latex">LaTeX</label>\
          <span id="math-type-help" class="math-help" style="display: none\;">(<a href="#asdfasdf">what\'s this?</a>)</span>\
        </div>\
        <div id="cheat-sheet-activate" style="text-align: right\; display: block\;">\
          <input type="checkbox" name="cheat-sheet-activator" id="cheat-sheet-activator">\
          <label for="cheat-sheet-activator" style="font-weight: normal\; padding-right: .4em\;">Show cheat sheet</label>\
          <span id="math-editor-help" class="math-editor-help" style="border-left: 1px solid #7D8B94\; padding-left: .6em\;">\
            <a href="#asdfasdfasdf">See help</a>\
          </span>\
        </div>\
        <div id="math-advanced" style="clear: both\;">\
        </div>\
        <div class="math-help-text-wrap">\
          <div class="math-help-text" id="math-type">\
            <span class="math-help-text-close">x</span>\
            ASCIIMath and LaTeX transform plain text into mathematics format.\
            <ul>\
              <li>\
                <strong>ASCIIMath</strong> is a simple input notation similar to that of a graphing calculator.\
                For example, <span style="font-family: courier new">x^(ab)</span> would render as \
                <span class="math-style">x<sup style="line-height: .5em; vertical-align: .3em;">ab</sup></span>.\
                <a href="http\:\/\/www1.chapman.edu\/\~jipsen\/asciimath.html" target="_blank" class="external">Learn more.</a>\
              </li>\
              <li>\
                <strong>LaTeX</strong>, while similar to ASCIIMath, includes some more complex notation for advanced math.\
                <a href="http\:\/\/en.wikibooks.org/wiki/LaTeX/Mathematics" target="_blank" class="external">Learn more.</a>\
              </li>\
            </ul>\
            Click the "<strong>Show cheat sheet</strong>" box to see examples of each.\
          </div>\
          <div class="math-help-text" id="math-editor-help-text">\
            <span class="math-help-text-close">x</span>\
            To add math to your document, type math in the text field using either \
            <a href="#asd" id="math-type-help-2">ASCIIMath or LaTeX notation</a>.\
            The display math will be rendered below in real time.  When you\'re done, just click anywhere outside the blue box.\
            <ul>\
              <li>\
                <strong>Show cheat sheet</strong>.  Use this to see common examples of notation and their respective display.\
              </li>\
              <li>\
                <strong>Show advanced options</strong>.  Use this to switch between your choice of ASCIIMath or LaTeX.\
              </li>\
            </ul>\
          </div>\
        </div>\
      </div>';
    return ed;
  }

    
            scopes.createScope('math', 'Aloha.empty');
            /* Configure the 'insert latex' math */
            self._mathCtrl = ui.adopt( 'characterPicker'/*"math"*/, button, 
            {
                tooltip: 'Math', /*i18n.t('button.addmath.tooltip'),*/
                icon: "mathEditorContainer",
                click: function() {
                    console.log("Math button being clicked");
                    // Generates a new math editor
                    mathClickNew('${','}$', onTexCharChange);
                    aol = radio_latex;
                    // e.stopPropagation();
                }
                /*onclick: function() {
                    console.log("Test");
                }*/
            });
            
            var parsedJax = false; 
            Aloha.bind('aloha-editable-activated', function (event, data) 
            {
                
                !parsedJax && (function()
                {
                    parsedJax = true;
                    MathJax.Hub.Queue(["Typeset",MathJax.Hub, null, function()
                    { 
                        $(MathJax.Hub.getAllJax()).each(function()
                        { 
                            console.log("Initializing... "+this.inputID);
                            var elfr = $('#'+this.inputID+'-Frame'),
                                el = $('#'+this.inputID),
                                elpr = $('#'+this.inputID+'-Frame').prevAll('.MathJax_Preview').eq(0),

                                eqWrapper = $('<span id="'+wrapPrefix+cntEq+'" class="MathBox MathBoxNew"/>').insertBefore(elpr)
                                    .append(elpr).append(elfr).append(el)
                                    .data('equation', this.originalText);
                           console.log("elfr is: " + elfr) ;
                           console.log("el is: " + el );
                           console.log("elpr is: " + elpr);
                            
                           cntEq++;
                        }); 
                    }]);
                })();
                self._mathCtrl.show();
            });
            
           
            Aloha.bind('aloha-editable-created', function (event, editable) 
            {
                editableObj = editable.obj;
                
                editable.obj.bind('keydown', self.hotKey.insertTexMath, function() 
                {
                    //generateMathContainer('${','}$', onTexCharChange, '', editable.obj);
                    aol = 'radio_latex';
                    mathClickNew('${','}$', onTexCharChange); // Generates a new math container and binds the 'latex' callback function
                });

                editable.obj.bind('keydown', self.hotKey.insertAsciiMath, function() 
                {
                    //generateMathContainer('`','`', onAsciiCharChange, '', editable.obj);
                    aol = 'radio_ascii';
                    mathClickNew('`','`', onAsciiCharChange); // Generates a new math container and binds the 'asciimath' callback functoin
                    console.log("Setting the radio default");
                });
                editable.obj.bind('keydown', self.hotKey.insertMLMath, function() 
                {
                    // generateMathContainer('<math>','</math>', onAsciiCharChange, '', editable.obj);
                    aol = 'radio_mathml';
                    mathClickNew('<math>','</math>', onAsciiCharChange); // Generates a new math container and binds the 'asciimathml' callback functoin
                });
            });

        }
    });
<<<<<<< HEAD
});

function editor_focus() {
    document.getElementById('content').focus();
}
window.onload = editor_focus;
=======
});
>>>>>>> 9707d9d4
<|MERGE_RESOLUTION|>--- conflicted
+++ resolved
@@ -1652,13 +1652,9 @@
 
         }
     });
-<<<<<<< HEAD
 });
 
 function editor_focus() {
     document.getElementById('content').focus();
 }
 window.onload = editor_focus;
-=======
-});
->>>>>>> 9707d9d4

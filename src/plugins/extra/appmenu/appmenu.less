/* ---------------------------------------- */

@lightGray: #e5e5e5;

div.tool-bar { //Note: setting the div explicitly so Aloha doesn't squash styles like padding
  width: 100%;
  background-color: whiteSmoke;
  border-top: 1px solid @lightGray;
  border-bottom: 1px solid @lightGray;
  //min-height: 30px;
  padding: 5px 1em;
  box-shadow: 0 2px 3px 0 #ccc;
  
  > .menu-item {
    vertical-align: middle;
    display: inline-block;
    opacity: 0.70;
    border: 1px solid transparent;
    border-radius: 2px;
    padding: 5px;
    cursor: pointer;

    &.selected {
      opacity: 1.0;
      border: 1px solid #ccc;
      box-shadow: 0 1px 1px rgba(0, 0, 0, .1);
    }
    &.disabled.selected { border: 1px solid transparent; }
    &.checked { background-color: @lightGray; opacity: 1.0; border: 1px solid #ccc; }
    > .checked-icon { display: none; }

    > .accel { display: none; }
    > .tool-tip { display: none; }
    > .menu-icon { display: inline-block; }
    > .text {
      display: inline-block;
      font-weight: bold;
    }
    &.icon > .text { display: none; }
    > .submenu {
      display: inline-block;
      position: relative;
      padding-left: 3px;
      right: 0;
      top: -5px;
      font-size: 50%;
    }

  }

}


.menu-button { cursor: default; }

.menu-item {
  font-family: Arial, sans-serif;
  font-size: 13px;
  white-space: nowrap;
  position: relative; // For the submenu icon

  &.selected {
    background-color: #eee;
  }

  &.disabled { opacity: 0.3; }
  &.disabled.selected { background-color: inherit; }
  
  &.checked.icon .checked-icon { display: none; }
  
  > .accel { position: absolute; right: 5px; }
  > .submenu {
    position: absolute;
    font-size: 70%;
    right: 10px;
    top: 8px;
    opacity: 0.5;
    
    &.selected {
      opacity: 1.0;
    }
  }
}


.menu-icon {
  width: 16px;
  height: 16px;
  /*display: inline;*/
}

.menu > .menu-item {
<<<<<<< HEAD
  &> .menu-icon {
    position: absolute;
    left: 3px;
  }
  &> .tool-tip { display: none; }
=======
  > .menu-icon {
    position: absolute;
    left: 3px;
  }
  > .tool-tip { display: none; }
>>>>>>> 6b302941
}

.hidden {
  display: none;
}


.menu {
  position: fixed;
  background-color: whiteSmoke;
  border: 1px solid @lightGray;
  border: 1px solid rgba(0, 0, 0, .2);
  -webkit-box-shadow: 0 2px 4px rgba(0, 0, 0, 0.2);
  box-shadow: 0 2px 4px rgba(0, 0, 0, 0.2);
  padding: 6px 0;
  /* Make sure the menu shows up above everything else */
  z-index: 1000;


  > .menu-item {
    padding: 6px 23px 6px 30px;
    cursor: default;
    line-height: 16px;
  }

  > .checked > .checked-icon {
    position: absolute;
    left: 3px;
    top: 40%;
  }

}


div.menu-bar { //Note: setting the div explicitly so Aloha doesn't squash styles like padding
  background-color: white;
  min-height: 30px;
  padding: 5px;
  padding-left: 70px;
  padding-right: 90px;

  > .menu-button {
    display: inline; padding: 6px 7px;

    > .text { display: inline; }
    > .submenu { display: none; }
    > .menu-icon { display: none; }
  }
}


.menu > .separator {
  padding: 0;
  border-bottom: 1px solid;
  margin-top: 6px;
  margin-bottom: 7px;
}

div.tool-bar > .separator {
  display: inline-block;
  border-right: 1px solid @lightGray;
  border-right: 1px solid rgba(0, 0, 0, .2);
  width: 0;
  height: 10px; /* a little higher than the buttons */
  padding: 5px 0;
  vertical-align: middle;
}


.menu.custom-headings {
  padding: 0;
  .menu-item {
    border-bottom: 1px solid @lightGray;
    &::before {
      position: static;
      margin-right: 0.5em;
    }
  }
}<|MERGE_RESOLUTION|>--- conflicted
+++ resolved
@@ -90,19 +90,11 @@
 }
 
 .menu > .menu-item {
-<<<<<<< HEAD
-  &> .menu-icon {
-    position: absolute;
-    left: 3px;
-  }
-  &> .tool-tip { display: none; }
-=======
   > .menu-icon {
     position: absolute;
     left: 3px;
   }
   > .tool-tip { display: none; }
->>>>>>> 6b302941
 }
 
 .hidden {

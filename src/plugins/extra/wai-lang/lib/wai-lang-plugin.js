--- conflicted
+++ resolved
@@ -77,13 +77,8 @@
 	
 					foundMarkup = that.findLanguageMarkup( rangeObject );
 					if ( foundMarkup ) {
-<<<<<<< HEAD
 						that.addMarkupToSelectionButton.setPressed(true);
-						FloatingMenu.setScope(that.getUID('wai-lang'));
-=======
-						that.addMarkupToSelectionButton.hide();
 						FloatingMenu.setScope('wai-lang');
->>>>>>> bcaa30c8
 						that.langField.setTargetObject(foundMarkup, 'lang');
 					} else {
 						that.langField.setTargetObject(null);
@@ -144,17 +139,13 @@
 				'tooltip' : i18n.t('button.add-wai-lang-remove.tooltip'),
 				'toggle' : false
 			});
-<<<<<<< HEAD
-=======
-			
+
 			FloatingMenu.addButton(
 				'wai-lang',
 				this.removeButton,
 				i18n.t('floatingmenu.tab.wai-lang'),
 				1
 			);
-	
->>>>>>> bcaa30c8
 		},
 		
 		findLangMarkup: function(range) {

--- conflicted
+++ resolved
@@ -88,41 +88,15 @@
 
 			// add the event handler for selection change
 			Aloha.bind( 'aloha-selection-changed', function( event, rangeObject ) {
-<<<<<<< HEAD
-				var config,
-				    foundMarkup;
-
-				if ( Aloha.activeEditable ) {
-					// show/hide the button according to the configuration
-					config = that.getEditableConfig( Aloha.activeEditable.obj );
-					if ( jQuery.inArray( 'span', config ) !== -1 ) {
-						addMarkupToSelectionButton.setState( false );
-					} else {
-						addMarkupToSelectionButton.setState( true );
-
-						// leave if a is not allowed
-						return;
-					}
-
-					foundMarkup = that.findLangMarkup( rangeObject );
-					if ( foundMarkup ) {
+				var foundMarkup;
+
+				foundMarkup = that.findLangMarkup( rangeObject );
+				if ( foundMarkup ) {
 						addMarkupToSelectionButton.setState( true );
 						Toolbar.setScope( 'wai-lang' );
-						langField.setTargetObject( foundMarkup, 'lang' );
-					} else {
-						langField.setTargetObject( null );
-					}
-=======
-				var foundMarkup;
-
-				foundMarkup = that.findLangMarkup( rangeObject );
-				if ( foundMarkup ) {
-					addMarkupToSelectionButton.setPressed( true );
-					FloatingMenu.setScope( 'wai-lang' );
 					langField.setTargetObject( foundMarkup, 'lang' );
 				} else {
 					langField.setTargetObject( null );
->>>>>>> d401e753
 				}
 			} );
 		},
@@ -140,7 +114,7 @@
 				click: function(){
 					that.addRemoveMarkupToSelection();
 				}
-			});
+			} );
 
 			addMarkupToSelectionButton = Component.getGlobalInstance("wailang");
 
@@ -151,7 +125,7 @@
 				'width'      : 320,
 				'valueField' : 'id',
 				'minChars'   : 1
-			});
+			} );
 
 			langField.setTemplate(
 				'<div class="img-item">' +
@@ -168,7 +142,7 @@
 				click: function(){
 					that.removeLangMarkup();
 				}
-			});
+			} );
 		},
 
 		/**

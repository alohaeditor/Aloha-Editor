--- conflicted
+++ resolved
@@ -280,41 +280,27 @@
 		},
 
 		/**
+		 * @param {Event} e
 		 * @return {?Boolean}
 		 */
-<<<<<<< HEAD
 		insertLanguageAnnotation: function() {
-			if ( this.findLangMarkup() ) {
-				langField.foreground();
-				langField.focus();
-			} else {
-				this.addMarkupToSelection();
-=======
-		handleKeyDown: function (e) {
-			if (e.metaKey && e.which === 73) {
-				// In IE8 the handleKeyDown will trigger outside of the context 
-				// of the wai-lang plugin. In that case we just omitt handling
-				// the event. Otherwise a javascript error will occure. 
-				if (typeof this.findLangMarkup === 'function') {
-					if (this.findLangMarkup()) {
-						FloatingMenu.activateTabOfButton('wailangfield');
-						langField.focus();
-					} else {
-						this.addMarkupToSelection();
-					}
-					// Prevent from further handling.
-					// on a MAC Safari, cursor would jump to location bar.
-					// We have to use ESC and then META+I instead.
-					return false;
-				}
-
->>>>>>> d3ae1ba5
-			}
-
-			// Prevent from further handling.
-			// on a MAC Safari, cursor would jump to location bar.
-			// We have to use ESC and then META+I instead.
-			return false;
+
+			// In IE8 the handleKeyDown will trigger outside of the context 
+			// of the wai-lang plugin. In that case we just omitt handling
+			// the event. Otherwise a javascript error will occure. 
+			if (typeof this.findLangMarkup === 'function') {
+				if ( this.findLangMarkup() ) {
+					langField.foreground();
+					langField.focus();
+				} else {
+					this.addMarkupToSelection();
+				}
+
+				// Prevent from further handling.
+				// on a MAC Safari, cursor would jump to location bar.
+				// We have to use ESC and then META+I instead.
+				return false;
+			}
 		},
 
 		/**

--- conflicted
+++ resolved
@@ -295,15 +295,10 @@
 				var markup = findWaiLangMarkup(range);
 				if (markup) {
 					plugin._wailangButton.setState(true);
-<<<<<<< HEAD
-					FIELD.setTargetObject(markup, 'lang');
-=======
 					//IE9 Fix, "lang" value not in dom attributes,
 					//use "xml:lang" instead
 					FIELD.setTargetObject(markup, isIE9 ? 'xml:lang' : 'lang');
 
-					// show the field and remove button
->>>>>>> 9cf4ece3
 					FIELD.show();
 					removeButton.show();
 					Scopes.enterScope(plugin.name, 'wai-lang');
@@ -324,28 +319,6 @@
 				removeMarkup(Selection.getRangeObject());
 			}
 		});
-<<<<<<< HEAD
-=======
-
-		Aloha.bind('aloha-editable-created',
-			function onEditableCreated($event, editable) {
-				editable.obj.bind('keydown', plugin.hotKey.insertAnnotation,
-					function () {
-						prepareAnnotation();
-
-						// Because on a MAC Safari, cursor would otherwise
-						// automatically jump to location bar.  We therefore
-						// prevent bubbling, so that the editor must hit ESC and
-						// then META+I to manually do that.
-						return false;
-					});
-				//IE9 Fix, "lang" value not in dom attributes,
-				//use "xml:lang" instead
-				editable.obj.find(isIE9 ? 'span[xml\\:lang]' : 'span[lang]').each(function () {
-					annotate(this);
-				});
-			});
->>>>>>> 9cf4ece3
 	}
 
 	return Plugin.create('wai-lang', {

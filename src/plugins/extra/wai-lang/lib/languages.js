/*global define: true, require: true */
/*!
 * Aloha Editor
 * Author & Copyright (c) 2011 Gentics Software GmbH
 * aloha-sales@gentics.com
 * Licensed unter the terms of http://www.aloha-editor.com/license.html
 *
 * Language Repository
 * -------------------
 * Provides a set of language codes and images
 */

<<<<<<< HEAD
define( [ 'aloha', 'jquery', 'flag-icons/flag-icons-plugin' ],
function( Aloha, jQuery, FlagIcons ) {
=======
define(['aloha', 'aloha/jquery', 'flag-icons/flag-icons-plugin', 'wai-lang/wai-lang-plugin'],
function (Aloha, jQuery, FlagIcons) {
>>>>>>> 4a01fb38
	'use strict';

	return new (Aloha.AbstractRepository.extend({

		/**
		 * Set of language codes
		 */
		languageCodes: [],

		/**
		 * Whether to show flags or not
		 */
		flags: false,

		_constructor: function () {
			this._super('wai-languages');
		},

		/**
		 * Initialize WAI Languages, load the language file and prepare the data.
		 */
		init: function () {
			var waiLang = Aloha.require('wai-lang/wai-lang-plugin');
			var locale = Aloha.settings.locale;
			var iso = waiLang.iso639;

			if (locale !== 'de') {
				locale = 'en';
			}

			if (iso !== 'iso639-1') {
				iso = 'iso639-2';
			}

			this.flags = waiLang.flags;

			// Load the language codes
			jQuery.ajax({
				url      : Aloha.getPluginUrl('wai-lang') + '/lib/' + iso + '-' + locale + '.json',
				dataType : 'json',
				success  : jQuery.proxy(this.storeLanguageCodes, this),
				error    : this.errorHandler
			});

		    this.repositoryName = 'WaiLanguages';
		},

		markObject: function (obj, item) {
			//copied from wai-lang-plugin makeVisible to avoid a circular dependency
			// We do not need to add this class here since it already being
			// done in the wai-lang plugin
			// jQuery( obj ).addClass( 'aloha-wai-lang' );
		},

		/**
		 * This method will invoked if a error occurres while loading data via ajax
		 */
		errorHandler: function (text, error) {
			//TODO log error here
		},

		/**
		 * Stores the retrieved language code data in this object
		 */
		storeLanguageCodes: function (data) {
			var that = this;
			var waiLangPath = Aloha.getPluginUrl('wai-lang');

			// Transform loaded json into a set of repository documents
			jQuery.each(data, function (key, value) {
				var el = value;
				el.id = key;
				el.repositoryId = that.repositoryId;
				el.type = 'language';
				if (that.flags) {
					if (el.flag) {
						el.url =  FlagIcons.path + '/img/flags/' + el.flag + '.png';
					} else {
						el.url =  waiLangPath + '/img/button.png';
					}
				}
				// el.renditions.url = "img/flags/" + e.id + ".png";
				// el.renditions.kind.thumbnail = true;
				that.languageCodes.push(new Aloha.RepositoryDocument(el));
			});
		},

		/**
		 * Searches a repository for object items matching query if objectTypeFilter.
		 * If none found it returns null.
		 * Not supported: filter, orderBy, maxItems, skipcount, renditionFilter
		 */
		query: function (p, callback) {
			var query = new RegExp('^' + p.queryString, 'i'),
			    i,
			    d = [],
			    matchesName,
			    matchesType,
			    currentElement;

			for (i = 0; i < this.languageCodes.length; ++i) {
				currentElement = this.languageCodes[i];
				matchesName = (!p.queryString || currentElement.name.match(query));
				matchesType = (!p.objectTypeFilter || (!p.objectTypeFilter.length) || jQuery.inArray(currentElement.type, p.objectTypeFilter) > -1);

				if (matchesName && matchesType) {
					d.push(currentElement);
				}
			}

			callback.call(this, d);
		},

		/**
		 * Get the repositoryItem with given id
		 * @param itemId {String} id of the repository item to fetch
		 * @param callback {function} callback function
		 * @return {Aloha.Repository.Object} item with given id
		 */
		getObjectById: function (itemId, callback) {
			var i, currentElement;

			for (i = 0; i < this.languageCodes.length; ++i) {
				currentElement = this.languageCodes[i];
				if (currentElement.id === itemId) {
					callback.call(this, [currentElement]);
					break;
				}
			}

		}
	}))();
});<|MERGE_RESOLUTION|>--- conflicted
+++ resolved
@@ -10,13 +10,8 @@
  * Provides a set of language codes and images
  */
 
-<<<<<<< HEAD
 define( [ 'aloha', 'jquery', 'flag-icons/flag-icons-plugin' ],
 function( Aloha, jQuery, FlagIcons ) {
-=======
-define(['aloha', 'aloha/jquery', 'flag-icons/flag-icons-plugin', 'wai-lang/wai-lang-plugin'],
-function (Aloha, jQuery, FlagIcons) {
->>>>>>> 4a01fb38
 	'use strict';
 
 	return new (Aloha.AbstractRepository.extend({

/*!
* Aloha Editor
* Author & Copyright (c) 2010 Gentics Software GmbH
* aloha-sales@gentics.com
* Licensed unter the terms of http://www.aloha-editor.com/license.html
*/

define([
	'aloha/core',
	'aloha/plugin',
	'jquery',
	'ui/ui', 
	'ui/toggleButton',
	'formatlesspaste/formatlesshandler',
	'aloha/contenthandlermanager',
	'i18n!formatlesspaste/nls/i18n',
	'i18n!aloha/nls/i18n'
], function(Aloha,
            Plugin,
            jQuery,
            Ui,
            ToggleButton,
            FormatlessPasteHandler,
            ContentHandlerManager,
            i18n,
            i18nCore) {
	'use strict';

	// Public Methods
	return Plugin.create('formatlesspaste', {
		
		
		/**
		 * Configure Formatless pasting
		 */
		formatlessPasteOption: false, 
		
		/**
		 * Whether to display a button in the floating menu that allows to switch formatless pasting on and off
		 */
		button: true,
		
		//Here we removes the text-level semantic and edit elements (http://dev.w3.org/html5/spec/text-level-semantics.html#usage-summary)
		strippedElements : [
			"a",
			"em",
			"strong",
			"small",
			"s",
			"cite",
			"q",
			"dfn",
			"abbr",
			"time",
			"code",
			"var",
			"samp",
			"kbd",
			"sub",
			"sup",
			"i",
			"b",
			"u",
			"mark",
			"ruby",
			"rt",
			"rp",
			"bdi",
			"bdo",
			"ins",
			"del" 
		],

		/**
		 * Initialize the PastePlugin
		 */
		init: function() {
			var that = this;

			// look for old configuration directly in settings
			if ( typeof this.settings.formatlessPasteOption !== 'undefined') {
				this.formatlessPasteOption = this.settings.formatlessPasteOption;
			}
			
			if ( typeof this.settings.strippedElements !== 'undefined') {
				this.strippedElements = this.settings.strippedElements;
			}
			
			// look for newer config in settings.config
			if (this.settings.config) {
				if (this.settings.config.formatlessPasteOption) {
					this.formatlessPasteOption = this.settings.config.formatlessPasteOption;
				}
				if (this.settings.config.strippedElements) {
					this.strippedElements = this.settings.config.strippedElements;
				}
				if (this.settings.config.button === false) {
					this.button = false;
				}
			}
			
			this.registerFormatlessPasteHandler(); 
			var formatlessPasteHandlerLastState;
			Aloha.bind( 'aloha-editable-activated', function( event, params) {
				var config = that.getEditableConfig( params.editable.obj );
				
<<<<<<< HEAD
				if ( !config ) {
					return;
				}

=======
				if (!config) {
					return;
				}
>>>>>>> 4a01fb38
				// make button configuration a bit more tolerant
				if (typeof config.button === 'string') {
					config.button = config.button.toLowerCase();
					if (config.button === 'false' || config.button === '0') {
						// disable button only if 'false' or '0' is specified
						config.button = false;
					} else {
						// otherwise the button will always be shown
						config.button = true;
					}
				}

				// make formatlessPasteOption configuration a bit more tolerant
				if (typeof config.formatlessPasteOption === 'string') {
					config.formatlessPasteOption = config.formatlessPasteOption.toLowerCase();
					if (config.formatlessPasteOption === 'false' || config.formatlessPasteOption === '0') {
						// disable button only if 'false' or '0' is specified
						config.formatlessPasteOption = false;
					} else {
						// otherwise the button will always be shown
						config.formatlessPasteOption = true;
					}
				}
				
				if ( config.strippedElements ) {
					FormatlessPasteHandler.strippedElements = config.strippedElements;
				}
				if (config.formatlessPasteOption === true) {
					that._toggleFormatlessPasteButton.setState(true);
					FormatlessPasteHandler.enabled = true;
				} else if (config.formatlessPasteOption === false) {
					that._toggleFormatlessPasteButton.setState(false);
					FormatlessPasteHandler.enabled = false;
				}
				if ( config.button === false ) {
					that._toggleFormatlessPasteButton.show(false);
				} else {
					that._toggleFormatlessPasteButton.show(true);
				}
			});
		},

		/**
		 * Register Formatless paste handler
		 */
		registerFormatlessPasteHandler: function(){
			ContentHandlerManager.register( 'formatless', FormatlessPasteHandler );
			FormatlessPasteHandler.strippedElements = this.strippedElements;
			// add button to toggle format-less pasting

			this._toggleFormatlessPasteButton = Ui.adopt('toggleFormatlessPaste', ToggleButton, {
				tooltip: i18n.t('button.formatlessPaste.tooltip'),
				icon: 'aloha-icon aloha-icon-formatless-paste',
				scope: 'Aloha.continuoustext',
				click: function () { 
					//toggle the value of allowFormatless
					FormatlessPasteHandler.enabled = !FormatlessPasteHandler.enabled;
				}
			});

			// activate formatless paste button if option is set
			if (this.formatlessPasteOption === true) {
				this._toggleFormatlessPasteButton.setState(true);
				FormatlessPasteHandler.enabled = true;
			}
			
			// hide button by default if configured
			if (this.button === false) {
				this._toggleFormatlessPasteButton.show(false);
			}
		}
	});
});<|MERGE_RESOLUTION|>--- conflicted
+++ resolved
@@ -103,17 +103,10 @@
 			var formatlessPasteHandlerLastState;
 			Aloha.bind( 'aloha-editable-activated', function( event, params) {
 				var config = that.getEditableConfig( params.editable.obj );
-				
-<<<<<<< HEAD
-				if ( !config ) {
+				if (!config) {
 					return;
 				}
 
-=======
-				if (!config) {
-					return;
-				}
->>>>>>> 4a01fb38
 				// make button configuration a bit more tolerant
 				if (typeof config.button === 'string') {
 					config.button = config.button.toLowerCase();

/*!
* Aloha Editor
* Author & Copyright (c) 2010 Gentics Software GmbH
* aloha-sales@gentics.com
* Licensed unter the terms of http://www.aloha-editor.com/license.html
*/

define(
['aloha/core', 'aloha/plugin', 'aloha/jquery', 'aloha/floatingmenu', 
 'formatlesspaste/formatlesshandler', 'aloha/contenthandlermanager',
 'i18n!formatlesspaste/nls/i18n', 'i18n!aloha/nls/i18n','css!formatlesspaste/css/formatless.css'],
function(Aloha, Plugin, jQuery, FloatingMenu, FormatlessContentHandler, ContentHandlerManager, i18n, i18nCore) {
	"use strict";

	// Public Methods
	return Plugin.create('formatlesspaste', {
		
		
		/**
		 * Configure Formatless pasting
		 */
		formatlessPasteOption: false, 
		
		/**
		 * Whether to display a button in the floating menu that allows to switch formatless pasting on and off
		 */
		button: true,
		
		//Here we removes the text-level semantic and edit elements (http://dev.w3.org/html5/spec/text-level-semantics.html#usage-summary)
		strippedElements : [
			"a",
			"em",
			"strong",
			"small",
			"s",
			"cite",
			"q",
			"dfn",
			"abbr",
			"time",
			"code",
			"var",
			"samp",
			"kbd",
			"sub",
			"sup",
			"i",
			"b",
			"u",
			"mark",
			"ruby",
			"rt",
			"rp",
			"bdi",
			"bdo",
			"ins",
			"del" 
		],

		/**
		 * Initialize the PastePlugin
		 */
		init: function() {
			var that = this;

<<<<<<< HEAD
			this.registerFormatlessPasteHandler();

=======
			// look for old configuration directly in settings
>>>>>>> 3dac57a6
			if ( typeof this.settings.formatlessPasteOption !== 'undefined') {
				this.formatlessPasteOption = this.settings.formatlessPasteOption;
			}

			if ( typeof this.settings.strippedElements !== 'undefined') {
				this.strippedElements = this.settings.strippedElements;
			}
			
			// look for newer config in settings.config
			if (this.settings.config) {
				if (this.settings.config.formatlessPasteOption) {
					this.formatlessPasteOption = this.settings.config.formatlessPasteOption;
				}
				if (this.settings.config.strippedElements) {
					this.strippedElements = this.settings.config.strippedElements;
				}
				if (this.settings.config.button === false) {
					this.button = false;
				}
			}
			
			this.registerFormatlessPasteHandler(); 
			var formatlessPasteHandlerLastState;
			Aloha.bind( 'aloha-editable-activated', function( event, params) {
				var config = that.getEditableConfig( params.editable.obj );
				
				// make button configuration a bit more tolerant
				if (typeof config.button === 'string') {
					config.button = config.button.toLowerCase();
					if (config.button === 'false' || config.button === '0') {
						// disable button only if 'false' or '0' is specified
						config.button = false;
					} else {
						// otherwise the button will always be shown
						config.button = true;
					}
				}

<<<<<<< HEAD
			if ( this.formatlessPasteOption ) {
				this.registerFormatlessPasteHandler(); 
			};

			Aloha.bind( 'aloha-editable-activated', function( event, params) {
				var config = that.getEditableConfig( params.editable.obj );

				if ( config && config.formatlessPasteOption ) {
					that.formatlessPasteOption = true;
					that.registerFormatlessPasteHandler(); 
				}

				if ( config && !config.formatlessPasteOption ) {
					that.formatlessPasteButton.hide();
					FormatlessContentHandler.enabled = false;
				}

				if ( config && typeof config.strippedElements !== 'undefined') {
					that.strippedElements = config.strippedElements;
=======
				// make formatlessPasteOption configuration a bit more tolerant
				if (typeof config.formatlessPasteOption === 'string') {
					config.formatlessPasteOption = config.formatlessPasteOption.toLowerCase();
					if (config.formatlessPasteOption === 'false' || config.formatlessPasteOption === '0') {
						// disable button only if 'false' or '0' is specified
						config.formatlessPasteOption = false;
					} else {
						// otherwise the button will always be shown
						config.formatlessPasteOption = true;
					}
				}
				
				if ( !config ) {
					return;
				}
				if ( config.strippedElements ) {
					FormatlessPasteHandler.strippedElements = config.strippedElements;
				}
				if (config.formatlessPasteOption === true) {
					that.formatlessPasteButton.setPressed(true);
					FormatlessPasteHandler.enabled = true;
				} else if (config.formatlessPasteOption === false) {
					that.formatlessPasteButton.setPressed(false);
					FormatlessPasteHandler.enabled = false;
				}
				if ( config.button === false ) {
					that.formatlessPasteButton.hide();
				} else {
					that.formatlessPasteButton.show();
>>>>>>> 3dac57a6
				}
			});
		},

		/**
		 * Register Formatless paste handler
		 */
		registerFormatlessPasteHandler: function(){
<<<<<<< HEAD
			ContentHandlerManager.register( 'formatless', FormatlessContentHandler );
			FormatlessContentHandler.strippedElements = this.strippedElements;
=======
			ContentHandlerManager.register( 'formatless', FormatlessPasteHandler );
			FormatlessPasteHandler.strippedElements = this.strippedElements;
>>>>>>> 3dac57a6
			// add button to toggle format-less pasting
			this.formatlessPasteButton = new Aloha.ui.Button({
					'iconClass' : 'aloha-button aloha-button-formatless-paste',
					'size' : 'small',
					'onclick' : function () { 
						//toggle the value of allowFormatless
						FormatlessContentHandler.enabled = !FormatlessContentHandler.enabled;
					},
					'tooltip' : i18n.t( 'button.formatlessPaste.tooltip' ),
					'toggle' : true
				});
			FloatingMenu.addButton(
				'Aloha.continuoustext',
				this.formatlessPasteButton,
				i18nCore.t( 'floatingmenu.tab.format' ),
				1
			);
			
			// activate formatless paste button if option is set
			if (this.formatlessPasteOption === true) {
				this.formatlessPasteButton.setPressed(true);
				FormatlessPasteHandler.enabled = true;
			}
			
			// hide button by default if configured
			if (this.button === false) {
				this.formatlessPasteButton.hide();
			}
		}
	});
});<|MERGE_RESOLUTION|>--- conflicted
+++ resolved
@@ -9,8 +9,10 @@
 ['aloha/core', 'aloha/plugin', 'aloha/jquery', 'aloha/floatingmenu', 
  'formatlesspaste/formatlesshandler', 'aloha/contenthandlermanager',
  'i18n!formatlesspaste/nls/i18n', 'i18n!aloha/nls/i18n','css!formatlesspaste/css/formatless.css'],
-function(Aloha, Plugin, jQuery, FloatingMenu, FormatlessContentHandler, ContentHandlerManager, i18n, i18nCore) {
+function(Aloha, Plugin, jQuery, FloatingMenu, FormatlessPasteHandler, ContentHandlerManager, i18n, i18nCore) {
 	"use strict";
+
+	
 
 	// Public Methods
 	return Plugin.create('formatlesspaste', {
@@ -63,16 +65,11 @@
 		init: function() {
 			var that = this;
 
-<<<<<<< HEAD
-			this.registerFormatlessPasteHandler();
-
-=======
 			// look for old configuration directly in settings
->>>>>>> 3dac57a6
 			if ( typeof this.settings.formatlessPasteOption !== 'undefined') {
 				this.formatlessPasteOption = this.settings.formatlessPasteOption;
 			}
-
+			
 			if ( typeof this.settings.strippedElements !== 'undefined') {
 				this.strippedElements = this.settings.strippedElements;
 			}
@@ -107,27 +104,6 @@
 					}
 				}
 
-<<<<<<< HEAD
-			if ( this.formatlessPasteOption ) {
-				this.registerFormatlessPasteHandler(); 
-			};
-
-			Aloha.bind( 'aloha-editable-activated', function( event, params) {
-				var config = that.getEditableConfig( params.editable.obj );
-
-				if ( config && config.formatlessPasteOption ) {
-					that.formatlessPasteOption = true;
-					that.registerFormatlessPasteHandler(); 
-				}
-
-				if ( config && !config.formatlessPasteOption ) {
-					that.formatlessPasteButton.hide();
-					FormatlessContentHandler.enabled = false;
-				}
-
-				if ( config && typeof config.strippedElements !== 'undefined') {
-					that.strippedElements = config.strippedElements;
-=======
 				// make formatlessPasteOption configuration a bit more tolerant
 				if (typeof config.formatlessPasteOption === 'string') {
 					config.formatlessPasteOption = config.formatlessPasteOption.toLowerCase();
@@ -157,7 +133,6 @@
 					that.formatlessPasteButton.hide();
 				} else {
 					that.formatlessPasteButton.show();
->>>>>>> 3dac57a6
 				}
 			});
 		},
@@ -166,20 +141,15 @@
 		 * Register Formatless paste handler
 		 */
 		registerFormatlessPasteHandler: function(){
-<<<<<<< HEAD
-			ContentHandlerManager.register( 'formatless', FormatlessContentHandler );
-			FormatlessContentHandler.strippedElements = this.strippedElements;
-=======
 			ContentHandlerManager.register( 'formatless', FormatlessPasteHandler );
 			FormatlessPasteHandler.strippedElements = this.strippedElements;
->>>>>>> 3dac57a6
 			// add button to toggle format-less pasting
 			this.formatlessPasteButton = new Aloha.ui.Button({
 					'iconClass' : 'aloha-button aloha-button-formatless-paste',
 					'size' : 'small',
 					'onclick' : function () { 
 						//toggle the value of allowFormatless
-						FormatlessContentHandler.enabled = !FormatlessContentHandler.enabled;
+						FormatlessPasteHandler.enabled = !FormatlessPasteHandler.enabled;
 					},
 					'tooltip' : i18n.t( 'button.formatlessPaste.tooltip' ),
 					'toggle' : true

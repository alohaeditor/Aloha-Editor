--- conflicted
+++ resolved
@@ -32,18 +32,9 @@
 function( $, Plugin, DropFilesRepository ) {
 	"use strict";
 	var jQuery = $,
-<<<<<<< HEAD
 	    GENTICS = window.GENTICS,	Aloha = window.Aloha;
 	return Plugin.create('draganddropfiles', {
 
-=======
-		GENTICS = window.GENTICS,	Aloha = window.Aloha;
-	return Plugin.create( 'draganddropfiles' , {
-		/**
-		 * Configure the available languages
-		 */
-		languages:['en','fr'],
->>>>>>> decc7ed3
 		/**
 		 * Default config, each editable may have his own stuff.
 		 */

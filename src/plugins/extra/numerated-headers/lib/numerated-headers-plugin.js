/*!
* Aloha Editor
* Author & Copyright (c) 2010 Gentics Software GmbH
* aloha-sales@gentics.com
* Licensed unter the terms of http://www.aloha-editor.com/license.html
*/
<<<<<<< HEAD
define(
['aloha/jquery',
 'aloha/plugin',
 'ui/component',
 'ui/toggleButton',
 'i18n!numerated-headers/nls/i18n',
 'i18n!aloha/nls/i18n',
 'css!numerated-headers/css/numerated-headers.css'],
function(jQuery, Plugin, Component, ToggleButton, i18n, i18nCore) {
	"use strict";

   var
	$ = jQuery,
	GENTICS = window.GENTICS,
	Aloha = window.Aloha;
	
   return Plugin.create('numerated-headers', {
     
	 numeratedactive : true,
	 headingselector : 'h1, h2, h3, h4, h5, h6',
	 
     /**
      * Initialize the plugin
      */
     init: function () {
		var that = this;

		if ( typeof this.settings.numeratedactive !== 'undefined' ) {
			this.numeratedactive = this.settings.numeratedactive;
		}

		// modifyable selector for the headers, that should be numerated
		if ( typeof this.settings.headingselector !== 'undefined' ) {
			this.headingselector = this.settings.headingselector;
		}
		// modifyable selector for the baseobject. Where should be numerated
		if ( typeof this.settings.baseobjectSelector !== 'undefined' ) {
			this.baseobjectSelector = this.settings.baseobjectSelector;
		}
		 
		Component.define("formatNumeratedHeaders", ToggleButton, {
            tooltip: i18n.t('button.numeratedHeaders.tooltip'),
            icon: 'aloha-icon aloha-icon-numerated-headers',
            click: function () {
				if(that.numeratedHeadersButton.getState()) {
					that.removeNumerations();
				}
				else {
					that.createNumeratedHeaders();
				}
            }
		});

        this.numeratedHeadersButton = Component.getGlobalInstance("formatNumeratedHeaders");
		this.numeratedHeadersButton.setState(this.numeratedactive);
		 
		// We need to bind to selection-changed event to recognize backspace and delete interactions
		Aloha.bind( 'aloha-selection-changed', function ( event ) {
			if (that.numeratedHeadersButton.getState()) {
				that.createNumeratedHeaders();
			}
		});
     },

	 removeNumerations : function () {
		var active_editable_obj = this.getBaseElement();

		if ( !active_editable_obj ) {
			return;
		}
=======
define ([
	'aloha/jquery',
	'aloha/plugin',
	'aloha/floatingmenu',
	'i18n!numerated-headers/nls/i18n',
	'i18n!aloha/nls/i18n',
	'css!numerated-headers/css/numerated-headers.css'
	],

function (jQuery, Plugin, FloatingMenu, i18n, i18nCore) {
	"use strict";

	var $ = jQuery,
		Aloha = window.Aloha;

	return Plugin.create('numerated-headers', {
		numeratedactive: true,
		headingselector: 'h1, h2, h3, h4, h5, h6',

		/**
		 * Initialize the plugin
		*/
		init: function () {
			var that = this;
>>>>>>> d401e753

			if ( typeof this.settings.numeratedactive !== 'undefined' ) {
				this.numeratedactive = this.settings.numeratedactive;
			}

			// modifyable selector for the headers, that should be numerated
			if ( typeof this.settings.headingselector !== 'undefined' ) {
				this.headingselector = this.settings.headingselector;
			}
			// modifyable selector for the baseobject. Where should be numerated
			if ( typeof this.settings.baseobjectSelector !== 'undefined' ) {
				this.baseobjectSelector = this.settings.baseobjectSelector;
			}


			// add button to toggle numerated-headers
			this.numeratedHeadersButton = new Aloha.ui.Button({
				'iconClass' : 'aloha-button aloha-button-numerated-headers',
				'size' : 'small',
				'onclick' : function () {
					if ( that.numeratedHeadersButton.isPressed() ) {
						that.removeNumerations();
					} else {
						that.createNumeratedHeaders();
					}
				},
				'tooltip' : i18n.t('button.numeratedHeaders.tooltip'),
				'toggle' : true,
				'pressed' : this.numeratedactive
			});

			FloatingMenu.addButton(
				'Aloha.continuoustext',
				this.numeratedHeadersButton,
				i18nCore.t('floatingmenu.tab.format'),
				1
			);

			// We need to bind to selection-changed event to recognize backspace and delete interactions
			Aloha.bind( 'aloha-selection-changed', function ( event ) {
				if ( that.numeratedHeadersButton && that.numeratedHeadersButton.isPressed() ) {
					that.createNumeratedHeaders();
				}
			});

			Aloha.bind('aloha-editable-activated', function ( event ) {
				var config = that.getEditableConfig( Aloha.activeEditable.obj );

				if ( config[0] ) {
					config = config[0];
				}

			   if ( typeof config.numeratedactive !== 'undefined' ) {
					that.numeratedactive = config.numeratedactive;
				}

			   // modifyable selector for the headers, that should be numerated
			   if ( typeof config.headingselector !== 'undefined' ) {
					that.headingselector = config.headingselector;
				}
			   // modifyable selector for the baseobject. Where should be numerated
			   if ( typeof config.baseobjectSelector !== 'undefined' ) {
					that.baseobjectSelector = config.baseobjectSelector;
				}

				if ( that.numeratedactive != true && that.numeratedHeadersButton ) {
					that.numeratedHeadersButton.hide();
				}
			});
		},

		 removeNumerations : function () {
			var active_editable_obj = this.getBaseElement();

			if ( !active_editable_obj ) {
				return;
			}

			var headers = active_editable_obj.find(this.headingselector);
			headers.each( function() {
				jQuery(this).find('span[role=annotation]').each(function(){jQuery(this).remove();});
			});
		 },

		getBaseElement: function() {
			if ( typeof this.baseobjectSelector !== 'undefined' ) {
				if( jQuery( this.baseobjectSelector ).length > 0 ) {
					return jQuery( this.baseobjectSelector );
				} else {
					return false;
				}
			} else {
				if ( typeof Aloha.activeEditable === 'undefined' || Aloha.activeEditable == null ) {
					return false;
				} else {
					return Aloha.activeEditable.obj;
				}
			}
		},

		/*
		* checks if the given Object contains a note Tag that looks like this:
		* <span annotation=''>
		*
		* @param {Object} obj - The Object to check
		*/
		hasNote: function(obj) {
			if( !obj || !jQuery(obj).length > 0 ) {
				return false;
			}
			obj = jQuery(obj);

			if ( obj.find('span[role=annotation]').length > 0 ) {
				return true;
			}

			return false;
		},

		/*
		* checks if the given Object has textual content.
		* A possible "<span annotation=''>" tag will be ignored
		*
		* @param {Object} obj - The Object to check
		*/
		hasContent: function(obj) {
			if( !obj || !jQuery(obj).length > 0 ) {
				return false;
			}
			obj = jQuery(obj);

			// we have to check the content of this object without the annotation span
			var objCleaned = obj.clone().find('span[role=annotation]').remove().end();

			// check for text, also in other possible sub tags
			if ( objCleaned.text().trim().length > 0 ) {
				return true;
			}

			return false;
		},

		createNumeratedHeaders: function() {
			var active_editable_obj = this.getBaseElement(),
				that = this,
				headers = active_editable_obj.find(this.headingselector),
				config = that.getEditableConfig( active_editable_obj );

			if( !active_editable_obj || config.numeratedactive !== true ) {
				return;
			}

			if ( typeof headers == "undefined" || headers.length == 0 ) {
				return;
			}

			var base_rank = parseInt(headers[0].nodeName.substr(1)),
				prev_rank = null,
				current_annotation = [],
				annotation_pos = 0;

			// initialize the base annotations
			for ( var i=0; i < (6 - base_rank) + 1; i++ ) {
				current_annotation[i] = 0; 
			}

			headers.each(function(){
				// build and count annotation only if there is content in this header
				if( that.hasContent(this) ) {

					var current_rank = parseInt(this.nodeName.substr(1));
					if( prev_rank == null ){
						//increment the main annotation 
						current_annotation[annotation_pos]++;
					}

				//starts a sub title
				else if ( current_rank > prev_rank ) {
					current_annotation[++annotation_pos]++; 
				}
				//continues subtitles
				else if ( current_rank == prev_rank ) {
					current_annotation[annotation_pos]++; 
				}
				//goes back to a main title
				else if ( current_rank < prev_rank ) {
					var current_pos = current_rank - base_rank;
					for ( var j=annotation_pos; j > (current_pos); j-- ){
						current_annotation[j] = 0; //reset current sub-annotation
					}
					annotation_pos = current_pos;
					current_annotation[annotation_pos]++; 
				}

				prev_rank = current_rank;

				var annotation_result = current_annotation[0];
				for ( var i = 1; i < current_annotation.length; i++ ) {
					if ( current_annotation[i] != 0 ){
						annotation_result += ("." + current_annotation[i]);
					}
				}

			if ( that.hasNote(this) ) {
				jQuery(this).find('span[role=annotation]').html(annotation_result); 
			} else {
				jQuery(this).prepend("<span role='annotation'>" + annotation_result + "</span> ");
			}
		} else {
			// no Content, so remove the Note, if there is one
			if ( that.hasNote(this) ) {
				jQuery(this).find('span[role=annotation]').remove();
			}
		}
	})

}
});
});<|MERGE_RESOLUTION|>--- conflicted
+++ resolved
@@ -4,144 +4,64 @@
 * aloha-sales@gentics.com
 * Licensed unter the terms of http://www.aloha-editor.com/license.html
 */
-<<<<<<< HEAD
-define(
-['aloha/jquery',
- 'aloha/plugin',
- 'ui/component',
- 'ui/toggleButton',
- 'i18n!numerated-headers/nls/i18n',
- 'i18n!aloha/nls/i18n',
- 'css!numerated-headers/css/numerated-headers.css'],
-function(jQuery, Plugin, Component, ToggleButton, i18n, i18nCore) {
+define ([
+	'aloha/jquery',
+	'aloha/plugin',
+	'ui/component',
+	'ui/toggleButton',
+	'i18n!numerated-headers/nls/i18n',
+	'i18n!aloha/nls/i18n',
+	'css!numerated-headers/css/numerated-headers.css'
+],
+function (jQuery, Plugin, Component, ToggleButton, i18n, i18nCore) {
 	"use strict";
 
-   var
-	$ = jQuery,
-	GENTICS = window.GENTICS,
-	Aloha = window.Aloha;
-	
-   return Plugin.create('numerated-headers', {
-     
-	 numeratedactive : true,
-	 headingselector : 'h1, h2, h3, h4, h5, h6',
-	 
-     /**
-      * Initialize the plugin
-      */
-     init: function () {
-		var that = this;
-
-		if ( typeof this.settings.numeratedactive !== 'undefined' ) {
-			this.numeratedactive = this.settings.numeratedactive;
-		}
-
-		// modifyable selector for the headers, that should be numerated
-		if ( typeof this.settings.headingselector !== 'undefined' ) {
-			this.headingselector = this.settings.headingselector;
-		}
-		// modifyable selector for the baseobject. Where should be numerated
-		if ( typeof this.settings.baseobjectSelector !== 'undefined' ) {
-			this.baseobjectSelector = this.settings.baseobjectSelector;
-		}
-		 
+	var $ = jQuery,
+		Aloha = window.Aloha;
+
+	return Plugin.create('numerated-headers', {
+		numeratedactive: true,
+		headingselector: 'h1, h2, h3, h4, h5, h6',
+
+		/**
+		 * Initialize the plugin
+		*/
+		init: function () {
+			var that = this;
+
+			if ( typeof this.settings.numeratedactive !== 'undefined' ) {
+				this.numeratedactive = this.settings.numeratedactive;
+			}
+
+			// modifyable selector for the headers, that should be numerated
+			if ( typeof this.settings.headingselector !== 'undefined' ) {
+				this.headingselector = this.settings.headingselector;
+			}
+			// modifyable selector for the baseobject. Where should be numerated
+			if ( typeof this.settings.baseobjectSelector !== 'undefined' ) {
+				this.baseobjectSelector = this.settings.baseobjectSelector;
+			}
+
+
 		Component.define("formatNumeratedHeaders", ToggleButton, {
             tooltip: i18n.t('button.numeratedHeaders.tooltip'),
             icon: 'aloha-icon aloha-icon-numerated-headers',
             click: function () {
 				if(that.numeratedHeadersButton.getState()) {
-					that.removeNumerations();
+						that.removeNumerations();
 				}
 				else {
-					that.createNumeratedHeaders();
-				}
+						that.createNumeratedHeaders();
+					}
             }
-		});
+			});
 
         this.numeratedHeadersButton = Component.getGlobalInstance("formatNumeratedHeaders");
 		this.numeratedHeadersButton.setState(this.numeratedactive);
-		 
-		// We need to bind to selection-changed event to recognize backspace and delete interactions
-		Aloha.bind( 'aloha-selection-changed', function ( event ) {
-			if (that.numeratedHeadersButton.getState()) {
-				that.createNumeratedHeaders();
-			}
-		});
-     },
-
-	 removeNumerations : function () {
-		var active_editable_obj = this.getBaseElement();
-
-		if ( !active_editable_obj ) {
-			return;
-		}
-=======
-define ([
-	'aloha/jquery',
-	'aloha/plugin',
-	'aloha/floatingmenu',
-	'i18n!numerated-headers/nls/i18n',
-	'i18n!aloha/nls/i18n',
-	'css!numerated-headers/css/numerated-headers.css'
-	],
-
-function (jQuery, Plugin, FloatingMenu, i18n, i18nCore) {
-	"use strict";
-
-	var $ = jQuery,
-		Aloha = window.Aloha;
-
-	return Plugin.create('numerated-headers', {
-		numeratedactive: true,
-		headingselector: 'h1, h2, h3, h4, h5, h6',
-
-		/**
-		 * Initialize the plugin
-		*/
-		init: function () {
-			var that = this;
->>>>>>> d401e753
-
-			if ( typeof this.settings.numeratedactive !== 'undefined' ) {
-				this.numeratedactive = this.settings.numeratedactive;
-			}
-
-			// modifyable selector for the headers, that should be numerated
-			if ( typeof this.settings.headingselector !== 'undefined' ) {
-				this.headingselector = this.settings.headingselector;
-			}
-			// modifyable selector for the baseobject. Where should be numerated
-			if ( typeof this.settings.baseobjectSelector !== 'undefined' ) {
-				this.baseobjectSelector = this.settings.baseobjectSelector;
-			}
-
-
-			// add button to toggle numerated-headers
-			this.numeratedHeadersButton = new Aloha.ui.Button({
-				'iconClass' : 'aloha-button aloha-button-numerated-headers',
-				'size' : 'small',
-				'onclick' : function () {
-					if ( that.numeratedHeadersButton.isPressed() ) {
-						that.removeNumerations();
-					} else {
-						that.createNumeratedHeaders();
-					}
-				},
-				'tooltip' : i18n.t('button.numeratedHeaders.tooltip'),
-				'toggle' : true,
-				'pressed' : this.numeratedactive
-			});
-
-			FloatingMenu.addButton(
-				'Aloha.continuoustext',
-				this.numeratedHeadersButton,
-				i18nCore.t('floatingmenu.tab.format'),
-				1
-			);
 
 			// We need to bind to selection-changed event to recognize backspace and delete interactions
 			Aloha.bind( 'aloha-selection-changed', function ( event ) {
-				if ( that.numeratedHeadersButton && that.numeratedHeadersButton.isPressed() ) {
+			if (that.numeratedHeadersButton.getState()) {
 					that.createNumeratedHeaders();
 				}
 			});
@@ -149,24 +69,24 @@
 			Aloha.bind('aloha-editable-activated', function ( event ) {
 				var config = that.getEditableConfig( Aloha.activeEditable.obj );
 
-				if ( config[0] ) {
+				if ( config && config[0] ) {
 					config = config[0];
 				}
 
-			   if ( typeof config.numeratedactive !== 'undefined' ) {
+				if ( config && typeof config.numeratedactive !== 'undefined' ) {
 					that.numeratedactive = config.numeratedactive;
 				}
 
-			   // modifyable selector for the headers, that should be numerated
-			   if ( typeof config.headingselector !== 'undefined' ) {
+				// modifyable selector for the headers, that should be numerated
+				if ( config && typeof config.headingselector !== 'undefined' ) {
 					that.headingselector = config.headingselector;
 				}
-			   // modifyable selector for the baseobject. Where should be numerated
-			   if ( typeof config.baseobjectSelector !== 'undefined' ) {
+				// modifyable selector for the baseobject. Where should be numerated
+				if ( config && typeof config.baseobjectSelector !== 'undefined' ) {
 					that.baseobjectSelector = config.baseobjectSelector;
 				}
 
-				if ( that.numeratedactive != true && that.numeratedHeadersButton ) {
+				if ( ! that.numeratedactive && that.numeratedHeadersButton ) {
 					that.numeratedHeadersButton.hide();
 				}
 			});

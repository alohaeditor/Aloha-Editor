--- conflicted
+++ resolved
@@ -654,20 +654,17 @@
 				},
 				json_data: {
 					data: function (node, callback) {
-<<<<<<< HEAD
-						if (browser.repositoryManager) {
-							browser.jstree_callback = callback;
-							browser.fetchSubnodes.call(browser, node, callback);
-							
-=======
+
+						// @GCN start
 						if (window.GCN && !window.GCN.sid) {
 							// return early if used in GCN context but no session id is set
 							return;
 						}
+						// @GCN end
+
 						if (that.repositoryManager) {
 							that.jstree_callback = callback;
 							that.fetchSubnodes.call(that, node, callback);
->>>>>>> 209634fd
 						} else {
 							callback();
 						}

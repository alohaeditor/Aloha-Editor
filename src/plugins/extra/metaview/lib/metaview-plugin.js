--- conflicted
+++ resolved
@@ -53,13 +53,8 @@
 					function (jEvent, aEvent) {
 						var config;
 						config = that.getEditableConfig( Aloha.activeEditable.obj );
-<<<<<<< HEAD
-						if ( config && jQuery.inArray( 'metaview', config ) !== -1 ) {
+ 						if (jQuery.type(config) === 'array' && jQuery.inArray( 'metaview', config ) !== -1) {
 							ComponentState.setState('toggleMetaView', 'show', true);
-=======
-						if (jQuery.type(config) === 'array' && jQuery.inArray( 'metaview', config ) !== -1) {
-							that.button.show();
->>>>>>> b1da8147
 						} else {
 							ComponentState.setState('toggleMetaView', 'show', false);
 							return;

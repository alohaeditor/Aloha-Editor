/* link-plugin.js is part of Aloha Editor project http://aloha-editor.org
 *
 * Aloha Editor is a WYSIWYG HTML5 inline editing library and editor. 
 * Copyright (c) 2010-2012 Gentics Software GmbH, Vienna, Austria.
 * Contributors http://aloha-editor.org/contribution.php 
 * 
 * Aloha Editor is free software; you can redistribute it and/or
 * modify it under the terms of the GNU General Public License
 * as published by the Free Software Foundation; either version 2
 * of the License, or any later version.
 *
 * Aloha Editor is distributed in the hope that it will be useful,
 * but WITHOUT ANY WARRANTY; without even the implied warranty of
 * MERCHANTABILITY or FITNESS FOR A PARTICULAR PURPOSE.  See the
 * GNU General Public License for more details.
 *
 * You should have received a copy of the GNU General Public License
 * along with this program; if not, write to the Free Software
 * Foundation, Inc., 51 Franklin Street, Fifth Floor, Boston, MA 02110-1301, USA.
 * 
 * As an additional permission to the GNU GPL version 2, you may distribute
 * non-source (e.g., minimized or compacted) forms of the Aloha-Editor
 * source code without the copy of the GNU GPL normally required,
 * provided you include this license notice and a URL through which
 * recipients can access the Corresponding Source.
 */
/* Aloha Link Plugin
 * -----------------
 * This plugin provides an interface to allow the user to insert, edit and
 * remove links within an active editable.
 * It presents its user interface in the Toolbar, in a Sidebar panel.
 * Clicking on any links inside the editable activates the this plugin's
 * floating menu scope.
 */
define( [
	'aloha',
	'aloha/plugin',
	'aloha/ephemera',
	'jquery',
	'ui/port-helper-attribute-field',
	'ui/ui',
	'ui/scopes',
	'ui/surface',
	'ui/button',
	'ui/toggleButton',
	'i18n!link/nls/i18n',
	'i18n!aloha/nls/i18n',
	'aloha/console',
	'bubble/bubble-plugin',
	'bubble/link'
], function (
	Aloha,
	Plugin,
	Ephemera,
	jQuery,
	AttributeField,
	Ui,
	Scopes,
	Surface,
	Button,
	ToggleButton,
	i18n,
	i18nCore,
	console,
	BubblePlugin,
	BubbleLink
) {
	'use strict';
	
	var GENTICS = window.GENTICS,
	    pluginNamespace = 'aloha-link',
	    oldValue = '',
	    newValue;
	
	Ephemera.classes('aloha-link-pointer', 'aloha-link-text');

	return Plugin.create('link', {
		/**
		 * Configure the available languages
		 */
		languages: [ 'en', 'de', 'fr', 'ru', 'pl' ],
		
		/**
		 * Default configuration allows links everywhere
		 */
		config: [ 'a' ],
		
		/**
		 * all links that match the targetregex will get set the target
		 * e.g. ^(?!.*aloha-editor.com).* matches all href except aloha-editor.com
		 */
		targetregex: '',
		
		/**
		  * this target is set when either targetregex matches or not set
		  * e.g. _blank opens all links in new window
		  */
		target: '',
		
		/**
		 * all links that match the cssclassregex will get set the css class
		 * e.g. ^(?!.*aloha-editor.com).* matches all href except aloha-editor.com
		 */
		cssclassregex: '',
		
		/**
		  * this target is set when either cssclassregex matches or not set
		  */
		cssclass: '',
		
		/**
		 * the defined object types to be used for this instance
		 */
		objectTypeFilter: [],
		
		/**
		 * handle change on href change
		 * called function ( obj, href, item );
		 */
		onHrefChange: null,
		
		/**
		 * This variable is used to ignore one selection changed event. We need
		 * to ignore one selectionchanged event when we set our own selection.
		 */
		ignoreNextSelectionChangedEvent: false,
		
		/**
		 * Internal update interval reference to work around an ExtJS bug
		 */
		hrefUpdateInt: null,
		
		/**
		 * HotKeys used for special actions
		*/
		hotKey: {
			insertLink: i18n.t('insertLink', 'ctrl+k')
		},
		
		/**
		 * Default input value for a new link
		*/
		hrefValue: 'http://',
		
		/**
		 * Initialize the plugin
		 */
		init: function () {
			var that = this;
			
			if ( typeof this.settings.targetregex != 'undefined' ) {
				this.targetregex = this.settings.targetregex;
			}
			if ( typeof this.settings.target != 'undefined' ) {
				this.target = this.settings.target;
			}
			if ( typeof this.settings.cssclassregex != 'undefined' ) {
				this.cssclassregex = this.settings.cssclassregex;
			}
			if ( typeof this.settings.cssclass != 'undefined' ) {
				this.cssclass = this.settings.cssclass;
			}
			if ( typeof this.settings.objectTypeFilter != 'undefined' ) {
				this.objectTypeFilter = this.settings.objectTypeFilter;
			}
			if ( typeof this.settings.onHrefChange != 'undefined' ) {
				this.onHrefChange = this.settings.onHrefChange;
			}
			if ( typeof this.settings.hotKey != 'undefined' ) {
				jQuery.extend(true, this.hotKey, this.settings.hotKey);
			}
			if ( typeof this.settings.hrefValue != 'undefined' ) {
				this.hrefValue = this.settings.hrefValue;
			}
			
			this.createButtons();
			this.subscribeEvents();
			this.bindInteractions();
			
			Aloha.ready( function () { 
				that.initSidebar( Aloha.Sidebar.right ); 
			} );
		},

		nsSel: function () {
			var stringBuilder = [], prefix = pluginNamespace;
			jQuery.each( arguments, function () {
				stringBuilder.push( '.' + ( this == '' ? prefix : prefix + '-' + this ) );
			} );
			return jQuery.trim(stringBuilder.join(' '));
		},

		//Creates string with this component's namepsace prefixed the each classname
		nsClass: function () {
			var stringBuilder = [], prefix = pluginNamespace;
			jQuery.each( arguments, function () {
				stringBuilder.push( this == '' ? prefix : prefix + '-' + this );
			} );
			return jQuery.trim(stringBuilder.join(' '));
		},

		initSidebar: function ( sidebar ) {
			var pl = this;
			pl.sidebar = sidebar;
			sidebar.addPanel( {
				
				id       : pl.nsClass( 'sidebar-panel-target' ),
				title    : i18n.t( 'floatingmenu.tab.link' ),
				content  : '',
				expanded : true,
				activeOn : 'a, link',
				
				onInit: function () {
					 var that = this,
						 content = this.setContent(
							'<div class="' + pl.nsClass( 'target-container' ) + '"><fieldset><legend>' + i18n.t( 'link.target.legend' ) + '</legend><ul><li><input type="radio" name="targetGroup" class="' + pl.nsClass( 'radioTarget' ) + '" value="_self" /><span>' + i18n.t( 'link.target.self' ) + '</span></li>' + 
							'<li><input type="radio" name="targetGroup" class="' + pl.nsClass( 'radioTarget' ) + '" value="_blank" /><span>' + i18n.t( 'link.target.blank' ) + '</span></li>' + 
							'<li><input type="radio" name="targetGroup" class="' + pl.nsClass( 'radioTarget' ) + '" value="_parent" /><span>' + i18n.t( 'link.target.parent' ) + '</span></li>' + 
							'<li><input type="radio" name="targetGroup" class="' + pl.nsClass( 'radioTarget' ) + '" value="_top" /><span>' + i18n.t( 'link.target.top' ) + '</span></li>' + 
							'<li><input type="radio" name="targetGroup" class="' + pl.nsClass( 'radioTarget' ) + '" value="framename" /><span>' + i18n.t( 'link.target.framename' ) + '</span></li>' + 
							'<li><input type="text" class="' + pl.nsClass( 'framename' ) + '" /></li></ul></fieldset></div>' + 
							'<div class="' + pl.nsClass( 'title-container' ) + '" ><fieldset><legend>' + i18n.t( 'link.title.legend' ) + '</legend><input type="text" class="' + pl.nsClass( 'linkTitle' ) + '" /></fieldset></div>'
						).content; 
					 
					 jQuery( pl.nsSel( 'framename' ) ).live( 'keyup', function () {
						jQuery( that.effective ).attr( 'target', jQuery( this ).val().replace( '\"', '&quot;' ).replace( "'", "&#39;" ) );
					 } );
					 
					 jQuery( pl.nsSel( 'radioTarget' ) ).live( 'change', function () {
						if ( jQuery( this ).val() == 'framename' ) {
							jQuery( pl.nsSel( 'framename' ) ).slideDown();
						} else {
							jQuery( pl.nsSel( 'framename' ) ).slideUp().val( '' );
							jQuery( that.effective ).attr( 'target', jQuery( this ).val() );
						}
					 } );
					 
					 jQuery( pl.nsSel( 'linkTitle' ) ).live( 'keyup', function () {
						jQuery( that.effective ).attr( 'title', jQuery( this ).val().replace( '\"', '&quot;' ).replace( "'", "&#39;" ) );
					 } );
				},
				
				onActivate: function ( effective ) {
					var that = this;
					that.effective = effective;
					if ( jQuery( that.effective ).attr( 'target' ) != null ) {
						var isFramename = true;
						jQuery( pl.nsSel( 'framename' ) ).hide().val( '' );
						jQuery( pl.nsSel( 'radioTarget' ) ).each( function () {
							jQuery( this ).removeAttr('checked');
							if ( jQuery( this ).val() === jQuery( that.effective ).attr( 'target' ) ) {
								isFramename = false;
								jQuery( this ).attr( 'checked', 'checked' );
							}
						} );
						if ( isFramename ) {
							jQuery( pl.nsSel( 'radioTarget[value="framename"]' ) ).attr( 'checked', 'checked' );
							jQuery( pl.nsSel( 'framename' ) )
								.val( jQuery( that.effective ).attr( 'target' ) )
								.show();
						}
					} else {
						jQuery( pl.nsSel( 'radioTarget' ) ).first().attr( 'checked', 'checked' );
						jQuery( that.effective ).attr( 'target', jQuery( pl.nsSel( 'radioTarget' ) ).first().val() );
					}
					
					var that = this;
					that.effective = effective;
					jQuery( pl.nsSel( 'linkTitle' ) ).val( jQuery( that.effective ).attr( 'title' ) );
				}
				
			} );
			
			sidebar.show();
		},
		
		/**
		 * Subscribe for events
		 */
		subscribeEvents: function () {
			var that = this,
			    isEnabled = {};

			// add the event handler for creation of editables
			Aloha.bind('aloha-editable-created', function (event, editable) {
				var config = that.getEditableConfig(editable.obj),
				    enabled = (jQuery.inArray('a', config) !== -1);

				isEnabled[editable.getId()] = enabled;

				if (!enabled) {
					return;
				}

				// enable hotkey for inserting links
				editable.obj.bind('keydown', that.hotKey.insertLink, function() {
					if ( that.findLinkMarkup() ) {
						// open the tab containing the href
						that.hrefField.foreground();
						that.hrefField.focus();
					} else {
						that.insertLink(true);
					}
					return false;
				} );

				editable.obj.find('a').each(function() {
					that.addLinkEventHandlers(this);
				});
			});

			Aloha.bind('aloha-editable-activated', function() {
				if (isEnabled[Aloha.activeEditable.getId()]) {
					that._formatLinkButton.show(true);
					that._insertLinkButton.show(true);
				} else {
					that._formatLinkButton.show(false);
					that._insertLinkButton.show(false);
				}
			});

			var insideLinkScope = false;

			Aloha.bind('aloha-selection-changed', function(event, rangeObject){
				var enteredLinkScope = false;
				if (Aloha.activeEditable && isEnabled[Aloha.activeEditable.getId()]) {
					enteredLinkScope = selectionChangeHandler(that, rangeObject);
					// Only foreground the tab containing the href field
					// the first time the user enters the link scope to
					// avoid intefering with the user's manual tab
					// selection.
					if (enteredLinkScope && insideLinkScope !== enteredLinkScope) {
						that.hrefField.foreground();
					}
				}
				insideLinkScope = enteredLinkScope;
			});
		},

		/**
		 * lets you toggle the link scope to true or false
		 * @param show bool
		 */
		toggleLinkScope: function ( show ) {
			// Check before doing anything as a performance improvement.
			if (this._isScopeActive === show) {
				return;
			}
			this._isScopeActive = show;
			if ( show ) {
				this.hrefField.show();
				this._insertLinkButton.show(false);
				this._removeLinkButton.show(true);
				this._formatLinkButton.setState(true);
				Scopes.enterScope(this.name);
			} else {
				this.hrefField.hide();
				this._insertLinkButton.show(true);
				this._removeLinkButton.show(false);
				this._formatLinkButton.setState(false);
				Scopes.leaveScope(this.name);
			}
		},
		
		/**
		 * Add event handlers to the given link object
		 * @param link object
		 */
		addLinkEventHandlers: function ( link ) {
			var that = this;

			// show pointer on mouse over
			jQuery( link ).mouseenter( function ( e ) {
				Aloha.Log.debug( that, 'mouse over link.' );
				that.mouseOverLink = link;
				that.updateMousePointer();
			} );

			// in any case on leave show text cursor
			jQuery( link ).mouseleave( function ( e ) {
				Aloha.Log.debug( that, 'mouse left link.' );
				that.mouseOverLink = null;
				that.updateMousePointer();
			} );

			// follow link on ctrl or meta + click
			jQuery( link ).click( function ( e ) {
				if ( e.metaKey ) {
					// blur current editable. user is waiting for the link to load
					Aloha.activeEditable.blur();
					// hack to guarantee a browser history entry
					window.setTimeout( function () {
						location.href = e.target;
					}, 0 );
					e.stopPropagation();
					
					return false;
				}
			} );
		},

		/**
		 * Initialize the buttons
		 */
		createButtons: function () {
			var that = this;

			this._formatLinkButton = Ui.adopt("formatLink", ToggleButton, {
				tooltip: i18n.t("button.addlink.tooltip"),
				icon: "aloha-icon aloha-icon-link",
				scope: 'Aloha.continuoustext',
				click: function() {
					that.formatLink();
				}
			});

			this._insertLinkButton = Ui.adopt("insertLink", Button, {
				tooltip: i18n.t("button.addlink.tooltip"),
				icon: "aloha-icon aloha-icon-link",
				scope: 'Aloha.continuoustext',
				click: function() {
					that.insertLink(false);
				}
			});
			
			this.hrefField = AttributeField( {
				name: 'editLink',
				width: 320,
				valueField: 'url',
				cls: 'aloha-link-href-field',
				scope: 'Aloha.continuoustext'
			} );
			this.hrefField.setTemplate( '<span><b>{name}</b><br/>{url}</span>' );
			this.hrefField.setObjectTypeFilter( this.objectTypeFilter );

			this._removeLinkButton = Ui.adopt("removeLink", Button, {
				tooltip: i18n.t("button.removelink.tooltip"),
				icon: "aloha-icon aloha-icon-unlink",
				scope: 'Aloha.continuoustext',
				click: function() {
					that.removeLink();
				}
			});
		},

		/**
		 * Parse a all editables for links and bind an onclick event
		 * Add the link short cut to all edtiables
		 */
		bindInteractions: function () {
			var that = this;

			// update link object when src changes
			this.hrefField.addListener( 'keyup', function ( event ) {
				// Handle ESC key press: We do a rough check to see if the user
				// has entered a link or searched for something
				if ( event.keyCode == 27 ) {
					var curval = that.hrefField.getValue();
					if ( curval[ 0 ] == '/' || // local link
						 curval[ 0 ] == '#' || // inner document link
						 curval.match( /^.*\.([a-z]){2,4}$/i ) || // local file with extension
						 curval.match( /^([a-z]){3,10}:\/\/.+/i ) || // external link (http(s), ftp(s), ssh, file, skype, ... )
						 curval.match( /^(mailto|tel):.+/i ) // mailto / tel link
					) {
						// could be a link better leave it as it is
					} else {
						// the user searched for something and aborted
						var hrefValue = that.hrefField.getValue();
						
						// restore original value and hide combo list
						that.hrefField.setValue( hrefValue );
						
						if ( hrefValue == that.hrefValue || hrefValue == '' ) {
							that.removeLink( false );
						}
						
					}
				}
				
				that.hrefChange();
				
				// Handle the enter key. Terminate the link scope and show the final link.
				if ( event.keyCode == 13 ) {
					// Update the selection and place the cursor at the end of the link.
					var	range = Aloha.Selection.getRangeObject();
					
					// workaround to keep the found markup otherwise removelink won't work
//					var foundMarkup = that.findLinkMarkup( range );
//					console.dir(foundMarkup);
//					that.hrefField.setTargetObject(foundMarkup, 'href');
					
					// We have to ignore the next 2 onselectionchange events.
					// The first one we need to ignore is the one trigger when
					// we reposition the selection to right at the end of the
					// link.
					// Not sure what the next event is yet but we need to
					// ignore it as well, ignoring it prevents the value of
					// hrefField from being set to the old value.
					that.ignoreNextSelectionChangedEvent = true;
					range.startContainer = range.endContainer;
					range.startOffset = range.endOffset;
					range.select();
					that.ignoreNextSelectionChangedEvent = true;
					
					var hrefValue = jQuery( that.hrefField.getInputElem() ).attr( 'value' );
					
					if ( hrefValue == that.hrefValue || hrefValue == '' ) {
						that.removeLink( false );
					}
					
					window.setTimeout( function () {
						Scopes.setScope('Aloha.continuoustext');
					}, 100 );
				} else {
					// Check whether the value in the input field has changed
					// because if it has, then the ui-attribute object's store
					// needs to be cleared. The reason we need to do this
					// clearing is because once the auto-suggeset combo box is
					// shown and/or populated, the next enter keypress event
					// would be handled as if the user is selecting one of the
					// elements in the down down list.
					newValue = jQuery( that.hrefField.getInputElem() ).attr( 'value' );
					if ( oldValue != newValue ) {
						oldValue = newValue;
					}
				}
			} );
			
			jQuery( document )
				.keydown( function ( e ) {
					Aloha.Log.debug( that, 'Meta key down.' );
					that.metaKey = e.metaKey;
					that.updateMousePointer();
				} ).keyup( function ( e ) {
					Aloha.Log.debug( that, 'Meta key up.' );
					that.metaKey = e.metaKey;
					that.updateMousePointer();
				} );
		},
		
		/**
		 * Updates the mouse pointer
		 */
		updateMousePointer: function () {
			if ( this.metaKey && this.mouseOverLink ) {
				Aloha.Log.debug( this, 'set pointer' );
				jQuery( this.mouseOverLink ).removeClass( 'aloha-link-text' );
				jQuery( this.mouseOverLink ).addClass( 'aloha-link-pointer' );
			} else {
				jQuery( this.mouseOverLink ).removeClass( 'aloha-link-pointer' );
				jQuery( this.mouseOverLink ).addClass( 'aloha-link-text' );
			}
		},

		/**
		 * Check whether inside a link tag
		 * @param {GENTICS.Utils.RangeObject} range range where to insert the
		 *			object (at start or end)
		 * @return markup
		 * @hide
		 */
		findLinkMarkup: function ( range ) {
			if ( typeof range == 'undefined' ) {
				range = Aloha.Selection.getRangeObject();
			}
			if ( Aloha.activeEditable ) {
				return range.findMarkup( function () {
					return this.nodeName.toLowerCase() == 'a';
				}, Aloha.activeEditable.obj );
			} else {
				return null;
			}
		},

		/**
		 * Format the current selection or if collapsed the current word as
		 * link. If inside a link tag the link is removed.
		 */
		formatLink: function () {
			if ( Aloha.activeEditable ) {
				if ( this.findLinkMarkup( Aloha.Selection.getRangeObject() ) ) {
					this.removeLink();
				} else {
					this.insertLink();
				}
			}
		},

		/**
		 * Insert a new link at the current selection. When the selection is
		 * collapsed, the link will have a default link text, otherwise the
		 * selected text will be the link text.
		 */
		insertLink: function ( extendToWord ) {
			var that = this,
			    range = Aloha.Selection.getRangeObject(),
			    linkText,
			    newLink;
			
			// There are occasions where we do not get a valid range, in such
			// cases we should not try and add a link
			if ( !( range.startContainer && range.endContainer ) ) {
				return;
			}
			
			// do not nest a link inside a link
			if ( this.findLinkMarkup( range ) ) {
				return;
			}
			
			// activate floating menu tab
			this.hrefField.foreground();
			
			// if selection is collapsed then extend to the word.
			if ( range.isCollapsed() && extendToWord !== false ) {
				GENTICS.Utils.Dom.extendToWord( range );
			}
			if ( range.isCollapsed() ) {
				// insert a link with text here
				linkText = i18n.t( 'newlink.defaulttext' );
				newLink = jQuery( '<a href="' + that.hrefValue + '" class="aloha-new-link">' + linkText + '</a>' );
				GENTICS.Utils.Dom.insertIntoDOM( newLink, range, jQuery( Aloha.activeEditable.obj ) );
				range.startContainer = range.endContainer = newLink.contents().get( 0 );
				range.startOffset = 0;
				range.endOffset = linkText.length;
			} else {
				newLink = jQuery( '<a href="' + that.hrefValue + '" class="aloha-new-link"></a>' );
				GENTICS.Utils.Dom.addMarkup( range, newLink, false );
			}

			Aloha.activeEditable.obj.find( 'a.aloha-new-link' ).each( function ( i ) {
				var popover;
				var LinkHelper;
				var link;
				var $tip;
				var changeButton;

				var editable = Aloha.activeEditable;
				that.addLinkEventHandlers( this );
				// launch Edit Link dialog box ...
				link = jQuery(this);
<<<<<<< HEAD
				LinkHelper = BubbleLink.helper;
=======
				LinkHelper = BubblePlugin.helpers[BubbleLink];
				// create empty popover
>>>>>>> ac860222
				popover = LinkHelper._makePopover(link);
				if ( popover ) {
					// populate popover
					popover.setContent();
					$tip = popover.tip();
					// simulate a click on the chnage button in the link popover
					changeButton = $tip.find("button.btn");
					changeButton.click();
				}
				jQuery(this).removeClass( 'aloha-new-link' );
				Aloha.activeEditable = editable;
			} );
		},

		/**
		 * Remove an a tag and clear the current item from the hrefField
		 */
		removeLink: function ( terminateLinkScope ) {
			var	range = Aloha.Selection.getRangeObject(),
			    foundMarkup = this.findLinkMarkup();
			
			// clear the current item from the href field
			this.hrefField.setItem(null);
			if ( foundMarkup ) {
				// remove the link
				GENTICS.Utils.Dom.removeFromDOM( foundMarkup, range, true );

				range.startContainer = range.endContainer;
				range.startOffset = range.endOffset;

				// select the (possibly modified) range
				range.select();
				
				if ( typeof terminateLinkScope == 'undefined' ||
						terminateLinkScope === true ) {
					Scopes.setScope('Aloha.continuoustext');
				}
			}
		},

		/**
		 * Updates the link object depending on the src field
		 */
		hrefChange: function () {
			var that = this;

			// For now hard coded attribute handling with regex.
			// Avoid creating the target attribute, if it's unnecessary, so
			// that XSS scanners (AntiSamy) don't complain.
			if ( this.target != '' ) {
				this.hrefField.setAttribute(
					'target',
					this.target,
					this.targetregex,
					this.hrefField.getValue()
				);
			}
			
			this.hrefField.setAttribute(
				'class',
				this.cssclass,
				this.cssclassregex,
				this.hrefField.getValue()
			);
			
			Aloha.trigger( 'aloha-link-href-change', {
				 obj: that.hrefField.getTargetObject(),
				 href: that.hrefField.getValue(),
				 item: that.hrefField.getItem()
			} );
			
			if ( typeof this.onHrefChange == 'function' ) {
				this.onHrefChange.call(
					this,
					this.hrefField.getTargetObject(),
					this.hrefField.getValue(),
					this.hrefField.getItem()
				);
			}
		}
	});

	function selectionChangeHandler(that, rangeObject) {
		var foundMarkup,
		    enteredLinkScope = false;

		// Check if we need to ignore this selection changed event for
		// now and check whether the selection was placed within a
		// editable area.
		if (   !that.ignoreNextSelectionChangedEvent
			&& Aloha.Selection.isSelectionEditable()
			&& Aloha.activeEditable != null ) {
			
			foundMarkup = that.findLinkMarkup(rangeObject);
			
			if (foundMarkup) {
				that.toggleLinkScope(true);

				// now we are ready to set the target object
				that.hrefField.setTargetObject(foundMarkup, 'href');

				// if the selection-changed event was raised by the first click interaction on this page
				// the hrefField component might not be initialized. When the user switches to the link
				// tab to edit the link the field would be empty. We check for that situation and add a
				// special interval check to set the value once again
				if (jQuery('#' + that.hrefField.getInputId()).length == 0) {
					// there must only be one update interval running at the same time
					if (that.hrefUpdateInt !== null) {
						clearInterval(that.hrefUpdateInt);
					}
					
					// register a timeout that will set the value as soon as the href field was initialized
					that.hrefUpdateInt = setInterval( function () {
						if (jQuery( '#' + that.hrefField.getInputId()).length > 0) { // the object was finally created
							that.hrefField.setTargetObject(foundMarkup, 'href');
							clearInterval(that.hrefUpdateInt);
						}
					}, 200);
				}
				Aloha.trigger('aloha-link-selected');
				enteredLinkScope = true;
			} else {
				that.toggleLinkScope(false);
				that.hrefField.setTargetObject(null);
				Aloha.trigger('aloha-link-unselected');
			}
		} else {
			that.toggleLinkScope(false);
		}
		
		that.ignoreNextSelectionChangedEvent = false;
		return enteredLinkScope;
	}
} );<|MERGE_RESOLUTION|>--- conflicted
+++ resolved
@@ -639,12 +639,8 @@
 				that.addLinkEventHandlers( this );
 				// launch Edit Link dialog box ...
 				link = jQuery(this);
-<<<<<<< HEAD
 				LinkHelper = BubbleLink.helper;
-=======
-				LinkHelper = BubblePlugin.helpers[BubbleLink];
 				// create empty popover
->>>>>>> ac860222
 				popover = LinkHelper._makePopover(link);
 				if ( popover ) {
 					// populate popover

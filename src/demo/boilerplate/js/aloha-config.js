--- conflicted
+++ resolved
@@ -1,10 +1,5 @@
 (function(window, undefined) {
-<<<<<<< HEAD
-	
-	var jQuery = window.jQuery;
-	
-=======
->>>>>>> cb53bc69
+
 	if (window.Aloha === undefined || window.Aloha === null) {
 		var Aloha = window.Aloha = {};		
 	}
@@ -81,15 +76,9 @@
 							// handle change of href
 							onHrefChange: function( obj, href, item ) {
 								if ( item ) {
-<<<<<<< HEAD
-									//jQuery(obj).attr('data-name', item.name);
-								} else {
-									//jQuery(obj).removeAttr('data-name');
-=======
 									window.alohaQuery(obj).attr('data-name', item.name);
 								} else {
 									window.alohaQuery(obj).removeAttr('data-name');
->>>>>>> cb53bc69
 								}
 							}
 					},

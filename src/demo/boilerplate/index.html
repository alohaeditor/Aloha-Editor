<!doctype html>
<!--[if lt IE 7 ]> <html lang="en" class="no-js ie6"> <![endif]-->
<!--[if IE 7 ]>    <html lang="en" class="no-js ie7"> <![endif]-->
<!--[if IE 8 ]>    <html lang="en" class="no-js ie8"> <![endif]-->
<!--[if IE 9 ]>    <html lang="en" class="no-js ie9"> <![endif]-->
<!--[if (gt IE 9)|!(IE)]><!--> <html lang="en" class="no-js"> <!--<![endif]-->
<head>
	<title>The Aloha Editor Boilerplate - Just another demo page</title>

	<meta charset="UTF-8">
	<meta http-equiv="X-UA-Compatible" content="IE=edge,chrome=1">
	<meta name="description" content="The Aloha Editor Boilerplate - Just another demo page">
	<meta name="viewport" content="width=device-width, initial-scale=1.0">
	<link rel="shortcut icon" href="/favicon.ico">
	<link rel="apple-touch-icon" href="/apple-touch-icon.png">


	<!--
		Load the CSS styles for Aloha Editor
	-->
	<link rel="stylesheet" href="../../css/aloha.css" type="text/css">

	<!--
		All configuration for Aloha Editor for this demo is stored in js/aloha-config.js
		It can also be placed inline here before loading Aloha Editor itself.
	-->
	<script src="js/aloha-config.js"></script>

	<!--
		Load the Aloha Editor library.
		The plugin list could also be added to the configuration.
	-->
	<script src="../../lib/aloha.js"
	        data-aloha-plugins="common/format,
	                            common/table,
	                            common/list,
	                            common/link,
	                            common/highlighteditables,
	                            common/undo,
	                            common/contenthandler,
	                            common/paste,
	                            common/characterpicker,
	                            common/commands,
<<<<<<< HEAD
								common/image,
	                            common/abbr,
	                            extra/browser,
	                            extra/linkbrowser,
								extra/imagebrowser"></script>

=======
	                            common/abbr"></script>
>>>>>>> ae72b9c0

	<!--
		Application specific code
	-->
	<link rel="stylesheet" href="css/style.css">
	<script src="js/aloha-boilerplate.js"></script>
</head>
<body>
	<div id="whole-site">
		<div id="aloha-loading"><span>Loading Aloha Editor</span> <img src="img/loading1.gif" title="Loading Aloha Editor ..."/></div>
		<div id="container">
			<div id="header">
				<a id="editor-logo" href="#"><img src="img/aloha-editor-logo.png" alt="Aloha Editor" /></a>
				<p id="top-text">The Aloha Boilerplate.</p>
			</div>
			<div id="navigation">
				<ul>
					<li><a href="#">formatting</a></li>
					<li><a href="#">images</a></li>
					<li><a href="#">tables</a></li>
					<li><a href="#">boxes</a></li>
					<li><a href="#">comments</a></li>
				</ul>
			</div>
			<div id="main" role="main">
			<!-- Stage area start -->
				<div class="stage-area">
					<ul class="stage-switcher">
						<li class="stage">
							<span class="stage-icon" style="background-image: url(img/stage-icon-formats.png);"></span>
							<h2>Formatting</h2>
							<p>Bold, headlines, ...</p>
							<div class="small-image stage-item">
								<img src="img/stage-bg-formats.png" alt="" />
								<div class="area-content">
									<div class="aloha-textbox">
									<p><b>Bold or headlines, whatever you might want</b></p>
									<h2>Formatting content</h2>
									<p>Editing any content with Aloha Editor is similar to editing with state of the art word processors on your desktop. No need to learn any HTML, Wiki or other markup language. The option dialogs have been designed for users not for techies. Writing content has never been that easy.</p>
									<p><a href="#">More about content formatting</a></p>
									</div>
								</div>
							</div>
						</li>
						<li class="stage">
							<span class="stage-icon" style="background-image: url(img/stage-icon-images.png);"></span>
							<h2>Images</h2>
							<p>Placing, scaling ...</p>
							<div class="full-image stage-item">
								<img src="img/stage-bg-images.png" alt="" />
								<div class="area-content">
									<h3>Place and edit images with Aloha</h3>
									<h2>Image-Editing</h2>
									<p><img src="http://aloha-editor.org/logo/Aloha%20Editor%20HTML5%20sticker%20transparent%20128.png" title="Aloha Editor" alt="Aloha Editor" /> Editing any content with Aloha Editor is similar to editing with state of the art word processors on your desktop. No need to learn any HTML, Wiki or other markup language. The option dialogs have been designed for users not for techies. Writing content has never been that easy.</p>
									<p><a href="#">Digg into placing/editing of images</a></p>
								</div>
							</div>
						</li>
						<li class="stage">
							<span class="stage-icon" style="background-image: url(img/stage-icon-tables.png);"></span>
							<h2>Tables</h2>
							<p>All you might put into tables</p>
							<div class="full-image stage-item">
								<img src="img/stage-bg-tables.png" alt="" />
								<div class="area-content">
									<h3>Create and edit tables the way you want them to be</h3>
									<h2>Table Stuff</h2>
									<p>Editing any content with Aloha Editor is similar to editing with state of the art word processors on your desktop. No need to learn any HTML, Wiki or other markup language. The option dialogs have been designed for users not for techies. Writing content has never been that easy.</p>
									<p><a href="#">Try out table editing</a></p>
								</div>
							</div>
						</li>
						<li class="stage">
							<span class="stage-icon" style="background-image: url(img/stage-icon-boxes.png);"></span>
							<h2>Boxes</h2>
							<p>You may edit dynamic boxes</p>
							<div class="full-image stage-item">
								<img src="img/stage-bg-boxes.png" alt="" />
								<div class="area-content">
									<h3>You can edit dynamic content</h3>
									<h2>Edit jQuery stuff</h2>
									<p>Your imagination ist the limit. Edit every content even if it is dynamic.</p>
									<p><a href="#">Try out jQuery boxes</a></p>
								</div>
							</div>
						</li>
						<li class="stage">
							<span class="stage-icon" style="background-image: url(img/stage-icon-comments.png);"></span>
							<h2>Comments</h2>
							<p>threaded inline comments</p>
							<div class="full-image stage-item">
								<img src="img/stage-bg-comments.png" alt="" />
								<div class="area-content">
									<h3>Threaded inline enterprise commenting</h3>
									<h2>Increase collaboration</h2>
									<p>Your imagination ist the limit. Does more content fill the box and move it to the right?</p>
									<p><a href="#">Try out jQuery boxes</a></p>
								</div>
							</div>
						</li>
					</ul>
				</div>
				<!-- Stage area end -->
				<div id="content">
					<p>Here you'll find some <b>example content</b> to show Aloha's <i>possibilities</i> regarding any kind of formatting.</p>
					<h1>Headline 1</h1>
					<h2>Headline 2</h2>
					<h3>Headline 3</h3>
					<h4>Headline 4</h4>
					<h5>Headline 5</h5>
					<h6>Headline 6</h6>
					<p>Here we test, a <a title="" href="http://aloha-editor.org">link</a> and other formattings such as 
					<b>bold</b>, <i>italic</i> or <del>deleted text</del>. You may also use formattings for maths 2
					<sup>2</sup> = 4 or chemical formulas like CO<sub>2</sub>.
					Or you may edit tables as you do in office products.</p>
					<table summary="demo content for aloha tables">
						<tbody>
							<tr><td >This</td><td >is</td><td>a</td><td>demo</td></tr>
							<tr><td>table</td><td colspan=2 rowspan=2>with</td><td>an</td></tr>
							<tr><td>awesome</td><td>column</td></tr>
							<tr><td>and</td><td>row</td><td>span</td><td>!</td></tr>
						</tbody>
						<caption>describe the table</caption>
					</table>
					<p>To describe code you would use fixed style <i>pre</i></p>
					<pre>
&lt;script&gt;
	// make content editable
	$('#content').aloha();
	$('.top-text').aloha();
&lt;/script&gt;
					</pre>
					<ul>
						<li>List entry
							<ul>
								<li>List entry</li>
								<li>List entry
									<ul>
										<li>List entry</li>
										<li>List entry</li>
									</ul>
								</li>
							</ul>
						</li>
						<li>List entry</li>
						<li>List entry</li>
						<li>List entry</li>
					</ul>
					<p><br/></p>
					<ol>
						<li>List entry
							<ol>
								<li>List entry</li>
								<li>List entry
									<ol>
										<li>List entry</li>
										<li>List entry</li>
									</ol>
								</li>
							</ol>
						</li>
						<li>List entry</li>
						<li>List entry</li>
						<li>List entry</li>
					</ol>
					<p>For better sematical understanding and <abbr title="Web Accessibility Initiative">WAI</abbr> compatibility you can describe abbreviations
					like <abbr title="Hyper Text Markup Language">HTML</abbr> and 
					<abbr title="Cascading Style Sheets">CSS</abbr>.
					</p>
					<p><img class="inline-image" src="http://aloha-editor.org/logo/Aloha%20Editor%20HTML5%20technology%20128.png" alt="Aloha Editor" title="Aloha Editor" /></p>
					<p>More Demos: <a href="http://aloha-editor.org/demos/" title="Aloha Editor Demos"> http://aloha-editor.org/demos/</a></p>
				</div>
				
				<div id="references">
					<img src="http://aloha-editor.org/logo/Aloha%20Editor%20logo%20text%20128.png" alt="Aloha Editor" title="Aloha Editor" /><br />
					&middot; Ask a <a href="http://getsatisfaction.com/aloha_editor">question</a><br />
					&middot; Read the <a href="http://aloha-editor.org/guides">guides</a><br />
					&middot; Report an <a href="https://github.com/alohaeditor/Aloha-Editor/issues">issue</a><br />
					<br />
					Aloha Editor <a href="http://aloha-editor.org">website</a><br />
				</div>
			</div>
		</div>
		
		<script type="text/javascript">
			Aloha.ready( function(){
				var $ = Aloha.jQuery;
				// register all editable areas
				$('#top-text').aloha();
				$('#content').aloha();
				$('.area-content').aloha();
				// hide loading div
				$('#aloha-loading').hide();
				$('#aloha-loading span').html('Loading Plugins');
			});
		</script>
	</div>
	<!--[if lt IE 7 ]>
	<script src="js/libs/dd_belatedpng.js"></script>
	<script> DD_belatedPNG.fix('img, .png_bg');</script>
	<![endif]-->
</body>
</html><|MERGE_RESOLUTION|>--- conflicted
+++ resolved
@@ -41,16 +41,13 @@
 	                            common/paste,
 	                            common/characterpicker,
 	                            common/commands,
-<<<<<<< HEAD
 								common/image,
 	                            common/abbr,
 	                            extra/browser,
 	                            extra/linkbrowser,
-								extra/imagebrowser"></script>
-
-=======
+								extra/imagebrowser,
 	                            common/abbr"></script>
->>>>>>> ae72b9c0
+
 
 	<!--
 		Application specific code

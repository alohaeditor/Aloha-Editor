<!doctype html>
<!--[if lt IE 7 ]> <html lang="en" class="no-js ie6"> <![endif]-->
<!--[if IE 7 ]>    <html lang="en" class="no-js ie7"> <![endif]-->
<!--[if IE 8 ]>    <html lang="en" class="no-js ie8"> <![endif]-->
<!--[if IE 9 ]>    <html lang="en" class="no-js ie9"> <![endif]-->
<!--[if (gt IE 9)|!(IE)]><!--> <html lang="en" class="no-js"> <!--<![endif]-->
<head>
	<title>The Aloha Editor Boilerplate - Just another demo page</title>

	<meta charset="UTF-8">
	<meta http-equiv="X-UA-Compatible" content="IE=edge,chrome=1">
	<meta name="description" content="The Aloha Editor Boilerplate - Just another demo page">
	<meta name="viewport" content="width=device-width, initial-scale=1.0">
	<link rel="shortcut icon" href="/favicon.ico">
	<link rel="apple-touch-icon" href="/apple-touch-icon.png">
<<<<<<< HEAD


	<!--
		Load the CSS styles for Aloha Editor
	-->
	<link rel="stylesheet" href="../../css/aloha.css" type="text/css">

	<style>
		/* Basic Styling for Sidebar */
		.aloha-sidebar {
		  position: fixed;
		  right: 0;
		  top: 0;
		  width: 250px;
		  height: 100%;
		  border: 1px solid #000;
		  border-width: 0 0 0 1px;
		  background-color: #fff;
		  padding: 10px;
		}

		.aloha-panel {
		  border: 1px solid #000;
		}

		.aloha-panel-title {
		  background-color: #000;
		  color: #fff;
		  padding: 5px 10px;
		}

		.aloha-panel-content {
		 padding: 5px 10px;
		}
	</style>

	<!--
		All configuration for Aloha Editor for this demo is stored in js/aloha-config.js
		It can also be placed inline here before loading Aloha Editor itself.
	-->
	<script src="js/aloha-config.js"></script>
	<script src="../../lib/vendor/jquery-1.7.2.js"></script>
	<script src="../../lib/require.js"></script>
    <script>
		Aloha.settings.jQuery = $;
    </script>
	<!--
		Load the Aloha Editor library.
		The plugin list could also be added to the configuration.
	-->
=======
	<link rel="stylesheet" href="css/style.css">
	<link rel="stylesheet" href="../../css/aloha.css" id="aloha-style-include" type="text/css">
	<link rel="stylesheet" href="../../shared/repository-browser/css/repository-browser.css" type="text/css">
	
	<script src="js/aloha-config.js"></script>
	<script>
		var __DEPS__ = {
			lang: 'en',
			root: '../'
		};
	</script>
	<script src="../../shared/module-paths.js"></script>
	<script>
		Aloha.settings.requireConfig = {
			paths: __DEPS__.paths
		};
	</script>
	<!-- extra/attributes,extra/googletranslate,extra/metaview,extra/wai-lang,extra/headerids,extra/cite -->
>>>>>>> 4a01fb38
	<script src="../../lib/aloha.js"
	        data-aloha-plugins="common/ui,
	                            common/format,
	                            common/table,
	                            common/list,
	                            common/link,
	                            common/highlighteditables,
	                            common/undo,
	                            common/contenthandler,
	                            common/paste,
	                            common/characterpicker,
	                            common/commands,
	                            common/block,
	                            common/image,
	                            common/abbr,
<<<<<<< HEAD
	                            common/horizontalruler,
	                            common/align,
	                            extra/formatlesspaste,
	                            extra/toc,
	                            extra/headerids,
	                            extra/listenforcer,
	                            extra/metaview,
	                            extra/numerated-headers,
	                            extra/ribbon,
	                            extra/wai-lang,
	                            extra/flag-icons,
	                            extra/linkbrowser,
	                            extra/imagebrowser,
	                            extra/cite"></script>
	<!--
		Application specific code
	-->
    <script src="ribbon-example.js"></script>
	<link rel="stylesheet" href="css/style.css">
=======
	                            extra/numerated-headers,
	                            extra/sourceview"></script>

>>>>>>> 4a01fb38
	<script src="js/aloha-boilerplate.js"></script>
</head>
<body>
	<div id="whole-site">
		<div id="aloha-loading"><span>Loading Aloha Editor</span> <img src="img/loading1.gif" title="Loading Aloha Editor ..."/></div>
		<div id="container">
			<div id="header">
				<a id="editor-logo" href="#"><img src="img/aloha-editor-logo.png" alt="Aloha Editor" /></a>
				<p id="top-text">The Aloha Boilerplate.</p>
			</div>
			<div id="navigation">
				<ul>
					<li><a href="#">formatting</a></li>
					<li><a href="#">images</a></li>
					<li><a href="#">tables</a></li>
					<li><a href="#">boxes</a></li>
					<li><a href="#">comments</a></li>
				</ul>
			</div>
			<div id="main" role="main">
			<!-- Stage area start -->
				<div class="stage-area">
					<ul class="stage-switcher">
						<li class="stage">
							<span class="stage-icon" style="background-image: url(img/stage-icon-formats.png);"></span>
							<h2>Formatting</h2>
							<p>Bold, headlines, ...</p>
							<div class="small-image stage-item">
								<img src="img/stage-bg-formats.png" alt="" />
								<div class="area-content">
									<div class="aloha-textbox">
									<p><b>Bold or headlines, whatever you might want</b></p>
									<h2>Formatting content</h2>
									<p>Editing any content with Aloha Editor is similar to editing with state of the art word processors on your desktop. No need to learn any HTML, Wiki or other markup language. The option dialogs have been designed for users not for techies. Writing content has never been that easy.</p>
									<p><a href="#">More about content formatting</a></p>
									</div>
								</div>
							</div>
						</li>
						<li class="stage">
							<span class="stage-icon" style="background-image: url(img/stage-icon-images.png);"></span>
							<h2>Images</h2>
							<p>Placing, scaling ...</p>
							<div class="full-image stage-item">
								<img src="img/stage-bg-images.png" alt="" />
								<div class="area-content">
									<h3>Place and edit images with Aloha</h3>
									<h2>Image-Editing</h2>
									<p><img src="http://aloha-editor.org/logo/Aloha%20Editor%20HTML5%20sticker%20transparent%20128.png" title="Aloha Editor" alt="Aloha Editor" /> Editing any content with Aloha Editor is similar to editing with state of the art word processors on your desktop. No need to learn any HTML, Wiki or other markup language. The option dialogs have been designed for users not for techies. Writing content has never been that easy.</p>
									<p><a href="#">Digg into placing/editing of images</a></p>
								</div>
							</div>
						</li>
						<li class="stage">
							<span class="stage-icon" style="background-image: url(img/stage-icon-tables.png);"></span>
							<h2>Tables</h2>
							<p>All you might put into tables</p>
							<div class="full-image stage-item">
								<img src="img/stage-bg-tables.png" alt="" />
								<div class="area-content">
									<h3>Create and edit tables the way you want them to be</h3>
									<h2>Table Stuff</h2>
									<p>Editing any content with Aloha Editor is similar to editing with state of the art word processors on your desktop. No need to learn any HTML, Wiki or other markup language. The option dialogs have been designed for users not for techies. Writing content has never been that easy.</p>
									<p><a href="#">Try out table editing</a></p>
								</div>
							</div>
						</li>
						<li class="stage">
							<span class="stage-icon" style="background-image: url(img/stage-icon-boxes.png);"></span>
							<h2>Boxes</h2>
							<p>You may edit dynamic boxes</p>
							<div class="full-image stage-item">
								<img src="img/stage-bg-boxes.png" alt="" />
								<div class="area-content">
									<h3>You can edit dynamic content</h3>
									<h2>Edit jQuery stuff</h2>
									<p>Your imagination ist the limit. Edit every content even if it is dynamic.</p>
									<p><a href="#">Try out jQuery boxes</a></p>
								</div>
							</div>
						</li>
						<li class="stage">
							<span class="stage-icon" style="background-image: url(img/stage-icon-comments.png);"></span>
							<h2>Comments</h2>
							<p>threaded inline comments</p>
							<div class="full-image stage-item">
								<img src="img/stage-bg-comments.png" alt="" />
								<div class="area-content">
									<h3>Threaded inline enterprise commenting</h3>
									<h2>Increase collaboration</h2>
									<p>Your imagination ist the limit. Does more content fill the box and move it to the right?</p>
									<p><a href="#">Try out jQuery boxes</a></p>
								</div>
							</div>
						</li>
					</ul>
				</div>
				<!-- Stage area end -->
				<div id="content">
					<p>Here you'll find some <b>example content</b> to show Aloha's <i>possibilities</i> regarding any kind of formatting.</p>
					<h1>Headline 1</h1>
					<h2>Headline 2</h2>
					<h3>Headline 3</h3>
					<h4>Headline 4</h4>
					<h5>Headline 5</h5>
					<h6>Headline 6</h6>
					<p>Here we test, a <a title="" href="http://aloha-editor.org">link</a> and other formattings such as 
					<b>bold</b>, <i>italic</i> or <del>deleted text</del>. You may also use formattings for maths 2
					<sup>2</sup> = 4 or chemical formulas like CO<sub>2</sub>.
					Or you may edit tables as you do in office products.</p>
					<table summary="demo content for aloha tables">
						<tbody>
							<tr><td >This</td><td >is</td><td>a</td><td>demo</td></tr>
							<tr><td>table</td><td colspan=2 rowspan=2>with</td><td>an</td></tr>
							<tr><td>awesome</td><td>column</td></tr>
							<tr><td>and</td><td>row</td><td>span</td><td>!</td></tr>
						</tbody>
						<caption>describe the table</caption>
					</table>
					<p>To describe code you would use fixed style <i>pre</i></p>
					<pre>
&lt;script&gt;
	// make content editable
	$('#content').aloha();
	$('.top-text').aloha();
&lt;/script&gt;
					</pre>
					<ul>
						<li>List entry
							<ul>
								<li>List entry</li>
								<li>List entry
									<ul>
										<li>List entry</li>
										<li>List entry</li>
									</ul>
								</li>
							</ul>
						</li>
						<li>List entry</li>
						<li>List entry</li>
						<li>List entry</li>
					</ul>
					<p><br/></p>
					<ol>
						<li>List entry
							<ol>
								<li>List entry</li>
								<li>List entry
									<ol>
										<li>List entry</li>
										<li>List entry</li>
									</ol>
								</li>
							</ol>
						</li>
						<li>List entry</li>
						<li>List entry</li>
						<li>List entry</li>
					</ol>
					<p>For better sematical understanding and <abbr title="Web Accessibility Initiative">WAI</abbr> compatibility you can describe abbreviations
					like <abbr title="Hyper Text Markup Language">HTML</abbr> and 
					<abbr title="Cascading Style Sheets">CSS</abbr>.
					</p>
					<p><img class="inline-image" src="http://aloha-editor.org/logo/Aloha%20Editor%20HTML5%20technology%20128.png" alt="Aloha Editor" title="Aloha Editor" /></p>
					<p>More Demos: <a href="http://aloha-editor.org/demos/" title="Aloha Editor Demos"> http://aloha-editor.org/demos/</a></p>
				</div>
				
				<div id="references">
					<img src="http://aloha-editor.org/logo/Aloha%20Editor%20logo%20text%20128.png" alt="Aloha Editor" title="Aloha Editor" /><br />
					&middot; Ask a <a href="http://getsatisfaction.com/aloha_editor">question</a><br />
					&middot; Read the <a href="http://aloha-editor.org/guides">guides</a><br />
					&middot; Report an <a href="https://github.com/alohaeditor/Aloha-Editor/issues">issue</a><br />
					<br />
					Aloha Editor <a href="http://aloha-editor.org">website</a><br />
				</div>
			</div>
		</div>
		
		<script type="text/javascript">
			Aloha.ready( function(){
				var $ = Aloha.jQuery;
				// register all editable areas
				$('#top-text').aloha();
				$('#content').aloha();
				$('.area-content').aloha();
				// hide loading div
				$('#aloha-loading').hide();
				$('#aloha-loading span').html('Loading Plugins');
			});
		</script>
	</div>
	<!--[if lt IE 7 ]>
	<script src="js/libs/dd_belatedpng.js"></script>
	<script> DD_belatedPNG.fix('img, .png_bg');</script>
	<![endif]-->
</body>
</html><|MERGE_RESOLUTION|>--- conflicted
+++ resolved
@@ -13,8 +13,6 @@
 	<meta name="viewport" content="width=device-width, initial-scale=1.0">
 	<link rel="shortcut icon" href="/favicon.ico">
 	<link rel="apple-touch-icon" href="/apple-touch-icon.png">
-<<<<<<< HEAD
-
 
 	<!--
 		Load the CSS styles for Aloha Editor
@@ -64,26 +62,6 @@
 		Load the Aloha Editor library.
 		The plugin list could also be added to the configuration.
 	-->
-=======
-	<link rel="stylesheet" href="css/style.css">
-	<link rel="stylesheet" href="../../css/aloha.css" id="aloha-style-include" type="text/css">
-	<link rel="stylesheet" href="../../shared/repository-browser/css/repository-browser.css" type="text/css">
-	
-	<script src="js/aloha-config.js"></script>
-	<script>
-		var __DEPS__ = {
-			lang: 'en',
-			root: '../'
-		};
-	</script>
-	<script src="../../shared/module-paths.js"></script>
-	<script>
-		Aloha.settings.requireConfig = {
-			paths: __DEPS__.paths
-		};
-	</script>
-	<!-- extra/attributes,extra/googletranslate,extra/metaview,extra/wai-lang,extra/headerids,extra/cite -->
->>>>>>> 4a01fb38
 	<script src="../../lib/aloha.js"
 	        data-aloha-plugins="common/ui,
 	                            common/format,
@@ -99,7 +77,6 @@
 	                            common/block,
 	                            common/image,
 	                            common/abbr,
-<<<<<<< HEAD
 	                            common/horizontalruler,
 	                            common/align,
 	                            extra/formatlesspaste,
@@ -119,11 +96,6 @@
 	-->
     <script src="ribbon-example.js"></script>
 	<link rel="stylesheet" href="css/style.css">
-=======
-	                            extra/numerated-headers,
-	                            extra/sourceview"></script>
-
->>>>>>> 4a01fb38
 	<script src="js/aloha-boilerplate.js"></script>
 </head>
 <body>

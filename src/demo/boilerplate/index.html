--- conflicted
+++ resolved
@@ -118,11 +118,8 @@
                     [ "imageSource", "imageTitle",
                       "imageAlignLeft", "imageAlignRight", "imageAlignNone",
                       "imageIncPadding", "imageDecPadding",
-<<<<<<< HEAD
-                      "imageCropButton", "imageBrowser",
-=======
+                      "imageBrowser",
                       "imageCropButton", "imageCnrReset", "imageCnrRatio",
->>>>>>> 61b858a5
                       "imageResizeHeightLabel", "imageResizeHeight",
                       "imageResizeWidthLabel", "imageResizeWidth" ]
                 ]

/**
 * paste.js is part of Aloha Editor project http://aloha-editor.org
 *
 * Aloha Editor is a WYSIWYG HTML5 inline editing library and editor.
 * Copyright (c) 2010-2014 Gentics Software GmbH, Vienna, Austria.
 * Contributors http://aloha-editor.org/contribution.php
 */
define([
	'editing',
	'arrays',
	'events',
	'boundaries',
	'dom',
	'content',
	'functions',
	'html',
	'mutation',
	'ranges',
	'undo',
	'transform/ms-word',
	'transform',
	'selections'
], function (
	Editing,
	Arrays,
	Events,
	Boundaries,
	Dom,
	Content,
	Fn,
	Html,
	Mutation,
    Ranges,
    Undo,
    WordTransform,
    Transform,
	Selections
) {
	'use strict';

	var Mime = {
		plaintext : 'text/plain',
		html      : 'text/html'
	};

	/**
	 * Checks if the given event is a Paste Event.
	 *
	 * @param  {Event} event
	 * @return {boolean}
	 */
	function isPasteEvent(event) {
		return event.type === 'paste' || event.clipboardData !== undefined;
	}

	/**
	 * Checks the content type of `event`.
	 *
	 * @param  {Event}  event
	 * @param  {string} type
	 * @return {boolean}
	 */
	function holds(event, type) {
		return Arrays.contains(event.clipboardData.types, type);
	}

	/**
	 * Gets content of the paste data that matches the given mime type.
	 *
	 * @param  {Event}  event
	 * @param  {string} type
	 * @return {string}
	 */
	function getData(event, type) {
		return event.clipboardData.getData(type);
	}

	function split(boundary, until) {
		var range = Ranges.fromBoundaries(boundary, boundary);
		Editing.split(range);
		return Boundaries.fromRangeStart(range);
	}

	function delete_(boundaries) {
		var range = Ranges.fromBoundaries(boundaries[0], boundaries[1]);
		Editing.delete(range, {overrides:[]});
		return Boundaries.fromRangeStart(range);
	}

	function allowsNesting(outer, inner) {
		return Content.allowsNesting(outer.nodeName, inner.nodeName);
	}

	function moveBeforeBoundary(boundary, node) {
		return Mutation.insertNodeAtBoundary(node, boundary, true);
	}

	/**
	 * Pastes the markup at the given boundary range.
	 *
	 * @param  {Array.<Boundary>} boundaries
<<<<<<< HEAD
	 * @param  {string}
	 * @return {Boundary}
=======
	 * @param  {string}           markup
	 * @return {Boundary} Boundary position after the inserted content
>>>>>>> 4d771b7f
	 */
	function insert(boundaries, markup) {
		var doc = Boundaries.container(boundaries[0]).ownerDocument;
		var boundary = delete_(boundaries);
		var element = Html.parse(markup, doc);
		var children = Dom.children(element);

		if (0 === children.length) {
			return boundary;
		}

<<<<<<< HEAD
		// Because we want to treat the paste content as though it were already
		// editable
=======
		// Because we can only detect "void type" (non-content editable nodes)
		// if is contained within a editing host
>>>>>>> 4d771b7f
		Dom.setAttr(element, 'contentEditable', true);

		var first = children[0];

<<<<<<< HEAD
		// Because (unlike plaintext), pasted html will contain an unintended
		// linebreak caused by the wrapper in which the pasted content is
		// contained (P in most cases). We therefore unfold this wrapper
		// whenever is is valid to do so
=======
		// Because (unlike plain-text), pasted html will contain an unintended
		// linebreak caused by the wrapper inwhich the pasted content is placed
		// (P in most cases).  We therefore unfold this wrapper whenever is is
		// valid to do so (ie: we cannot unfold 'ul', 'table', etc)
>>>>>>> 4d771b7f
		if (!Dom.isTextNode(first) && !Html.isVoidType(first) && !Html.isGroupContainer(first)) {
			children = Dom.children(first).concat(children.slice(1));
		}

		if (0 === children.length) {
			return boundary;
		}

		children.forEach(function (node) {
			if (Html.hasLinebreakingStyle(node)) {
				boundary = split(boundary, Fn.partial(allowsNesting, node));
			}
			boundary = Mutation.insertNodeAtBoundary(node, boundary, true);
		});

		var last = Arrays.last(children);

<<<<<<< HEAD
		if ('P' === last.nodeName || 'DIV' === last.nodeName) {
			var next = Boundaries.nextNode(boundary);
			if (Html.hasInlineStyle(next)) {
				Dom.move(Dom.nextSiblings(next, Html.hasLinebreakingStyle), last);
			} else if (!Html.isVoidType(next) && !Html.isGroupContainer(next)) {
=======
		// Because we want to remove the unintentional line added at the end of
		// the pasted content.
		if ('P' === last.nodeName || 'DIV' === last.nodeName) {
			var next = Boundaries.nextNode(boundary);
			if (Html.hasInlineStyle(next)) {
				// Move the next inline nodes into the last element
				Dom.move(Dom.nextSiblings(next, Html.hasLinebreakingStyle), last);
			} else if (!Html.isVoidType(next) && !Html.isGroupContainer(next)) {
				// Move the children of the last element into the beginning of
				// the next block element
>>>>>>> 4d771b7f
				boundary = Dom.children(last).reduce(moveBeforeBoundary, Boundaries.create(next, 0));
				Dom.remove(last);
			}
		}

		return boundary;
	}

	/**
	 * Extracts the paste data from the event object.
	 *
	 * @param  {Event}    event
	 * @param  {Document} doc
	 * @return {string}
	 */
	function extractContent(event, doc) {
		if (holds(event, Mime.html)) {
			var content = getData(event, Mime.html);
			return WordTransform.isMSWordContent(content, doc)
<<<<<<< HEAD
			     ? Transform.msword(content, doc)
=======
			     ? Transform.html(Transform.msword(content, doc), doc)
>>>>>>> 4d771b7f
			     : Transform.html(content, doc);
		}
		if (holds(event, Mime.plaintext)) {
			return Transform.plain(getData(event, Mime.plaintext), doc);
		}
		return content;
	}

	/**
	 * Handles and processes paste events.
	 *
	 * @param  {AlohaEvent} alohaEvent
	 * @return {AlohaEvent}
	 */
	function handle(alohaEvent) {
		var event = alohaEvent.nativeEvent;
		if (event && isPasteEvent(event)) {
			Events.suppress(event);
<<<<<<< HEAD
=======
			var boundary = Boundaries.get();
			if (!boundary) {
				return alohaEvent;
			}
>>>>>>> 4d771b7f
			var content = extractContent(
				event,
				alohaEvent.editable.elem.ownerDocument
			);
<<<<<<< HEAD
			Undo.capture(alohaEvent.editable.undoContext, {
				meta: {type: 'paste'}
			}, function () {
				var boundary = insert(Boundaries.get(), content);
=======
			if (!content) {
				return alohaEvent;
			}
			Undo.capture(alohaEvent.editable.undoContext, {
				meta: {type: 'paste'}
			}, function () {
				boundary = insert(boundary, content);
>>>>>>> 4d771b7f
				Selections.scrollTo(boundary);
				alohaEvent.range = Ranges.fromBoundaries(boundary, boundary);
			});
		}
		return alohaEvent;
	}

	return {
		handle: handle
	};
});<|MERGE_RESOLUTION|>--- conflicted
+++ resolved
@@ -99,13 +99,8 @@
 	 * Pastes the markup at the given boundary range.
 	 *
 	 * @param  {Array.<Boundary>} boundaries
-<<<<<<< HEAD
-	 * @param  {string}
-	 * @return {Boundary}
-=======
 	 * @param  {string}           markup
 	 * @return {Boundary} Boundary position after the inserted content
->>>>>>> 4d771b7f
 	 */
 	function insert(boundaries, markup) {
 		var doc = Boundaries.container(boundaries[0]).ownerDocument;
@@ -117,28 +112,16 @@
 			return boundary;
 		}
 
-<<<<<<< HEAD
-		// Because we want to treat the paste content as though it were already
-		// editable
-=======
 		// Because we can only detect "void type" (non-content editable nodes)
 		// if is contained within a editing host
->>>>>>> 4d771b7f
 		Dom.setAttr(element, 'contentEditable', true);
 
 		var first = children[0];
 
-<<<<<<< HEAD
-		// Because (unlike plaintext), pasted html will contain an unintended
-		// linebreak caused by the wrapper in which the pasted content is
-		// contained (P in most cases). We therefore unfold this wrapper
-		// whenever is is valid to do so
-=======
 		// Because (unlike plain-text), pasted html will contain an unintended
 		// linebreak caused by the wrapper inwhich the pasted content is placed
-		// (P in most cases).  We therefore unfold this wrapper whenever is is
+		// (P in most cases).  We therefore unfold this wrapper whenever is
 		// valid to do so (ie: we cannot unfold 'ul', 'table', etc)
->>>>>>> 4d771b7f
 		if (!Dom.isTextNode(first) && !Html.isVoidType(first) && !Html.isGroupContainer(first)) {
 			children = Dom.children(first).concat(children.slice(1));
 		}
@@ -156,13 +139,6 @@
 
 		var last = Arrays.last(children);
 
-<<<<<<< HEAD
-		if ('P' === last.nodeName || 'DIV' === last.nodeName) {
-			var next = Boundaries.nextNode(boundary);
-			if (Html.hasInlineStyle(next)) {
-				Dom.move(Dom.nextSiblings(next, Html.hasLinebreakingStyle), last);
-			} else if (!Html.isVoidType(next) && !Html.isGroupContainer(next)) {
-=======
 		// Because we want to remove the unintentional line added at the end of
 		// the pasted content.
 		if ('P' === last.nodeName || 'DIV' === last.nodeName) {
@@ -173,7 +149,6 @@
 			} else if (!Html.isVoidType(next) && !Html.isGroupContainer(next)) {
 				// Move the children of the last element into the beginning of
 				// the next block element
->>>>>>> 4d771b7f
 				boundary = Dom.children(last).reduce(moveBeforeBoundary, Boundaries.create(next, 0));
 				Dom.remove(last);
 			}
@@ -193,11 +168,7 @@
 		if (holds(event, Mime.html)) {
 			var content = getData(event, Mime.html);
 			return WordTransform.isMSWordContent(content, doc)
-<<<<<<< HEAD
-			     ? Transform.msword(content, doc)
-=======
 			     ? Transform.html(Transform.msword(content, doc), doc)
->>>>>>> 4d771b7f
 			     : Transform.html(content, doc);
 		}
 		if (holds(event, Mime.plaintext)) {
@@ -216,23 +187,14 @@
 		var event = alohaEvent.nativeEvent;
 		if (event && isPasteEvent(event)) {
 			Events.suppress(event);
-<<<<<<< HEAD
-=======
 			var boundary = Boundaries.get();
 			if (!boundary) {
 				return alohaEvent;
 			}
->>>>>>> 4d771b7f
 			var content = extractContent(
 				event,
 				alohaEvent.editable.elem.ownerDocument
 			);
-<<<<<<< HEAD
-			Undo.capture(alohaEvent.editable.undoContext, {
-				meta: {type: 'paste'}
-			}, function () {
-				var boundary = insert(Boundaries.get(), content);
-=======
 			if (!content) {
 				return alohaEvent;
 			}
@@ -240,7 +202,6 @@
 				meta: {type: 'paste'}
 			}, function () {
 				boundary = insert(boundary, content);
->>>>>>> 4d771b7f
 				Selections.scrollTo(boundary);
 				alohaEvent.range = Ranges.fromBoundaries(boundary, boundary);
 			});

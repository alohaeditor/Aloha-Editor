--- conflicted
+++ resolved
@@ -7,12 +7,10 @@
  */
 define([
 	'dom',
-	'predicates',
-	'../utils'
+	'predicates'
 ], function(
 	Dom,
-	Predicates,
-	TransformUtils
+	Predicates
 ) {
 	'use strict';
 
@@ -99,11 +97,7 @@
 	 *                   the child should be removed
 	 */
 	function removeDescendants(node, conditionFn) {
-<<<<<<< HEAD
-		TransformUtils.walkDescendants(node, conditionFn, Dom.remove);
-=======
 		walkDescendants(node, conditionFn, Dom.remove);
->>>>>>> 4d771b7f
 	}
 
 	/**
@@ -113,11 +107,7 @@
 	 * @param {function(Element):boolean} conditionFn
 	 */
 	function unwrapDescendants(node, conditionFn) {
-<<<<<<< HEAD
-		TransformUtils.walkDescendants(node, conditionFn, function(child) {
-=======
 		walkDescendants(node, conditionFn, function(child) {
->>>>>>> 4d771b7f
 			Dom.removeShallow(child);
 		});
 	}
@@ -177,11 +167,7 @@
 			return node.nodeName === 'SPAN' || node.nodeName === 'FONT';
 		});
 
-<<<<<<< HEAD
-		TransformUtils.walkDescendants(element, function(node) {
-=======
 		walkDescendants(element, function(node) {
->>>>>>> 4d771b7f
 			return node.nodeName !== 'IMG' && node.nodeName !== 'A';
 		}, removeAllAttributes);
 

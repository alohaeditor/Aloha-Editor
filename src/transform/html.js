/**
 * transform/html.js is part of Aloha Editor project http://aloha-editor.org
 *
 * Aloha Editor is a WYSIWYG HTML5 inline editing library and editor.
 * Copyright (c) 2010-2014 Gentics Software GmbH, Vienna, Austria.
 * Contributors http://aloha-editor.org/contribution.php
 */
define([
	'dom',
	'arrays',
	'maps',
	'functions',
	'html',
	'content',
	'utils'
], function (
	Dom,
	Arrays,
	Maps,
	Fn,
	Html,
	Content,
	Utils
) {
	'use strict';

	/**
<<<<<<< HEAD
	 * Strategy:
	 * 1) Harvest from each, their color, face, and size attribute.
	 * 2) Determine if the font node is wrapping a single element as it's only
	 *    child.
	 *		- If it does, then apply these styles into that element, giving the
	 *		  child's styles preference. Then unwrap the font node.
	 *		- If the font node is not wrapping a single element, but several,
	 *		  then convert the font node into a span.
	 */
	function normalizeFont(doc, node) {
		var children = Dom.children(node);
		var color = Dom.getStyle(node, 'color')       || Dom.getAttr(node, 'color');
		var size  = Dom.getStyle(node, 'font-size')   || Dom.getAttr(node, 'font-size');
		var face  = Dom.getStyle(node, 'font-family') || Dom.getAttr(node, 'font-family');
		var child;

		if (1 === children.length && Dom.isElementNode(children[0])) {
			Dom.removeShallow(node);
			child = children[0];
		} else {
			child = doc.createElement('span')
			Dom.replaceShallow(node, child);
		}

		if (color) {
			Dom.setStyle(child, 'color', color);
		}
		if (size) {
			Dom.setStyle(child, 'font-size', size);
		}
		if (face) {
			Dom.setStyle(child, 'font-family', face);
		}
=======
	 * Unwraps or replaces the given font element while preserving the styles
	 * it effected.
	 *
	 * @param  {Element}  font Must be a font element
	 * @param  {Document} doc
	 * @return {Element}
	 */
	function normalizeFont(font, doc) {
		var children = Dom.children(font);
		var color = Dom.getStyle(font, 'color')      || Dom.getAttr(font, 'color');
		var size = Dom.getStyle(font, 'font-size')   || Dom.getAttr(font, 'font-size');
		var face = Dom.getStyle(font, 'font-family') || Dom.getAttr(font, 'font-family');
		var child;
		if (1 === children.length && Dom.isElementNode(children[0])) {
			child = children[0];
		} else {
			child = doc.createElement('span');
			Dom.move(children, child);
		}
		if (color) {
			Dom.setStyle(child, 'color', color);
		}
		if (size) {
			Dom.setStyle(child, 'font-size', size);
		}
		if (face) {
			Dom.setStyle(child, 'font-family', face);
		}
>>>>>>> 4d771b7f
		return child;
	}

	/**
	 * Strategy:
	 * 1) Check if the parent of the center allows for paragraph children.
	 *    - If it doesn't, split the element down to the first ancestor that
	 *      does allow for a paragraph, then insert the center at the split.
	 * 2) replace the center node with a paragraph
	 * 3) add alignment styling to new paragraph
<<<<<<< HEAD
	 */
	function normalizeCenter(doc, node) {
		return node;
	}

	/**
	 * Extracts width and height attributes and applies them as styles instead.
	 */
	function normalizeImage(doc, node) {
		var width = Dom.getAttr(node, 'width');
		var height = Dom.getAttr(node, 'height');
		if (width) {
			Dom.setStyle(node, 'width', width);
		}
		if (height) {
			Dom.setStyle(node, 'height', height);
		}
		return node;
	}

	var blacklist = Content.NODES_BLACKLIST.reduce(function (map, item) {
		map[item] = true;
		return map;
	}, {});

	function isBlacklisted(node) {
		return blacklist[node.nodeName];
	}

	/**
	 * Remove all disallowed attributes from the given node.
	 */
	function normalizeAttributes(node) {
		var permitted = Content.ATTRIBUTES_WHITELIST['*'].concat(
=======
	 *
	 * @todo
	 * @param  {Element}  element
	 * @param  {Document} doc
	 * @return {Element}
	 */
	function normalizeCenter(element, doc) {
		return element;
	}

	/**
	 * Extracts width and height attributes from the given element, and applies
	 * them as styles instead.
	 *
	 * @param  {Element} img Must be an image
	 * @return {Element}
	 */
	function normalizeImage(img) {
		var width = Dom.getAttr(img, 'width');
		var height = Dom.getAttr(img, 'height');
		if (width) {
			Dom.setStyle(img, 'width', width);
		}
		if (height) {
			Dom.setStyle(img, 'height', height);
		}
		return img;
	}

	/**
	 * Removes all disallowed attributes from the given node.
	 *
	 * @param  {Node} node
	 * @return {Node}
	 */
	function normalizeAttributes(node) {
		var permitted = (Content.ATTRIBUTES_WHITELIST['*'] || []).concat(
>>>>>>> 4d771b7f
			Content.ATTRIBUTES_WHITELIST[node.nodeName] || []
		);
		var attrs = Dom.attrNames(node);
		var allowed = Arrays.intersect(permitted, attrs);
		var disallowed = Arrays.difference(attrs, allowed);
		disallowed.forEach(Fn.partial(Dom.removeAttr, node));
	}

	/**
<<<<<<< HEAD
	 * Remove all disallowed styles from the given node.
	 */
	function normalizeStyles(node) {
		var permitted = Content.STYLES_WHITELIST['*'].concat(
			Content.STYLES_WHITELIST[node.nodeName] || []
		);
=======
	 * Removes all disallowed styles from the given node.
	 *
	 * @param {Node} node
	 */
	function normalizeStyles(node) {
		var permitted = (Content.STYLES_WHITELIST['*'] || []).concat(
			Content.STYLES_WHITELIST[node.nodeName] || []
		);
		// Because '*' means that all styles are permitted
		if (Arrays.contains(permitted, '*')) {
			return;
		}
>>>>>>> 4d771b7f
		var styles = permitted.reduce(function (map, name) {
			map[name] = Dom.getStyle(node, name);
			return map;
		}, {});
		Dom.removeAttr(node, 'style');
		Maps.forEach(styles, function (value, key) {
			if (value) {
				Dom.setStyle(node, key, value);
			}
		});
	}

	/**
<<<<<<< HEAD
	 * Unwrap spans that have not attributes
	 */
	function normalizeSpan(doc, node) {
		return Dom.hasAttrs(node) ? node : null;
	}

	function clean(doc, node) {
=======
	 * Runs the appropriate cleaning processes on the given node based on its
	 * type.  The returned node will not necessarily be of the same type as
	 * that of the given (eg: <font> => <span>).
	 *
	 * @param  {Node}     node
	 * @param  {Document} doc
	 * @return {Node}     May be a document fragment
	 */
	function clean(node, doc) {
		node = Dom.clone(node);

>>>>>>> 4d771b7f
		if (Dom.isTextNode(node)) {
			return node;
		}

		var cleaned;

		switch (node.nodeName) {
		case 'IMG':
<<<<<<< HEAD
			cleaned = normalizeImage(doc, node);
			break;
		case 'FONT':
			cleaned = normalizeFont(doc, node);
			break;
		case 'CENTER':
			cleaned = normalizeCenter(doc, node);
		break;
=======
			cleaned = normalizeImage(node, doc);
			break;
		case 'FONT':
			cleaned = node;
			// Because <font> elements may be nested
			do {
				cleaned = normalizeFont(cleaned, doc);
			} while ('FONT' === cleaned.nodeName);
			break;
		case 'CENTER':
			cleaned = normalizeCenter(node, doc);
			break;
>>>>>>> 4d771b7f
		default:
			cleaned = node;
		}

		normalizeAttributes(cleaned);
		normalizeStyles(cleaned);

<<<<<<< HEAD
		if ('SPAN' === cleaned.nodeName) {
			cleaned = normalizeSpan(doc, cleaned);
		}

		return cleaned;
	}

	function normalize(element, doc) {
		element = clean(doc, element);
		var children = Dom.children(element);
		var allowed = children.filter(Fn.complement(isBlacklisted));
		var rendered = allowed.filter(Html.isRendered);
		var cleaned = rendered.reduce(function (nodes, node) {
			var copy = clean(doc, node);
			if (copy) {
				copy = normalize(copy, doc);
			}
			return copy ? nodes.concat(copy) : nodes;
		}, []);
		var copy = element.cloneNode(false);
		Dom.move(cleaned, copy);
		return copy;
=======
		// Because span elements without any attributeshave no visible effect
		if ('SPAN' === cleaned.nodeName || 'A' === cleaned.nodeName) {
			var attrs = Dom.attrNames(cleaned);
			if (0 === attrs.length) {
				var fragment = document.createDocumentFragment();
				Dom.move(Dom.children(cleaned), fragment);
				cleaned = fragment;
			}
		}

		return cleaned;
>>>>>>> 4d771b7f
	}

	/**
	 * Transforms markup to normalized HTML.
	 *
	 * @param  {string}   markup
	 * @param  {Document} doc
	 * @return {string}
	 */
	function transform(markup, doc) {
<<<<<<< HEAD
		var content = Html.parse(Utils.extractContent(markup), doc);
		return normalize(content, doc).innerHTML;
	}

	return {
=======
		var raw = Html.parse(Utils.extract(markup), doc);
		return (Utils.normalize(raw, doc, clean) || raw).innerHTML;
	}

	return {
		clean     : clean,
>>>>>>> 4d771b7f
		transform : transform
	};
});<|MERGE_RESOLUTION|>--- conflicted
+++ resolved
@@ -12,7 +12,7 @@
 	'functions',
 	'html',
 	'content',
-	'utils'
+	'./utils'
 ], function (
 	Dom,
 	Arrays,
@@ -25,41 +25,6 @@
 	'use strict';
 
 	/**
-<<<<<<< HEAD
-	 * Strategy:
-	 * 1) Harvest from each, their color, face, and size attribute.
-	 * 2) Determine if the font node is wrapping a single element as it's only
-	 *    child.
-	 *		- If it does, then apply these styles into that element, giving the
-	 *		  child's styles preference. Then unwrap the font node.
-	 *		- If the font node is not wrapping a single element, but several,
-	 *		  then convert the font node into a span.
-	 */
-	function normalizeFont(doc, node) {
-		var children = Dom.children(node);
-		var color = Dom.getStyle(node, 'color')       || Dom.getAttr(node, 'color');
-		var size  = Dom.getStyle(node, 'font-size')   || Dom.getAttr(node, 'font-size');
-		var face  = Dom.getStyle(node, 'font-family') || Dom.getAttr(node, 'font-family');
-		var child;
-
-		if (1 === children.length && Dom.isElementNode(children[0])) {
-			Dom.removeShallow(node);
-			child = children[0];
-		} else {
-			child = doc.createElement('span')
-			Dom.replaceShallow(node, child);
-		}
-
-		if (color) {
-			Dom.setStyle(child, 'color', color);
-		}
-		if (size) {
-			Dom.setStyle(child, 'font-size', size);
-		}
-		if (face) {
-			Dom.setStyle(child, 'font-family', face);
-		}
-=======
 	 * Unwraps or replaces the given font element while preserving the styles
 	 * it effected.
 	 *
@@ -88,7 +53,6 @@
 		if (face) {
 			Dom.setStyle(child, 'font-family', face);
 		}
->>>>>>> 4d771b7f
 		return child;
 	}
 
@@ -99,50 +63,14 @@
 	 *      does allow for a paragraph, then insert the center at the split.
 	 * 2) replace the center node with a paragraph
 	 * 3) add alignment styling to new paragraph
-<<<<<<< HEAD
+	 *
+	 * @todo
+	 * @param  {Element}  element
+	 * @param  {Document} doc
+	 * @return {Element}
 	 */
 	function normalizeCenter(doc, node) {
 		return node;
-	}
-
-	/**
-	 * Extracts width and height attributes and applies them as styles instead.
-	 */
-	function normalizeImage(doc, node) {
-		var width = Dom.getAttr(node, 'width');
-		var height = Dom.getAttr(node, 'height');
-		if (width) {
-			Dom.setStyle(node, 'width', width);
-		}
-		if (height) {
-			Dom.setStyle(node, 'height', height);
-		}
-		return node;
-	}
-
-	var blacklist = Content.NODES_BLACKLIST.reduce(function (map, item) {
-		map[item] = true;
-		return map;
-	}, {});
-
-	function isBlacklisted(node) {
-		return blacklist[node.nodeName];
-	}
-
-	/**
-	 * Remove all disallowed attributes from the given node.
-	 */
-	function normalizeAttributes(node) {
-		var permitted = Content.ATTRIBUTES_WHITELIST['*'].concat(
-=======
-	 *
-	 * @todo
-	 * @param  {Element}  element
-	 * @param  {Document} doc
-	 * @return {Element}
-	 */
-	function normalizeCenter(element, doc) {
-		return element;
 	}
 
 	/**
@@ -172,7 +100,6 @@
 	 */
 	function normalizeAttributes(node) {
 		var permitted = (Content.ATTRIBUTES_WHITELIST['*'] || []).concat(
->>>>>>> 4d771b7f
 			Content.ATTRIBUTES_WHITELIST[node.nodeName] || []
 		);
 		var attrs = Dom.attrNames(node);
@@ -182,14 +109,6 @@
 	}
 
 	/**
-<<<<<<< HEAD
-	 * Remove all disallowed styles from the given node.
-	 */
-	function normalizeStyles(node) {
-		var permitted = Content.STYLES_WHITELIST['*'].concat(
-			Content.STYLES_WHITELIST[node.nodeName] || []
-		);
-=======
 	 * Removes all disallowed styles from the given node.
 	 *
 	 * @param {Node} node
@@ -202,7 +121,6 @@
 		if (Arrays.contains(permitted, '*')) {
 			return;
 		}
->>>>>>> 4d771b7f
 		var styles = permitted.reduce(function (map, name) {
 			map[name] = Dom.getStyle(node, name);
 			return map;
@@ -216,15 +134,17 @@
 	}
 
 	/**
-<<<<<<< HEAD
 	 * Unwrap spans that have not attributes
-	 */
-	function normalizeSpan(doc, node) {
+	 *
+	 * @param  {Node} node
+	 * @param  {Document} doc
+	 * @return {Node}
+	 */
+	function normalizeSpan(node, doc) {
 		return Dom.hasAttrs(node) ? node : null;
 	}
 
-	function clean(doc, node) {
-=======
+	/**
 	 * Runs the appropriate cleaning processes on the given node based on its
 	 * type.  The returned node will not necessarily be of the same type as
 	 * that of the given (eg: <font> => <span>).
@@ -236,7 +156,6 @@
 	function clean(node, doc) {
 		node = Dom.clone(node);
 
->>>>>>> 4d771b7f
 		if (Dom.isTextNode(node)) {
 			return node;
 		}
@@ -245,16 +164,6 @@
 
 		switch (node.nodeName) {
 		case 'IMG':
-<<<<<<< HEAD
-			cleaned = normalizeImage(doc, node);
-			break;
-		case 'FONT':
-			cleaned = normalizeFont(doc, node);
-			break;
-		case 'CENTER':
-			cleaned = normalizeCenter(doc, node);
-		break;
-=======
 			cleaned = normalizeImage(node, doc);
 			break;
 		case 'FONT':
@@ -267,7 +176,6 @@
 		case 'CENTER':
 			cleaned = normalizeCenter(node, doc);
 			break;
->>>>>>> 4d771b7f
 		default:
 			cleaned = node;
 		}
@@ -275,44 +183,13 @@
 		normalizeAttributes(cleaned);
 		normalizeStyles(cleaned);
 
-<<<<<<< HEAD
 		if ('SPAN' === cleaned.nodeName) {
-			cleaned = normalizeSpan(doc, cleaned);
+			cleaned = normalizeSpan(cleaned, doc);
 		}
 
 		return cleaned;
 	}
 
-	function normalize(element, doc) {
-		element = clean(doc, element);
-		var children = Dom.children(element);
-		var allowed = children.filter(Fn.complement(isBlacklisted));
-		var rendered = allowed.filter(Html.isRendered);
-		var cleaned = rendered.reduce(function (nodes, node) {
-			var copy = clean(doc, node);
-			if (copy) {
-				copy = normalize(copy, doc);
-			}
-			return copy ? nodes.concat(copy) : nodes;
-		}, []);
-		var copy = element.cloneNode(false);
-		Dom.move(cleaned, copy);
-		return copy;
-=======
-		// Because span elements without any attributeshave no visible effect
-		if ('SPAN' === cleaned.nodeName || 'A' === cleaned.nodeName) {
-			var attrs = Dom.attrNames(cleaned);
-			if (0 === attrs.length) {
-				var fragment = document.createDocumentFragment();
-				Dom.move(Dom.children(cleaned), fragment);
-				cleaned = fragment;
-			}
-		}
-
-		return cleaned;
->>>>>>> 4d771b7f
-	}
-
 	/**
 	 * Transforms markup to normalized HTML.
 	 *
@@ -321,20 +198,11 @@
 	 * @return {string}
 	 */
 	function transform(markup, doc) {
-<<<<<<< HEAD
-		var content = Html.parse(Utils.extractContent(markup), doc);
-		return normalize(content, doc).innerHTML;
+		var content = Html.parse(Utils.extract(markup), doc);
+		return Utils.normalize(content, doc, clean).innerHTML;
 	}
 
 	return {
-=======
-		var raw = Html.parse(Utils.extract(markup), doc);
-		return (Utils.normalize(raw, doc, clean) || raw).innerHTML;
-	}
-
-	return {
-		clean     : clean,
->>>>>>> 4d771b7f
 		transform : transform
 	};
 });
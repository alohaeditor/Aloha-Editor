/**
 * metaview.js is part of Aloha Editor project http://aloha-editor.org
 *
 * Aloha Editor is a WYSIWYG HTML5 inline editing library and editor.
 * Copyright (c) 2010-2014 Gentics Software GmbH, Vienna, Austria.
 * Contributors http://aloha-editor.org/contribution.php
<<<<<<< HEAD
 *
 * @reference: cssminimizer.com
=======
 * @namespace metaview
>>>>>>> 49a39ee1
 */
define(['dom'], function (Dom) {
	'use strict';

	var CSS

		// outlines
		= '.✪{outline:5px solid #fce05e;}'
		+ '.✪ td,.✪ th,.✪ b,.✪ i,.✪ u,.✪ p,.✪ ul,.✪ ol,.✪ li,.✪ h1,.✪ h2,.✪ h3,.✪ h4,.✪ h5,.✪ h6,.✪ div,.✪ span{border:1px solid rgba(0,0,0,0.1)}'
		+ '.✪ p,.✪ ul,.✪ ol,.✪ h1,.✪ h2,.✪ h3,.✪ h4,.✪ h5,.✪ h6,.✪ div{border-width:2px}'
		+ '.✪ b{border-color:#f47d43}'
		+ '.✪ i{border-color:#82b5e0}'
		+ '.✪ u{border-color:#bb94b7}'
		+ '.✪ span{border-color:#bb94b7}'
		+ '.✪ code{border-color:#999}'
		+ '.✪ pre{border-color:#999}'
		+ '.✪ ul,.✪ ol{border-color:#91c9cf}'
		+ '.✪ p{border-color:#bdd74b}'
		+ '.✪ h1,.✪ h2,.✪ h3,.✪ h4,.✪ h5,.✪ h6{border-color:#f47d43}'

		// tagnames
		+ '.✪✪ td,.✪✪ th,'
		+ '.✪✪ b,.✪✪ i,.✪✪ u,.✪✪ span,.✪✪ pre,.✪✪ code,'
		+ '.✪✪ ul,.✪✪ ol,.✪✪ li,'
		+ '.✪✪ h1,.✪✪ h2,.✪✪ h3,.✪✪ h4,.✪✪ h5,.✪✪ h6,'
		+ '.✪✪ p,.✪✪ div{position:relative}'
		+ ''
		+ '.✪✪ td::before,.✪✪ th::before,'
		+ '.✪✪ b::before,.✪✪ i::before,.✪✪ u::before,.✪✪ p::before,'
		+ '.✪✪ ul::before,.✪✪ ol::before,.✪✪ li::before,'
		+ '.✪✪ h1::before,.✪✪ h2::before,.✪✪ h3::before,.✪✪ h4::before,.✪✪ h5::before,.✪✪ h6::before,'
		+ '.✪✪ div::before,.✪✪ span::before,.✪✪ pre::before,'
		+ '.✪✪ code::before{position:absolute;top:-2px;left:-2px;line-height:8px;font-size:8px;font-weight:bold;font-style:normal;letter-spacing:0.5px;background:#fff;color:#111;opacity:0.5;}'
		+ '.✪✪ td::before{content:"TD"}'
		+ '.✪✪ th::before{content:"TH"}'
		+ '.✪✪ b::before{content:"B"}'
		+ '.✪✪ i::before{content:"I"}'
		+ '.✪✪ u::before{content:"U"}'
		+ '.✪✪ p::before{content:"P"}'
		+ '.✪✪ ul::before{content:"UL"}'
		+ '.✪✪ ol::before{content:"OL"}'
		+ '.✪✪ li::before{content:"LI"}'
		+ '.✪✪ h1::before{content:"H1"}'
		+ '.✪✪ h2::before{content:"H2"}'
		+ '.✪✪ h3::before{content:"H3"}'
		+ '.✪✪ h4::before{content:"H4"}'
		+ '.✪✪ h5::before{content:"H5"}'
		+ '.✪✪ h6::before{content:"H6"}'
		+ '.✪✪ div::before{content:"DIV"}'
		+ '.✪✪ pre::before{content:"PRE"}'
		+ '.✪✪ span::before{content:"SPAN"}'
		+ '.✪✪ code::before{content:"CODE"}'

		// padding
		+ '.✪✪✪{padding:10px}'
		+ '.✪✪✪ td,.✪✪✪ th,.✪✪✪ b,.✪✪✪ i,.✪✪✪ u,.✪✪✪ p,.✪✪✪ /*xul,.✪✪✪ ol,.✪✪✪*/ li,.✪✪✪ h1,.✪✪✪ h2,.✪✪✪ h3,.✪✪✪ h4,.✪✪✪ h5,.✪✪✪ h6,.✪✪✪ div,.✪✪✪ span{padding:2px 4px;margin:2px;}';

	/**
	 * Insertes the necessary styles into the given document head.
	 *
	 * @private
	 * @param {!Document} doc
	 */
	function insertStyle(doc) {
		var metaview = doc.createElement('style');
		Dom.setAttr(metaview, 'id', 'metaview');
		Dom.append(metaview, doc['head']);
		Dom.append(doc.createTextNode(CSS), metaview);
	}

	var OUTLINE_CLASS = '✪';
	var TAGNAME_CLASS = '✪✪';
	var PADDING_CLASS = '✪✪✪';

	/**
	 * Toggles metaview mode.
	 *
<<<<<<< HEAD
	 * @usage:
	 * aloha.metaview.toggle(editable, {
	 *		outline: true,
	 *		tagname: true,
	 *		padding: true
	 * });
	 *
	 * @param {!Element} editable
	 * @param {Object=}  opts
=======
	 * @param {Element} editable
	 * @param {Object}  opts
	 * @memberOf metaview
>>>>>>> 49a39ee1
	 */
	function toggle(editable, opts) {
		if (!editable.ownerDocument.querySelector('style#metaview')) {
			insertStyle(editable.ownerDocument);
		}
		opts = opts || {};
		if (opts['outline']) {
			Dom.addClass(editable, OUTLINE_CLASS);
		} else {
			Dom.removeClass(editable, OUTLINE_CLASS);
		}
		if (opts['tagname']) {
			Dom.addClass(editable, TAGNAME_CLASS);
		} else {
			Dom.removeClass(editable, TAGNAME_CLASS);
		}
		if (opts['padding']) {
			Dom.addClass(editable, PADDING_CLASS);
		} else {
			Dom.removeClass(editable, PADDING_CLASS);
		}
	}

	return { toggle: toggle };
});<|MERGE_RESOLUTION|>--- conflicted
+++ resolved
@@ -4,12 +4,9 @@
  * Aloha Editor is a WYSIWYG HTML5 inline editing library and editor.
  * Copyright (c) 2010-2014 Gentics Software GmbH, Vienna, Austria.
  * Contributors http://aloha-editor.org/contribution.php
-<<<<<<< HEAD
  *
  * @reference: cssminimizer.com
-=======
  * @namespace metaview
->>>>>>> 49a39ee1
  */
 define(['dom'], function (Dom) {
 	'use strict';
@@ -87,7 +84,6 @@
 	/**
 	 * Toggles metaview mode.
 	 *
-<<<<<<< HEAD
 	 * @usage:
 	 * aloha.metaview.toggle(editable, {
 	 *		outline: true,
@@ -97,11 +93,7 @@
 	 *
 	 * @param {!Element} editable
 	 * @param {Object=}  opts
-=======
-	 * @param {Element} editable
-	 * @param {Object}  opts
 	 * @memberOf metaview
->>>>>>> 49a39ee1
 	 */
 	function toggle(editable, opts) {
 		if (!editable.ownerDocument.querySelector('style#metaview')) {

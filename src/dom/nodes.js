--- conflicted
+++ resolved
@@ -121,12 +121,9 @@
 	}
 
 	/**
-<<<<<<< HEAD
-	 * Gets the nth (zero based) child of the given element.
-=======
 	 * Checks is `element` has children
-	 * @param {Element} element
-	 * @returns {boolean}
+	 * @param  {Element} element
+	 * @return {boolean}
 	 */
 	function hasChildren(element) {
 		return numChildren(element) > 0;
@@ -134,7 +131,6 @@
 
 	/**
 	 * Get the nth (zero based) child of the given element.
->>>>>>> 344c341d
 	 * 
 	 * NB elem.childNodes.length is unreliable because "IE up to 8 does not count
 	 * empty text nodes." (http://www.quirksmode.org/dom/w3c_core.html)

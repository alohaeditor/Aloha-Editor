/** Aloha Editor | Version 1.0 | github.com/alohaeditor */

// ==ClosureCompiler==
// @compilation_level ADVANCED_OPTIMIZATIONS
// @warning_level VERBOSE
// @jscomp_warning missingProperties
// @output_file_name aloha.min.js
// @check_types
// ==/ClosureCompiler==

define([
	'exports',
	'boundaries',
	'blocks',
	'dom',
	'dragdrop',
	'editables',
	'events',
	'functions',
	'keys',
	'maps',
	'mouse',
	'paste',
	'ranges',
	'selections',
	'selection-change',
	'typing',
	'undo'
], function (
	Api,
	Boundaries,
	Blocks,
	Dom,
	DragDrop,
	Editables,
	Events,
	Fn,
	Keys,
	Maps,
	Mouse,
	Paste,
	Ranges,
	Selections,
	SelectionChange,
	Typing,
	Undo
) {
	'use strict';

	/**
	 * Sets the given AlohaEvent's range to the document.
	 *
	 * @private
	 * @param  {AlohaEvent} alohaEvent
	 * @return {AlohaEvent}
	 */
	function setSelection(alohaEvent) {
		if (alohaEvent.range && alohaEvent.editable) {
			Ranges.select(alohaEvent.range);
		}
		return alohaEvent;
	}

	/**
	 * Associates an editable to the given AlohaEvent.
	 *
	 * @private
	 * @param  {Editor}     editor
	 * @param  {AlohaEvent} alohaEvent
	 * @return {AlohaEvent}
	 */
	function associateEditable(alohaEvent) {
		if (!alohaEvent.nativeEvent) {
			return alohaEvent;
		}
		if ('mousemove' === alohaEvent.nativeEvent.type) {
			return alohaEvent;
		}
		if (!alohaEvent.range) {
			return alohaEvent;
		}
		var host = Dom.editingHost(alohaEvent.range.commonAncestorContainer);
		if (!host) {
			return alohaEvent;
		}
		alohaEvent.editable = Editables.fromElem(alohaEvent.editor, host);
		return alohaEvent;
	}

	function editor(nativeEvent, custom) {
		var alohaEvent = custom || {'nativeEvent' : nativeEvent};
		alohaEvent.editor = editor;
<<<<<<< HEAD
		alohaEvent = Fn.comp.apply(editor.stack, editor.stack)(alohaEvent);
		setSelection(alohaEvent);
=======
		Fn.comp(
			setSelection,
			Selections.handle,
			Typing.handle,
			Blocks.handle,
			DragDrop.handle,
			Paste.handle,
			associateEditable,
			Mouse.handle,
			Keys.handle
		)(alohaEvent);
>>>>>>> 871d034e
	}

	editor.editables = {};
	editor.BLOCK_CLASS = 'aloha-block';
	editor.CARET_CLASS = 'aloha-caret';
	editor.selectionContext = Selections.Context(document);
	editor.stack = [
		Selections.handle,
		Typing.handle,
		Blocks.handle,
		DragDrop.handle,
		Paste.handle,
		function (alohaEvent) {
			alohaEvent.editable = alohaEvent.editor.editables[1];
			return alohaEvent;
		},
		Mouse.handle,
		Keys.handle
	];

	Events.setup(editor, document);

	/**
	 * The Aloha Editor namespace root.
	 *
	 * Also serves as short aloha.aloha.
	 */
	function aloha(elem) {
		var editable = Editables.Editable(elem);
		editable.overrides = [];
		editable.settings = {
			defaultBlockNodeName: 'div'
		};
		Editables.assocIntoEditor(editor, editable);
		//elem.setAttribute('contentEditable', 'true');
		Undo.enter(editable.undoContext, {
			meta: {type: 'external'},
			partitionRecords: true
		});
		editor(null, {
			'type'     : 'aloha',
			'editable' : editable
		});
	}

	function mahalo(elem) {
		var editable = Editables.fromElem(editor, elem);
		Editables.close(editable);
		Editables.dissocFromEditor(editor, editable);
		elem.removeAttribute('contentEditable');
		editor(null, {
			'type'     : 'mahalo',
			'editable' : editable
		});
	}

	Api['aloha'] = aloha;
	Api['mahalo'] = mahalo;
	Api['editor'] = editor;

	aloha = Maps.extend(aloha, Api);

	window['aloha'] = aloha;

	var teaser = '       _       _                      _ _ _              \n'
	           + '  __ _| | ___ | |__   __ _    ___  __| (_) |_ ___  _ __  \n'
	           + ' / _` | |/ _ \\| \'_ \\ / _` |  / _ \\/ _` | | __/ _ \\| \'__| \n'
	           + '| (_| | | (_) | | | | (_| | |  __/ (_| | | || (_) | |    \n'
	           + ' \\__,_|_|\\___/|_| |_|\\__,_|  \\___|\\__,_|_|\\__\\___/|_|.org\n'
	           + '\n'
	           + 'Aloha, there!\n'
	           + '\n'
	           + 'Would you like to contribute to shaping the future of '
	           + 'content editing on the web?\n'
	           + '\n'
	           + 'Join the team at http://github.com/alohaeditor!';

	console.log(teaser);

	return aloha;
});<|MERGE_RESOLUTION|>--- conflicted
+++ resolved
@@ -90,12 +90,9 @@
 	function editor(nativeEvent, custom) {
 		var alohaEvent = custom || {'nativeEvent' : nativeEvent};
 		alohaEvent.editor = editor;
-<<<<<<< HEAD
 		alohaEvent = Fn.comp.apply(editor.stack, editor.stack)(alohaEvent);
 		setSelection(alohaEvent);
-=======
 		Fn.comp(
-			setSelection,
 			Selections.handle,
 			Typing.handle,
 			Blocks.handle,
@@ -105,7 +102,6 @@
 			Mouse.handle,
 			Keys.handle
 		)(alohaEvent);
->>>>>>> 871d034e
 	}
 
 	editor.editables = {};

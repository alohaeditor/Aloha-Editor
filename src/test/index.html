--- conflicted
+++ resolved
@@ -45,14 +45,11 @@
 	<ul>
 	  <li><a href="unit/plugins/dom-to-xhtml-tests.html">dom-to-xhtml</a></li>
 	</ul>
-<<<<<<< HEAD
-=======
-	</div>
 	<h2>Plugins</h2>
 	<ul>
 		<li><a href="unit/plugin-blocks.html">Aloha Blocks</a></li>
 	</ul>
->>>>>>> f8a55e41
+	</div>
 	</div>
 	<div id="footer">
 		<p>Report an <a href="https://github.com/alohaeditor/Aloha-Editor/issues">issue on github</a> &middot; <a href="http://aloha-editor.org">http://aloha-editor.org</a>

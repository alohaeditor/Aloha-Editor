<!DOCTYPE html>
<html lang="en">
<head>
	<meta charset="UTF-8" />
	<title>Aloha Editor Tests</title>
	<link rel="stylesheet" href="dep/qunit.css" type="text/css"/>
	<link rel="stylesheet" type="text/css" href="style.css" />
	<script type="text/javascript" src="dep/qunit.js"></script>
</head>
<body>
<<<<<<< HEAD
	<h1 id="qunit-header">Aloha Editor Tests</h1>
	<h2>Testbox</h2>
	<ul>
		<li><a href="manual/selection.html">Selection</a></li>
	</ul>
	<h2>Core</h2>
	<ul>
		<li><a href="unit/core.html">Core</a></li>
		<li><a href="unit/compatibility.html">Compatibility</a></li>
		<li><a href="unit/editable.html">Editable</a></li>
		<li><a href="unit/applymarkup.html">Apply Markup</a></li>
		<li><a href="unit/removemarkup.html">Remove Markup</a></li>
		<li><a href="unit/pluginapi.html">Plugin API</a></li>
		<li><a href="unit/repository.html">Repositories</a></li>
		<li><a href="unit/selection1.html">Selection 1</a></li>
		<li><a href="unit/selection2.html">Selection 2</a></li>
		<li><a href="unit/selection3.html">Selection 3</a></li>
	</ul>
	<h2>Commands</h2>
	<ul>
		<li><a href="unit/delete.html">Delete</a></li>
		<li><a href="unit/forwarddelete.html">ForwardDelete</a></li>
		<li><a href="unit/insertparagraph.html">InsertParagraph</a></li>
		<li><a href="unit/insertlinebreak.html">InsertLineBreak</a></li>
		<li><a href="unit/bold.html">Bold</a></li>
		<li><a href="unit/inserthtml.html">InsertHTML</a></li>
	</ul>

=======
	<div id="page">
	<div id="logo"></div>
	<div id="tests">
		<h1 id="qunit-header">Aloha Editor Tests</h1>
		<h2>Unit</h2>
		<ul>
			<li><a href="unit/core.html">Core</a></li>
			<li><a href="unit/compatibility.html">Compatibility</a></li>
			<li><a href="unit/editable.html">Editable</a></li>
			<li><a href="unit/applymarkup.html">Apply Markup</a></li>
			<li><a href="unit/removemarkup.html">Remove Markup</a></li>
			<li><a href="unit/pluginapi.html">Plugin API</a></li>
			<li><a href="unit/inserthtml.html">Insert HTML</a></li>
			<li><a href="unit/contenthandler.html">Content Handler</a></li>
			<li><a href="unit/repository.html">Repositories</a></li>
		</ul>
	</div>
	<div id="footer">
		<p>Report an <a href="https://github.com/alohaeditor/Aloha-Editor/issues">issue on github</a> &middot; <a href="http://aloha-editor.org">http://aloha-editor.org</a>
	</div>
	</div>
>>>>>>> 8478f0a8
</body>
</html><|MERGE_RESOLUTION|>--- conflicted
+++ resolved
@@ -8,11 +8,10 @@
 	<script type="text/javascript" src="dep/qunit.js"></script>
 </head>
 <body>
-<<<<<<< HEAD
 	<h1 id="qunit-header">Aloha Editor Tests</h1>
-	<h2>Testbox</h2>
+	<h2>Manual tests</h2>
 	<ul>
-		<li><a href="manual/selection.html">Selection</a></li>
+		<li><a href="manual/testbox.html">Testbox</a></li>
 	</ul>
 	<h2>Core</h2>
 	<ul>
@@ -22,6 +21,7 @@
 		<li><a href="unit/applymarkup.html">Apply Markup</a></li>
 		<li><a href="unit/removemarkup.html">Remove Markup</a></li>
 		<li><a href="unit/pluginapi.html">Plugin API</a></li>
+		<li><a href="unit/contenthandler.html">Content Handler</a></li>
 		<li><a href="unit/repository.html">Repositories</a></li>
 		<li><a href="unit/selection1.html">Selection 1</a></li>
 		<li><a href="unit/selection2.html">Selection 2</a></li>
@@ -37,28 +37,6 @@
 		<li><a href="unit/inserthtml.html">InsertHTML</a></li>
 	</ul>
 
-=======
-	<div id="page">
-	<div id="logo"></div>
-	<div id="tests">
-		<h1 id="qunit-header">Aloha Editor Tests</h1>
-		<h2>Unit</h2>
-		<ul>
-			<li><a href="unit/core.html">Core</a></li>
-			<li><a href="unit/compatibility.html">Compatibility</a></li>
-			<li><a href="unit/editable.html">Editable</a></li>
-			<li><a href="unit/applymarkup.html">Apply Markup</a></li>
-			<li><a href="unit/removemarkup.html">Remove Markup</a></li>
-			<li><a href="unit/pluginapi.html">Plugin API</a></li>
-			<li><a href="unit/inserthtml.html">Insert HTML</a></li>
-			<li><a href="unit/contenthandler.html">Content Handler</a></li>
-			<li><a href="unit/repository.html">Repositories</a></li>
-		</ul>
-	</div>
-	<div id="footer">
-		<p>Report an <a href="https://github.com/alohaeditor/Aloha-Editor/issues">issue on github</a> &middot; <a href="http://aloha-editor.org">http://aloha-editor.org</a>
-	</div>
-	</div>
->>>>>>> 8478f0a8
+
 </body>
 </html>
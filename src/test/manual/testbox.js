--- conflicted
+++ resolved
@@ -1,362 +1,322 @@
-require( [ '../unit/testutils' ], function ( TestUtils ) {
-
-'use strict';
-
-Aloha.ready( function() {
-
-<<<<<<< HEAD
-	var jQuery = Aloha.jQuery;
-
-	// testmarkup area 
-	var $fillArea = jQuery( '#aloha-fill' );
-
-	// contenteditable area
-	var $testArea = jQuery( '#aloha-test' );
-=======
-	var jQuery = Aloha.jQuery,
-	    fillArea = jQuery( '#aloha-markup' ),
-	    testArea = jQuery( '#aloha-test' ),
-	    viewArea = jQuery( '#aloha-view' ),
-	    command = jQuery('#command'),
-		applyMarkupOnNextSelection = true,
-		engine = Aloha,
-		selectionRange,
-		selectionTimeout,
-		supportedCommands = Aloha.querySupportedCommands().sort();
->>>>>>> 9309ed46
-	
-	// testmarkup source area
-	var $sourceArea = jQuery( '#aloha-source' );
-	
-	var $command = jQuery('#command');
-	var $commandValue = jQuery('#command-value');
-	
-	var $fillButton = jQuery('#testbox-fill');
-	
-	var	applyMarkupOnNextSelection = true;
-	var	engine = Aloha;
+require( [ '../unit/testutils' ], function ( TestUtils ) {
+
+'use strict';
+
+Aloha.ready( function() {
+
+	var jQuery = Aloha.jQuery;
+
+	// testmarkup area 
+	var $fillArea = jQuery( '#aloha-fill' );
+
+	// contenteditable area
+	var $testArea = jQuery( '#aloha-test' );
+	
+	// testmarkup source area
+	var $sourceArea = jQuery( '#aloha-source' );
+	
+	var $command = jQuery('#command');
+	var $commandValue = jQuery('#command-value');
+	
+	var $fillButton = jQuery('#testbox-fill');
+	
+	var	applyMarkupOnNextSelection = true;
+	var	engine = Aloha;
 	var	selectionRange;
-	var	supportedCommands = Aloha.querySupportedCommands().sort();
-	var savedRange;
-	init();
-	
-	/**
-	 * Initalize the testbox
-	 */
-	function init() {
-
-		// Populate the dropdown
-		for ( var i=0; i < supportedCommands.length; i++ ) {
-			$command.append('<option value="' + supportedCommands[i] +'">' + supportedCommands[i] + '</option>');
-		}
-
-		// Enable aloha for testbox area
-		$testArea.aloha();
+	var	selectionTimeout;
+	var	supportedCommands = Aloha.querySupportedCommands().sort();
+	var savedRange;
+	init();
+	
+	/**
+	 * Initalize the testbox
+	 */
+	function init() {
+
+		// Populate the dropdown
+		for ( var i=0; i < supportedCommands.length; i++ ) {
+			$command.append('<option value="' + supportedCommands[i] +'">' + supportedCommands[i] + '</option>');
+		}
+
+		// Enable aloha for testbox area
+		$testArea.aloha();
+		
+		registerHandlers();
+	}
+	
+	/**
+	 * Registers all event handlers
+	 */
+	function registerHandlers() {
+		
+		$fillArea.change( function () {
+			applyMarkupOnNextSelection = true;
+		});
+
+		// Set the initial selection when the document is ready
+		jQuery( onSelectionChanged );
+		
+		// Handle selection events within the testarea. 
+		// This also preserves the selection/ranges within aloha
+		$testArea.contentEditableSelectionChange( function() {
+			onSelectionChanged();
+			
+			// Load the current active range and store it in the savedRange property. 
+			// We need to store it since we loose the range when a blur event occurs.
+			var range = Aloha.getSelection().getRangeAt(0);
+			savedRange = Aloha.createRange();
+			savedRange.setStart( range.startContainer, range.startOffset) ;
+			savedRange.setEnd( range.endContainer, range.endOffset);
+			
+		});
+
+		// Handle click on Fill Testbox button
+		$fillButton.click( function() {
+	           $testArea[ 0 ].innerHTML = $fillArea.val();
+	           Aloha.editables[0].obj.focus();
+	           applySelection( $testArea );
+		 });
+
+		// Handle changes of engines
+		jQuery('[name=engine]').change( function() {
+			if ( jQuery(this).val() == 'aloha' ) {
+				$testArea.aloha();
+				engine = Aloha;
+			} else {
+				$testArea.mahalo().contentEditable(true);
+				engine = document;
+			}
+			queryCommand();
+		});
+
+		$command.change( queryCommand );
+			
+		// Handle click on execute button
+		jQuery('#command-execute').click( function() {
+			var execCommand = $command.val();
+			var execCommandValue = $commandValue.val();
+			
+			// Check whether the user has selected a valid command 
+			if (!execCommand) {
+				alert('Please select a valid command and try again.');
+				return;
+			}
+			Aloha.editables[0].obj.focus();
+			
+			// Place the brackets according to the user specific selection
+			TestUtils.addBrackets( selectionRange );
+			
+			// Convert the brackets and show the selection
+			applySelection( $testArea );
+			
+			// Apply the command
+			engine.execCommand( execCommand, false, execCommandValue );			
+
+		});
+		
+	}
+	
+	function queryCommand( ) {
+		
+		var execCommand = $command.val();
+		var	result;
+		
+		if ( !selectionRange ) {
+			return;
+		}
+		
+		if ( !execCommand ) {
+			jQuery('#aloha-query').hide();
+			return;
+		}
+
+		jQuery('#aloha-query').show();
+		jQuery('#aloha-indeterm').show();
+		jQuery('#aloha-state').show();
+		jQuery('#aloha-value').show();
+		
+		// Select the last range before applying a command
+		var range = Aloha.createRange();
+		range.setStart( selectionRange.startContainer, selectionRange.startOffset) ;
+		range.setEnd( selectionRange.endContainer, selectionRange.endOffset);
+		Aloha.getSelection().removeAllRanges();
+		Aloha.getSelection().addRange(range);
+		
+		// "If command has no indeterminacy, raise an INVALID_ACCESS_ERR
+		try {
+			result = engine.queryCommandIndeterm( execCommand );
+		} catch (e)	{
+			if ( e === "INVALID_ACCESS_ERR" ) {
+				jQuery('#aloha-indeterm').hide();
+			}
+		}
+		jQuery('#aloha-indeterm-result').html( (result ? 'true' : 'false') );
+
+		// "If command has no state, raise an INVALID_ACCESS_ERR exception."
+		try {
+			result = engine.queryCommandState( execCommand );
+		} catch (e)	{
+			if ( e === "INVALID_ACCESS_ERR" ) {
+				jQuery('#aloha-state').hide();
+			}
+		}
+		jQuery('#aloha-state-result').html( (result ? 'true' : 'false') );
+		
+		// "If command has no value, raise an INVALID_ACCESS_ERR exception."
+		try {
+			result = engine.queryCommandValue( execCommand );
+		} catch (e)	{
+			if ( e === "INVALID_ACCESS_ERR" ) {
+				jQuery('#aloha-value').hide();
+			}
+		}
+		jQuery('#aloha-value-result').html( result );
+		
+	};
+	
+	/**
+	 * If applyMarkupOnNextSelection is true: we will copy the value in
+	 * fillArea into the testArea, and applySelection on it.
+	 *
+	 * Otherwise we will check to see if one of either the start of end
+	 * container is within testArea. If so we will add markers on the current
+	 * range object, 
+	 */
+	function onSelectionChanged ( e ) {
 		
-		registerHandlers();
-	}
-	
-	/**
-	 * Registers all event handlers
-	 */
-	function registerHandlers() {
-		
-		$fillArea.change( function () {
-			applyMarkupOnNextSelection = true;
-		});
-
-		// Set the initial selection when the document is ready
-		jQuery( onSelectionChanged );
-		
-		// Handle selection events within the testarea. 
-		// This also preserves the selection/ranges within aloha
-		$testArea.contentEditableSelectionChange( function() {
-			onSelectionChanged();
-			
-			// Load the current active range and store it in the savedRange property. 
-			// We need to store it since we loose the range when a blur event occurs.
-			var range = Aloha.getSelection().getRangeAt(0);
-			savedRange = Aloha.createRange();
-			savedRange.setStart( range.startContainer, range.startOffset) ;
-			savedRange.setEnd( range.endContainer, range.endOffset);
-			
-		});
-
-		// Handle click on Fill Testbox button
-		$fillButton.click( function() {
-	           $testArea[ 0 ].innerHTML = $fillArea.val();
-	           Aloha.editables[0].obj.focus();
-	           applySelection( $testArea );
-		 });
-
-		// Handle changes of engines
-		jQuery('[name=engine]').change( function() {
-			if ( jQuery(this).val() == 'aloha' ) {
-				$testArea.aloha();
-				engine = Aloha;
-			} else {
-				$testArea.mahalo().contentEditable(true);
-				engine = document;
-			}
-			queryCommand();
-		});
-
-		$command.change( queryCommand );
-			
-		// Handle click on execute button
-		jQuery('#command-execute').click( function() {
-			var execCommand = $command.val();
-			var execCommandValue = $commandValue.val();
-			
-			// Check whether the user has selected a valid command 
-			if (!execCommand) {
-				alert('Please select a valid command and try again.');
-				return;
-			}
-			Aloha.editables[0].obj.focus();
-			
-			// Place the brackets according to the user specific selection
-			TestUtils.addBrackets( selectionRange );
-			
-			// Convert the brackets and show the selection
-			applySelection( $testArea );
-			
-			// Apply the command
-			engine.execCommand( execCommand, false, execCommandValue );			
-
-		});
-		
-	}
-	
-	function queryCommand( ) {
-		
-		var execCommand = $command.val();
-		var	result;
-		
-		if ( !selectionRange ) {
-			return;
-		}
-		
-		if ( !execCommand ) {
-			jQuery('#aloha-query').hide();
-			return;
-		}
-
-		jQuery('#aloha-query').show();
-		jQuery('#aloha-indeterm').show();
-		jQuery('#aloha-state').show();
-		jQuery('#aloha-value').show();
-		
-		// Select the last range before applying a command
-		var range = Aloha.createRange();
-		range.setStart( selectionRange.startContainer, selectionRange.startOffset) ;
-		range.setEnd( selectionRange.endContainer, selectionRange.endOffset);
-		Aloha.getSelection().removeAllRanges();
-		Aloha.getSelection().addRange(range);
-		
-		// "If command has no indeterminacy, raise an INVALID_ACCESS_ERR
-		try {
-			result = engine.queryCommandIndeterm( execCommand );
-		} catch (e)	{
-			if ( e === "INVALID_ACCESS_ERR" ) {
-				jQuery('#aloha-indeterm').hide();
-<<<<<<< HEAD
-			} else {
-				//	throw(e);
-=======
->>>>>>> 9309ed46
-			}
-		}
-		jQuery('#aloha-indeterm-result').html( (result ? 'true' : 'false') );
-
-		// "If command has no state, raise an INVALID_ACCESS_ERR exception."
-		try {
-			result = engine.queryCommandState( execCommand );
-		} catch (e)	{
-			if ( e === "INVALID_ACCESS_ERR" ) {
-				jQuery('#aloha-state').hide();
-<<<<<<< HEAD
-			} else {
-				//	throw(e);
-=======
->>>>>>> 9309ed46
-			}
-		}
-		jQuery('#aloha-state-result').html( (result ? 'true' : 'false') );
-		
-		// "If command has no value, raise an INVALID_ACCESS_ERR exception."
-		try {
-			result = engine.queryCommandValue( execCommand );
-		} catch (e)	{
-			if ( e === "INVALID_ACCESS_ERR" ) {
-				jQuery('#aloha-value').hide();
-<<<<<<< HEAD
-			} else {
-				//	throw(e);
-=======
->>>>>>> 9309ed46
-			}
-		}
-		jQuery('#aloha-value-result').html( result );
-		
-	};
-	
-	/**
-	 * If applyMarkupOnNextSelection is true: we will copy the value in
-	 * fillArea into the testArea, and applySelection on it.
-	 *
-	 * Otherwise we will check to see if one of either the start of end
-	 * container is within testArea. If so we will add markers on the current
-	 * range object, 
-	 */
-	function onSelectionChanged ( e ) {
-		
-<<<<<<< HEAD
-		// Don't read selection if shift is pressed
-=======
 		clearTimeout( selectionTimeout );
-
-		// don't read selection if shift is pressed
->>>>>>> 9309ed46
-		if ( e && e.shiftKey ) {
-			return;
-		}
-
-		if ( applyMarkupOnNextSelection ) {
-			$testArea[0].innerHTML = $fillArea.val();
-			applySelection( $testArea );
-			applyMarkupOnNextSelection = false;
-		}
-		
-		var range = getSelectionRange();
-		
-		if ( range ) {
-			// Check that at least one of either of the end or start containers
-			// is within the "selectable" testArea
-			var containers = jQuery( [ range.startContainer,
-				range.endContainer ] );
-			
-			if ( containers.length == 0 ) {
-				return;
-			}
-			
-			if ( !containers.is( $testArea ) ) {
-				var parent = containers.parent();
-				
-				if ( !parent.is( $testArea ) &&
-					 parent.parents( '#' + $testArea.attr( 'id' ) )
-						.length == 0 ) {
-					return;
-				}
-			}
-<<<<<<< HEAD
-			
-			var timeout = 0;
-
-			// For ie wait for double and triple clicks
-			if( jQuery.browser.msie ) {
-				timeout = 200;
-			}
-
-			setTimeout( function() {
-				TestUtils.addBrackets( range );
-				applySelection( $testArea );
- 			}, timeout );
-=======
-			// wait for double and triple clicks
-			selectionTimeout = setTimeout( function() {
-				TestUtils.addBrackets( range );
-				applySelection( testArea );
- 			}, 300 );
->>>>>>> 9309ed46
-		}
-	};
-	
-	/**
-	 * Catches exceptions caused when invoking getRangeAt, without any ranges
-	 * available.
-	 *
-	 * @return {Object:range}
-	 */
-	function getSelectionRange () {
-		try {
-			return Aloha.getSelection().getRangeAt( 0 );
-		} catch ( ex ) {
-			return null;
-		}
-	};
-	
-	/**
-	 * Remove all occurances of the following selection marker delimiters from
-	 * the given element: {, }, [, ], data-start, data-end
-	 *
-	 * @param {DOMElement}
-	 */
-	function stripMarkers ( elem ) {
-		if ( elem && elem.length ) {
-			elem.html( elem.html().replace(
-				/\{|\[|(data\-(start|end)\s*=\s*[\"\'][^\"\']*[\"\'])|\}|\]/g,
-				''
-			) );
-		}
-	};
-	
-	/**
-	 * If the given element contains one start selection marker and one end
-	 * selection marker, then we will attempt to apply the selection on the
-	 * element.
-	 *
-	 * @param {DOMElement} elem - DOM Element whose innerHTML contains
-	 *							  selection markers defining the selection that
-	 *							  should be applied to it.
-	 */
-	 function applySelection ( elem ) {
-		 
-		// Display the current selection in the viewArea
-		$sourceArea.val( $testArea.html() );
-		
-		// convert html for processing
-		var html = jQuery('<div>').text( $testArea.html() ).html();
-
-		html = elem.html();
-		
-		var startMarkers = html.match( /\{|\[|data\-start/g ),
-		    endMarkers = html.match( /\}|\]|data\-end/g ),
-			numMarkers = 0;
-		
-		if ( startMarkers && startMarkers.length ) {
-			numMarkers += startMarkers.length;
-		}
-		
-		if ( endMarkers && endMarkers.length ) {
-			numMarkers += endMarkers.length;
-		}
-		
-		if ( numMarkers == 1 ) {
-			Aloha.Console.warn('Collapsed selection at end of node: ');
-			Aloha.Console.warn( getRange() );
-			stripMarkers( elem );
-		} else if ( numMarkers == 2 ) {
-			
-			// Identify the markers and add the new range to the element 
-			var range = TestUtils.addRange( elem );
-			var selection = Aloha.getSelection();
-			selection.removeAllRanges();
-			
-			// Add the identified range
-			selection.addRange( range );
-			
-			selectionRange = range;
-			queryCommand();
-
-		} else {
-			// if numMarkers is > 2 then we have a problem, and we will remove
-			// all markers to create a "clean-sheet"
-			stripMarkers( elem );
-		}
-	 };
-
-} ); // Aloha.ready
-
-} ); // require
-
+
+		// Don't read selection if shift is pressed
+		if ( e && e.shiftKey ) {
+			return;
+		}
+
+		if ( applyMarkupOnNextSelection ) {
+			$testArea[0].innerHTML = $fillArea.val();
+			applySelection( $testArea );
+			applyMarkupOnNextSelection = false;
+		}
+		
+		var range = getSelectionRange();
+		
+		if ( range ) {
+			// Check that at least one of either of the end or start containers
+			// is within the "selectable" testArea
+			var containers = jQuery( [ range.startContainer,
+				range.endContainer ] );
+			
+			if ( containers.length == 0 ) {
+				return;
+			}
+			
+			if ( !containers.is( $testArea ) ) {
+				var parent = containers.parent();
+				
+				if ( !parent.is( $testArea ) &&
+					 parent.parents( '#' + $testArea.attr( 'id' ) )
+						.length == 0 ) {
+					return;
+				}
+			}
+			
+			var timeout = 0;
+
+			// For ie wait for double and triple clicks
+			if( jQuery.browser.msie ) {
+				timeout = 200;
+			}
+
+			selectionTimeout = setTimeout( function() {
+				TestUtils.addBrackets( range );
+				applySelection( $testArea );
+ 			}, timeout );
+		}
+	};
+	
+	/**
+	 * Catches exceptions caused when invoking getRangeAt, without any ranges
+	 * available.
+	 *
+	 * @return {Object:range}
+	 */
+	function getSelectionRange () {
+		try {
+			return Aloha.getSelection().getRangeAt( 0 );
+		} catch ( ex ) {
+			return null;
+		}
+	};
+	
+	/**
+	 * Remove all occurances of the following selection marker delimiters from
+	 * the given element: {, }, [, ], data-start, data-end
+	 *
+	 * @param {DOMElement}
+	 */
+	function stripMarkers ( elem ) {
+		if ( elem && elem.length ) {
+			elem.html( elem.html().replace(
+				/\{|\[|(data\-(start|end)\s*=\s*[\"\'][^\"\']*[\"\'])|\}|\]/g,
+				''
+			) );
+		}
+	};
+	
+	/**
+	 * If the given element contains one start selection marker and one end
+	 * selection marker, then we will attempt to apply the selection on the
+	 * element.
+	 *
+	 * @param {DOMElement} elem - DOM Element whose innerHTML contains
+	 *							  selection markers defining the selection that
+	 *							  should be applied to it.
+	 */
+	 function applySelection ( elem ) {
+		 
+		// Display the current selection in the viewArea
+		$sourceArea.val( $testArea.html() );
+		
+		// convert html for processing
+		var html = jQuery('<div>').text( $testArea.html() ).html();
+
+		html = elem.html();
+		
+		var startMarkers = html.match( /\{|\[|data\-start/g ),
+		    endMarkers = html.match( /\}|\]|data\-end/g ),
+			numMarkers = 0;
+		
+		if ( startMarkers && startMarkers.length ) {
+			numMarkers += startMarkers.length;
+		}
+		
+		if ( endMarkers && endMarkers.length ) {
+			numMarkers += endMarkers.length;
+		}
+		
+		if ( numMarkers == 1 ) {
+			Aloha.Console.warn('Collapsed selection at end of node: ');
+			Aloha.Console.warn( getRange() );
+			stripMarkers( elem );
+		} else if ( numMarkers == 2 ) {
+			
+			// Identify the markers and add the new range to the element 
+			var range = TestUtils.addRange( elem );
+			var selection = Aloha.getSelection();
+			selection.removeAllRanges();
+			
+			// Add the identified range
+			selection.addRange( range );
+			selectionRange = range;
+			queryCommand();
+
+		} else {
+			// if numMarkers is > 2 then we have a problem, and we will remove
+			// all markers to create a "clean-sheet"
+			stripMarkers( elem );
+		}
+	 };
+
+} ); // Aloha.ready
+
+} ); // require
+
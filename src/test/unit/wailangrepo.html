--- conflicted
+++ resolved
@@ -29,21 +29,7 @@
 	</script>
 
 	<!-- include aloha -->
-<<<<<<< HEAD
 	<script src="../../lib/aloha.js" data-aloha-plugins="extra/wai-lang"></script>
-
-	<!-- include testswarm inject script -->
-	<script>
-		var url = window.location.search;
-		url = decodeURIComponent( url.slice( url.indexOf("swarmURL=") + 9 ) );
-		if ( url && url.indexOf("http") === 0 ) {
-			require(["http://testswarm.aloha-editor.org/js/inject.js?" + (new Date).getTime()], function() {});
-		}
-	</script>
-
-=======
-	<script src="../../lib/aloha.js" data-aloha-plugins="extra/flag-icons,extra/wai-lang"></script>
->>>>>>> 7a91720d
 </head>
 <body>
 	<!-- include the tests -->

/*
var tests = { 
			defaultCommand: 'delete',
	tests: [		
		{  	start: 'foo{<p>bar</p>}baz',
			execResult: 'foo[]baz'
		},
  	] 
  }
  */
var tests = {
	defaultCommand: 'delete',
	tests: [
		{  	start: '[]foo',
			execResult: '[]foo'
		},
		{  	start: '<span>[]foo</span>',
			execResult: '<span>[]foo</span>'
		},
		{  	exclude: [ 'msie', 'mozilla' ],
			start: '<span>{}</span>',
			execResult: '{}<span></span>'
		},
		{  	include: [ 'msie', 'mozilla' ],
			start: '<span>{}</span>',
			execResult: '<span>{}</span>'
		},
		{  	start: '<span>{}<br></span>',
			execResult: '<span>{}<br></span>'
		},
		{  	start: '<span><br>{}</span>',
			execResult: '<span>{}<br data-test-exclude="msie"></span>'
		},
		{  	start: '<span><br>{}<br></span>',
			execResult: '<span>{}<br></span>'
		},
		{  	start: '<p>[]foo</p>',
			execResult: '<p>[]foo</p>'
		},
		{  	
			//exclude: ['msie'],
			start: '<p>{}</p>',
			execResult: '{}<p></p>'
		},
		{  	
			include: ['msie'],
			start: '<p>{}</p>',
			execResult: '<p>{}</p>'
		},
		{  	start: '<p>{}<br></p>',
			execResult: '<p>{}<br data-test-include="msie"></p>'
		},
		{  	start: '<p><br>{}</p>',
			execResult: '<p>{}<br data-test-exclude="msie"></p>'
		},
		{  	start: '<p><br>{}<br></p>',
			execResult: '<p>{}<br></p>'
		},
		{  	start: 'foo[]bar',
			execResult: 'fo[]bar'
		},
		{	start: '<span>foo</span>{}<span>bar</span>',
			execResult: '<span>fo[]</span><span>bar</span>'
		},
		{  	
			exclude: ['msie'],
			start: '<span>foo[</span><span>]bar</span>',
			execResult: '<span>fo[]</span><span>bar</span>'
		},
		{  	
			include: ['msie'],
			start: 'foo<span style=display:none>bar</span>[]baz',
			execResult: 'fo[]<span style=display:none>bar</span>baz'
		},
//		{  	start: 'foo<script>bar</script>[]baz',
//			execResult: 'foo<script>bar</script>[]baz'
//		},
	
		{  	start: 'fo&ouml;[]bar',
			execResult: 'fo[]bar'
		},
		{  	start: 'foo&#x308;[]bar',
			execResult: 'foo[]bar'
		},
		{  	start: 'foo&#x308;&#x327;[]bar',
			execResult: 'foo&#x308;[]bar'
		},
		{  	start: '&ouml;[]bar',
			execResult: '[]bar'
		},
		{  	start: 'o&#x308;[]bar',
			execResult: 'o[]bar'
		},
		{  	start: 'o&#x308;&#x327;[]bar',
			execResult: 'o&#x308;[]bar'
		},
	
		{  	start: '&#x5e9;&#x5c1;&#x5b8;[]&#x5dc;&#x5d5;&#x5b9;&#x5dd;',
			execResult: '&#x5e9;&#x5c1;[]&#x5dc;&#x5d5;&#x5b9;&#x5dd;'
		},
		{  	start: '&#x5e9;&#x5c1;&#x5b8;&#x5dc;&#x5d5;&#x5b9;[]&#x5dd;',
			execResult: '&#x5e9;&#x5c1;&#x5b8;&#x5dc;&#x5d5;[]&#x5dd;'
		},
		{  	start: '<p>foo</p><p>[]bar</p>',
			execResult: '<p>foo[]bar</p>'
		},
		{  	exclude: 'msie',					// TODO this test will always fail in IE, because the selection will always snap into the p
			start: '<p>foo</p>[]bar',
			execResult: '<p>foo[]bar</p>'
		},
		{  	start: 'foo<p>[]bar</p>',
			execResult: 'foo[]bar'
		},
		{  	start: '<p>foo<br></p><p>[]bar</p>',
			execResult: '<p>foo[]bar</p>'
		},
		{  	exclude: 'msie',
			start: '<p>foo</p><p>{}<br class="aloha-end-br"></p>',
			execResult: '<p>foo[]</p>'
		},
		{  	include: 'msie',
			start: '<p>foo</p><p>{}</p>',
			execResult: '<p>foo[]</p>'
		},
		{  	exclude: 'msie',
			start: '<p>foo</p><p><br class="aloha-end-br"/></p><p>{}<br class="aloha-end-br"/></p>',
			execResult: '<p>foo</p><p>{}<br class="aloha-end-br"/></p>'
		},
		{  	include: 'msie',
			start: '<p>foo</p><p></p><p>{}</p>',
			execResult: '<p>foo</p><p>{}</p>'
		},
		{  	exclude: 'msie',					// TODO this test will always fail in IE, because the selection will always snap into the p
			start: '<p>foo<br></p>[]bar',
			execResult: '<p>foo[]bar</p>'
		},
		{  	start: 'foo<br><p>[]bar</p>',
			execResult: 'foo[]bar'
		},
		{  	
			start: '<p>foo<br><br></p><p>[]bar</p>',
			execResult: '<p>foo<br>[]bar</p>'
		},
		{  	start: '<p>foo<br><br></p><p>[]bar</p>',
			execResult: '<p>foo<br>[]bar</p>'
		},
		{  	exclude: 'msie',					// TODO this test will always fail in IE, because the selection will always snap into the p
			start: '<p>foo<br><br></p>[]bar',
			execResult: '<p>foo<br>[]bar</p>'
		},
		{  	start: 'foo<br><br><p>[]bar</p>',
			execResult: 'foo<br><p>[]bar</p>'
		},
		{  	start: '<div><p>foo</p></div><p>[]bar</p>',
			execResult: '<div><p>foo[]bar</p>'
		},
		{  	start: '<p>foo</p><div><p>[]bar</p></div>',
			execResult: '<p>foo[]bar</p>'
		},
		{  	start: '<div><p>foo</p></div><div><p>[]bar</p></div>',
			execResult: '<div><p>foo[]bar</p></div>'
		},
		{  	start: '<div><p>foo</p></div>[]bar',
			execResult: '<div><p>foo[]bar</p></div>'
		},
		{  	start: 'foo<div><p>[]bar</p></div>',
			execResult: 'foo[]bar'
		},
	
		{  	start: '<div>foo</div><div>[]bar</div>',
			execResult: '<div>foo[]bar</div>'
		},
		{  	exclude: 'msie',					// TODO this test will always fail in IE, because the selection will always snap into the p
			start: '<pre>foo</pre>[]bar',
			execResult: '<pre>foo[]bar</pre>'
		},
		{  	start: 'foo<br>[]bar',
			execResult: 'foo[]bar'
		},
		{  	
			start: 'foo<br><b>[]bar</b>',
			execResult: 'foo[]<b>bar</b>'
		},
		{  	start: 'foo<hr>[]bar',
			execResult: 'foo[]bar'
		},
		{  	
			start: '<p>foo</p><hr><p>[]bar</p>',
			execResult: '<p>foo</p><p>[]bar</p>'
		},
		{  	start: '<p>foo</p><br><p>[]bar</p>',
			execResult: '<p>foo</p><p>[]bar</p>'
		},
		{  	start: '<p>foo</p><br><br><p>[]bar</p>',
			execResult: '<p>foo</p><br><p>[]bar</p>'
		},
		{ 
			exclude: ['msie'],
		 	start: '<p>foo</p><img><p>[]bar</p>',
			execResult: '<p>foo</p><img>{}bar'
		},
		{ 
			include: ['msie'],
		 	start: '<p>foo</p><img><p>[]bar</p>',
			execResult: '<p>foo</p><img>[]bar'
		},
//		{  	start: 'foo<img>[]bar',
//			execResult: 'foo[]bar'
//		},
	
		// IE and Chrome will behave differently on this one as IE will move
		// the range outside the <a> thus achieving a different behaviour
		{  	
			exclude: ['msie'],
			start: '<a>foo[]</a>bar',
			execResult: '<a>fo[]</a>bar'
		},
		{  	
			include: ['msie'],
			start: '<a>foo[]</a>bar',
			execResult: 'foo[]bar'
		},
		{  	start: '<a>foo</a>[]bar',
			execResult: 'foo[]bar'
		},
		{  	start: '<a href="/">foo</a>[]bar',
			execResult: 'foo[]bar'
		},
		{  	start: '<a name=abc>foo</a>[]bar',
			execResult: 'foo[]bar'
		},
		{  	start: '<a href="/" name=abc>foo</a>[]bar',
			execResult: 'foo[]bar'
		},
		{  	start: '<span><a>foo</a></span>[]bar',
			execResult: '<span>foo[]</span>bar'
		},
		{  	start: '<span><a href="/">foo</a></span>[]bar',
			execResult: '<span>foo[]</span>bar'
		},
		{  	start: '<span><a name=abc>foo</a></span>[]bar',
			execResult: '<span>foo[]</span>bar'
		},
		{  	start: '<span><a href="/" name=abc>foo</a></span>[]bar',
			execResult: '<span>foo[]</span>bar'
		},
		{  	start: 'foo<a>[]bar</a>',
			execResult: 'fo[]<a>bar</a>'
		},
		{  	start: 'foo<a href="/">[]bar</a>',
			execResult: 'fo[]<a href="/">bar</a>'
		},
		{  	start: 'foo<a name=abc>[]bar</a>',
			execResult: 'fo[]<a name=abc>bar</a>'
		},
		{  	start: 'foo<a href="/" name=abc>[]bar</a>',
			execResult: 'fo[]<a href="/" name=abc>bar</a>'
		},
		{  	start: 'foo &nbsp;[]bar',
			execResult: 'foo []bar'
		},
		{  	start: 'foo&nbsp; []bar',
			execResult: 'foo []bar'
		},
		{  	start: 'foo&nbsp;&nbsp;[]bar',
			execResult: 'foo []bar'
		},
		{  	start: 'foo  []bar',
			execResult: 'foo[]bar'
		},
		{  	
			start: '<b>foo </b>&nbsp;[]bar',
			execResult: '<b>foo []</b>bar'
		},
		{  	
			start: '<b>foo&nbsp;</b> []bar',
			execResult: '<b>foo []</b>bar'
		},
		{  	
			start: '<b>foo&nbsp;</b>&nbsp;[]bar',
			execResult: '<b>foo []</b>bar'
		},
		{  	
			start: '<b>foo </b> []bar',
			execResult: '<b>foo[]</b>bar'
		},
	
//		// Tables with collapsed selection
//		{  	start: 'foo<table><tr><td>[]bar</table>baz',
//			execResult: 'foo<table><tr><td>[]bar</table>baz'
//		},
//		{  	start: 'foo<table><tr><td>bar</table>[]baz',
//			execResult: 'foo<table><tr><td>bar</table>[]baz'
//		},
//		{  	start: '<p>foo<table><tr><td>[]bar</table><p>baz',
//			execResult: '<p>foo<table><tr><td>[]bar</table><p>baz'
//		},
//		{  	start: '<p>foo<table><tr><td>bar</table><p>[]baz',
//			execResult: '<p>foo<table><tr><td>bar</table><p>[]baz'
//		},
//		{  	start: '<table><tr><td>foo<td>[]bar</table>',
//			execResult: '<table><tr><td>foo<td>[]bar</table>'
//		},
//		{  	start: '<table><tr><td>foo<tr><td>[]bar</table>',
//			execResult: '<table><tr><td>foo<tr><td>[]bar</table>'
//		},
//	
//		{  	start: 'foo<br><table><tr><td>[]bar</table>baz',
//			execResult: 'foo<br><table><tr><td>[]bar</table>baz'
//		},
//		{  	start: 'foo<table><tr><td>bar<br></table>[]baz',
//			execResult: 'foo<table><tr><td>bar<br></table>[]baz'
//		},
//		{  	start: '<p>foo<br><table><tr><td>[]bar</table><p>baz',
//			execResult: '<p>foo<br><table><tr><td>[]bar</table><p>baz'
//		},
//		{  	start: '<p>foo<table><tr><td>bar<br></table><p>[]baz',
//			execResult: '<p>foo<table><tr><td>bar<br></table><p>[]baz'
//		},
//		{  	start: '<table><tr><td>foo<br><td>[]bar</table>',
//			execResult: '<table><tr><td>foo<br><td>[]bar</table>'
//		},
//		{  	start: '<table><tr><td>foo<br><tr><td>[]bar</table>',
//			execResult: '<table><tr><td>foo<br><tr><td>[]bar</table>'
//		},
//	
//		{  	start: 'foo<br><br><table><tr><td>[]bar</table>baz',
//			execResult: 'foo<br><br><table><tr><td>[]bar</table>baz'
//		},
//		{  	start: 'foo<table><tr><td>bar<br><br></table>[]baz',
//			execResult: 'foo<table><tr><td>bar<br><br></table>[]baz'
//		},
//		{  	start: '<p>foo<br><br><table><tr><td>[]bar</table><p>baz',
//			execResult: '<p>foo<br><br><table><tr><td>[]bar</table><p>baz'
//		},
//		{  	start: '<p>foo<table><tr><td>bar<br><br></table><p>[]baz',
//			execResult: '<p>foo<table><tr><td>bar<br><br></table><p>[]baz'
//		},
//		{  	start: '<table><tr><td>foo<br><br><td>[]bar</table>',
//			execResult: '<table><tr><td>foo<br><br><td>[]bar</table>'
//		},
//		{  	start: '<table><tr><td>foo<br><br><tr><td>[]bar</table>',
//			execResult: '<table><tr><td>foo<br><br><tr><td>[]bar</table>'
//		},
//	
//		{  	start: 'foo<hr><table><tr><td>[]bar</table>baz',
//			execResult: 'foo<hr><table><tr><td>[]bar</table>baz'
//		},
//		{  	start: 'foo<table><tr><td>bar<hr></table>[]baz',
//			execResult: 'foo<table><tr><td>bar<hr></table>[]baz'
//		},
//		{  	start: '<table><tr><td>foo<hr><td>[]bar</table>',
//			execResult: '<table><tr><td>foo<hr><td>[]bar</table>'
//		},
//		{  	start: '<table><tr><td>foo<hr><tr><td>[]bar</table>',
//			execResult: '<table><tr><td>foo<hr><tr><td>[]bar</table>'
//		},
//	
		// Lists with collapsed selection
		{  	
			exclude: ['msie'],
			start: 'foo<ol><li>[]bar</li><li>baz</li></ol>',
			execResult: 'foo<p>[]bar</p><ol><li>baz</li></ol>'
		},
		{  	
			include: ['msie'],
			start: 'foo<ol><li>[]bar</li><li>baz</li></ol>',
			execResult: 'foo <p>[]bar</p><ol><li>baz</li></ol>'
		},
		{  	
			exclude: ['msie'],
			
			start: 'foo<br><ol><li>[]bar</li><li>baz</li></ol>',
			execResult: 'foo<p>[]bar</p><ol><li>baz</li></ol>'
		},
		{  	
			include: ['msie'],
			start: 'foo<br><ol><li>[]bar</li><li>baz</li></ol>',
			execResult: 'foo<br><p>[]bar</p><ol><li>baz</li></ol>'
		},
		{  	start: 'foo<br><br><ol><li>[]bar</li><li>baz</li></ol>',
			execResult: 'foo<br><br><p>[]bar</p><ol><li>baz</li></ol>'
		},
		{  	start: '<ol><li>foo</li><li>[]bar</li></ol>',
			execResult: '<ol><li>foo<br>[]bar</li></ol>'
		},
		{  	start: '<ol><li>foo<br></li><li>[]bar</li></ol>',
			execResult: '<ol><li>foo<br>[]bar</li></ol>'
		},
		{  	start: '<ol><li>foo<br><br></li><li>[]bar</li></ol>',
			execResult: '<ol><li>foo<br><br>[]bar</li></ol>'
		},
		{  	start: '<ol><li>foo</li><li>[]bar<br>baz</li></ol>',
			execResult: '<ol><li>foo<br>[]bar<br>baz</li></ol>'
		},
		{  	start: '<ol><li>foo<br>bar</li><li>[]baz</li></ol>',
			execResult: '<ol><li>foo<br>bar<br>[]baz</li></ol>'
		},

//		those tests have been removed as html5 allows only flow content within lists (http://dev.w3.org/html5/spec/Overview.html#the-li-element)
//
//		{  	start: '<ol><li><p>foo</p>{}bar</li></ol>',
//			execResult: '<ol><li><p>foo[]bar</p></li></ol>'
//		},
//		{  	start: '<ol><li><p>foo</li><li>[]bar</li></ol>',
//			execResult: '<ol><li><p>foo</p>[]bar</li></ol>'
//		},
//		{  	
//			exclude: ['msie'],
//			start: '<ol><li>foo</li><li><p>[]bar</li></ol>',
//			execResult: '<ol><li>foo<p>[]bar</p></li></ol>'
//		},
//		{  	
//			include: ['msie'],
//			start: '<ol><li>foo</li><li><p>[]bar</p></li></ol>',
//			execResult: '<ol><li>foo <p>[]bar</p></li></ol>'
//		},
//		{  	
//			exclude: ['msie'],
//			start: '<ol><li><p>foo</p></li><li><p>[]bar</p></li></ol>',
//			execResult: '<ol><li><p>foo</p><p>[]bar</p></li></ol>'
//		},
//		{  	
//			include: ['msie'],
//			start: '<ol><li><p>foo</p></li><li><p>[]bar</p></li></ol>',
//			execResult: '<ol><li><p>foo </p><p>[]bar</p></li></ol>'
//		},
		{  	
			start: '<ol><li>foo<ul><li>[]bar</li></ul></li></ol>',
			execResult: '<ol><li>foo</li><li>[]bar</li></ol>'
		},
		{  	
			exclude: ['msie'],
			start: 'foo<ol><ol><li>[]bar</li></ol></ol>',
			execResult: 'foo<ol><li>[]bar</li></ol>'
		},
		{  	
			include: ['msie'],
			start: 'foo<ol><ol><li>[]bar</li></ol></ol>',
			execResult: 'foo <ol><li>[]bar</li></ol>'
		},		
		{  	
			exclude: ['msie'],		
			start: 'foo<div><ol><li>[]bar</li></ol></div>',
			execResult: 'foo<div><p>[]bar</p></div>'
		},
		{  	
			include: ['msie'],		
			start: 'foo<div><ol><li>[]bar</li></ol></div>',
			execResult: 'foo <div><p>[]bar</p></div>'
		},
		{
			start: '<ul><li>foo</li><li><br>[]bar</li></ul>',
			execResult: '<ul><li>foo</li><li>[]bar</li></ul>'
		},

//		{  	start: 'foo<dl><dt>[]bar<dd>baz</dl>',
//			execResult: 'foo<dl><dt>[]bar<dd>baz</dl>'
//		},
//		{  	start: 'foo<dl><dd>[]bar</dl>',
//			execResult: 'foo<dl><dd>[]bar</dl>'
//		},
//		{  	start: '<dl><dt>foo<dd>[]bar</dl>',
//			execResult: '<dl><dt>foo<dd>[]bar</dl>'
//		},
//		{  	start: '<dl><dt>foo<dt>[]bar<dd>baz</dl>',
//			execResult: '<dl><dt>foo<dt>[]bar<dd>baz</dl>'
//		},
//		{  	start: '<dl><dt>foo<dd>bar<dd>[]baz</dl>',
//			execResult: '<dl><dt>foo<dd>bar<dd>[]baz</dl>'
//		},
	
		{  	start: '<ol><li>foo</ol>[]bar',
			execResult: '<ol><li>foo[]bar</li></ol>'
		},
		{  	start: '<ol><li>foo<br></ol>[]bar',
			execResult: '<ol><li>foo[]bar</li></ol>'
		},
		{  	start: '<ol><li>foo<br><br></ol>[]bar',
			execResult: '<ol><li>foo<br>[]bar</li></ol>'
		},
		{  	start: '<ol><li><br></ol>[]bar',
			execResult: '<ol><li>[]bar</li></ol>'
		},
		{  	
			exclude: ['msie'],
			start: '<ol><li>foo<li><br></ol>[]bar',
			execResult: '<ol><li>foo</li><li>[]bar</li></ol>'
		},
		{  	
			include: ['msie'],
			start: '<ol><li>foo<li><br></ol>[]bar',
			execResult: '<ol><li>foo </li><li>[]bar</li></ol>'
		},
	
		// Indented stuff with collapsed selection
		{  	
			start: 'foo<blockquote>[]bar</blockquote>',
			execResult: 'foo<br>[]bar'
		},
		{  	
			exclude: ['msie'],
			start: 'foo<blockquote><blockquote>[]bar</blockquote></blockquote>',
			execResult: 'foo<blockquote>[]bar</blockquote>'
		},
		{  	
			include: ['msie'],
			start: 'foo<blockquote><blockquote>[]bar</blockquote></blockquote>',
			execResult: 'foo <blockquote>[]bar</blockquote>'
		},
		{  	
			exclude: ['msie'],
			start: 'foo<blockquote><div>[]bar</div></blockquote>',
			execResult: 'foo<div>[]bar</div>' // not entirely sure if this is correct
		},
		{  	
			include: ['msie'],
			start: 'foo<blockquote><div>[]bar</div></blockquote>',
			execResult: 'foo <div>[]bar</div>' // not entirely sure if this is correct
		},
		{  	exclude: 'msie',
			start: 'foo<blockquote style="color: blue">[]bar</blockquote>',
			execResult: 'foo<div style="color: blue">[]bar</div>'
		},
		{  	include: 'msie',
			start: 'foo<blockquote style="color: blue">[]bar</blockquote>',
			execResult: 'foo <div style="color: blue">[]bar</div>'
		},
	
		{  	
			exclude: ['msie'],
			start: 'foo<blockquote><blockquote><p>[]bar<p>baz</blockquote></blockquote>',
			execResult: 'foo<blockquote><p>[]bar</p><blockquote><p>baz</p></blockquote></blockquote>'
		},
		{  	
			include: ['msie'],
			start: 'foo<blockquote><blockquote><p>[]bar<p>baz</blockquote></blockquote>',
			execResult: 'foo <blockquote><p>[]bar </p><blockquote><p>baz</p></blockquote></blockquote>'
		},
		{  	
			exclude: ['msie'],
			start: 'foo<blockquote><div><p>[]bar<p>baz</div></blockquote>',
			execResult: 'foo<div><p>[]bar</p><blockquote><p>baz</p></blockquote></div>'
		},
		{  	
			include: ['msie'],
			start: 'foo<blockquote><div><p>[]bar<p>baz</div></blockquote>',
			execResult: 'foo <div><p>[]bar </p><blockquote><p>baz</p></blockquote></div>'
		},
		{  	
			exclude: ['msie'],
			start: 'foo<blockquote style="color: blue"><p>[]bar<p>baz</blockquote>',
			execResult: 'foo<div style="color: blue"><p>[]bar</p><blockquote><p>baz</p></blockquote></div>'
		},
		{  	
			include: ['msie'],
			start: 'foo<blockquote style="color: blue"><p>[]bar<p>baz</blockquote>', 
			execResult: 'foo <div style="color: blue"><p>[]bar </p><blockquote><p>baz</p></blockquote></div>' // TODO this is wrong on ie 8.0.7600
		},		
	
		{  	
			exclude: ['msie'],
			start: 'foo<blockquote><p><b>[]bar</b><p>baz</blockquote>',
			execResult: 'foo<p><b>[]bar</b></p><blockquote><p>baz</p></blockquote>'
		},
		{  	
			include: ['msie'],
			start: 'foo<blockquote><p><b>[]bar</b><p>baz</blockquote>',
			execResult: 'foo <p><b>[]bar</b> </p><blockquote><p>baz</p></blockquote>'
		},
		{  	
			exclude: ['msie'],
			start: 'foo<blockquote><p><strong>[]bar</strong><p>baz</blockquote>',
			execResult: 'foo<p><strong>[]bar</strong></p><blockquote><p>baz</p></blockquote>'
		},
		{  	
			include: ['msie'],
			start: 'foo<blockquote><p><strong>[]bar</strong><p>baz</blockquote>',
			execResult: 'foo <p><strong>[]bar</strong> </p><blockquote><p>baz</p></blockquote>'
		},
		{  	
			exclude: ['msie'],
			start: 'foo<blockquote><p><span>[]bar</span><p>baz</blockquote>',
			execResult: 'foo<p><span>[]bar</span></p><blockquote><p>baz</p></blockquote>'
		},
		{  	
			include: ['msie'],
			start: 'foo<blockquote><p><span>[]bar</span><p>baz</blockquote>',
			execResult: 'foo <p><span>[]bar</span> </p><blockquote><p>baz</p></blockquote>'
		},
	
		{  	
			exclude: ['msie'],
			start: 'foo<blockquote><ol><li>[]bar</ol></blockquote><p>extra',
			execResult: 'foo<blockquote><p>[]bar</p></blockquote><p>extra</p>'
		},
		{  	
			include: ['msie'],
			start: 'foo<blockquote><ol><li>[]bar</ol></blockquote><p>extra',
			execResult: 'foo <blockquote><p>[]bar</p></blockquote><p>extra</p>'
		},
		{  	
			exclude: ['msie'],
			start: 'foo<blockquote>bar<ol><li>[]baz</ol>quz</blockquote><p>extra',
			execResult: 'foo<blockquote>bar<p>[]baz</p>quz</blockquote><p>extra</p>'
		},
		{  	
			include: ['msie'],
			start: 'foo<blockquote>bar<ol><li>[]baz</ol>quz</blockquote><p>extra',
			execResult: 'foo <blockquote>bar <p>[]baz</p>quz</blockquote><p>extra</p>'
		},
		{  	
			exclude: ['msie'],
			start: 'foo<blockquote><ol><li>bar</li><ol><li>[]baz</ol><li>quz</ol></blockquote><p>extra',
			execResult: 'foo<blockquote><ol><li>bar</li><li>[]baz</li><li>quz</li></ol></blockquote><p>extra</p>'
		},
		{  	
			include: ['msie'],
			start: 'foo<blockquote><ol><li>bar</li><ol><li>[]baz</ol><li>quz</ol></blockquote><p>extra',
			execResult: 'foo <blockquote><ol><li>bar</li><li>[]baz </li><li>quz</li></ol></blockquote><p>extra</p>'
		},
	
		// Invisible stuff with collapsed selection
		// NOTE on these broken tests setting the cursor after deletion is broken
		{  	start: 'foo<span></span>[]bar', // broken - doCleanup should fix this
			execResult: 'fo[]bar'
		},
		{  	start: 'foo<span><span></span></span>[]bar', // broken - doCleanup should fix this
			execResult: 'fo[]bar'
		},
		{  	start: 'foo<quasit></quasit>[]bar', // broken - doCleanup should fix this
			execResult: 'fo[]bar'
		},
		{  	start: 'foo<br><span></span>[]bar',
			execResult: 'foo[]bar'
		},
		{  	exclude: 'msie',
			start: '<span>foo<span></span></span>[]bar',
			execResult: '<span>fo[]<span></span></span>bar'
		},
		{  	include: 'msie',
			start: '<span>foo<span></span></span>[]bar',
			execResult: '<span>fo[]</span>bar'
		},
		{  	
			start: 'foo<span></span><span>[]bar</span>', // broken - doCleanup should fix this
			execResult: 'fo[]<span>bar</span>'
		},
		{  	start: 'foo<div><div><p>[]bar</div></div>',
			execResult: 'foo[]bar'
		},
		{  	start: 'foo<div><div><p><!--abc-->[]bar</div></div>',
			execResult: 'foo[]bar'
		},
		{  	start: 'foo<div><div><!--abc--><p>[]bar</div></div>',
			execResult: 'foo[]bar'
		},
		{  	start: 'foo<div><!--abc--><div><p>[]bar</div></div>',
			execResult: 'foo[]bar'
		},
		{  	start: 'foo<!--abc--><div><div><p>[]bar</div></div>',
			execResult: 'foo[]bar'
		},
		{  	start: '<div><div><p>foo</div></div>[]bar',
			execResult: '<div><div><p>foo[]bar</p></div></div>'
		},
		{  	start: '<div><div><p>foo</div></div><!--abc-->[]bar',
			execResult: '<div><div><p>foo[]bar</p></div></div>'
		},
		{  	start: '<div><div><p>foo</div><!--abc--></div>[]bar',
			execResult: '<div><div><p>foo[]bar</p></div></div>'
		},
		{  	start: '<div><div><p>foo</p><!--abc--></div></div>[]bar',
			execResult: '<div><div><p>foo[]bar</p></div></div>'
		},
		{  	start: '<div><div><p>foo<!--abc--></div></div>[]bar',
			execResult: '<div><div><p>foo[]bar</p></div></div>'
		},
		{  	start: '<div><div><p>foo</p></div></div><div><div><div>[]bar</div></div></div>',
			execResult: '<div><div><p>foo[]bar</p></div></div>'
		},
		{  	start: '<div><div><p>foo<!--abc--></p></div></div><div><div><div>[]bar</div></div></div>',
			execResult: '<div><div><p>foo[]bar</p></div></div>'
		},
		{  	start: '<div><div><p>foo</p><!--abc--></div></div><div><div><div>[]bar</div></div></div>',
			execResult: '<div><div><p>foo[]bar</p></div></div>'
		},
		{  	start: '<div><div><p>foo</p></div><!--abc--></div><div><div><div>[]bar</div></div></div>',
			execResult: '<div><div><p>foo[]bar</p></div></div>'
		},
		{  	start: '<div><div><p>foo</p></div></div><!--abc--><div><div><div>[]bar</div></div></div>',
			execResult: '<div><div><p>foo[]bar</p></div></div>'
		},
		{  	start: '<div><div><p>foo</p></div></div><div><!--abc--><div><div>[]bar</div></div></div>',
			execResult: '<div><div><p>foo[]bar</p></div></div>'
		},
		{  	start: '<div><div><p>foo</p></div></div><div><div><!--abc--><div>[]bar</div></div></div>',
			execResult: '<div><div><p>foo[]bar</p></div></div>'
		},
		{  	start: '<div><div><p>foo</p></div></div><div><div><div><!--abc-->[]bar</div></div></div>',
			execResult: '<div><div><p>foo[]bar</p></div></div>'
		},
	
		// Styled stuff with collapsed selection
		{  	
			start: '<p style="color:blue;">foo<p>[]bar',
			execResult: '<p><span style="color: blue; ">foo[]</span>bar</p>'
		},
		{  	
			start: '<p style="color:blue;">foo<p style="color:brown;">[]bar',
			execResult: '<p style="color:blue;">foo[]<span style="color:brown;">bar</span></p>'
		},
		{  	exclude: 'msie',	// ie does not recognize style="color:rgba"
			start: '<p style="color:blue">foo</p><p style="color:rgba(0,0,255,1)">[]bar</p>',
			execResult: '<p style="color:blue">foo[]bar</p>'
		},
		{  	exclude: 'msie',   // ie does not recognize style="color:rgba"
			start: '<p style="color:transparent">foo<p style="color:rgba(0,0,0,0)">[]bar',
			execResult: '<p style="color:transparent">foo[]bar</p>'
		},
		{  	
			start: '<p>foo<p style="color:brown">[]bar',
			execResult: '<p>foo[]<span style="color:brown">bar</span></p>'
		},
		{  	
			start: '<p><font color="blue">foo</font><p>[]bar',
			execResult: '<p><font color="blue">foo[]</font>bar</p>'
		},
		{  	
			start: '<p><font color="blue">foo</font><p><font color="brown">[]bar</font>',
			execResult: '<p><font color="blue">foo[]</font><font color="brown">bar</font></p>'
		},
		{
		  	start: '<p>foo<p><font color="brown">[]bar</font>',
			execResult: '<p>foo[]<font color="brown">bar</font></p>'
		},
		{  	
			exclude: ['msie'], // TODO IE8 will hang on this one
			start: '<p><span style="color:blue">foo</font><p>[]bar',
			execResult: '<p><span style="color:blue">foo[]</span>bar</p>'
		},
		{  	
			exclude: ['msie'], // TODO IE8 will hang on this one
			start: '<p><span style="color:blue">foo</font><p><span style="color:brown">[]bar</font>',
			execResult: '<p><span style="color:blue">foo[]</span><span style="color:brown">bar</span></p>'
		},
		{  	
			start: '<p>foo<p><span style="color:brown">[]bar</span>',
			execResult: '<p>foo[]<span style="color:brown">bar</span></p>'
		},
	
		{  	start: '<p style="background-color:aqua">foo<p>[]bar',
			execResult: '<p style="background-color:aqua">foo[]bar</p>'
		},
		{  	start: '<p style="background-color:aqua">foo<p style="background-color:tan">[]bar',
			execResult: '<p style="background-color:aqua">foo[]bar</p>'
			// execResult: '<p style="background-color:aqua">foo[]<span style="background-color:tan">bar</span></p>' // TODO this is the really expected behaviour
		},
		{  	start: '<p>foo<p style=background-color:tan>[]bar', // broken
			execResult: '<p>foo[]bar</p>' // TODO this is the really expected behaviour
		},
		{  	
			exclude: ['msie'], // TODO IE8 will hang on this one
			start: '<p><span style=background-color:aqua>foo</font><p>[]bar',
			execResult: '<p><span style="background-color:aqua">foo[]</span>bar</p>'
		},
		{  	
			start: '<p><span style="background-color:aqua">foo</span><p><span style="background-color:tan">[]bar</span>',
			execResult: '<p><span style="background-color:aqua">foo[]</span><span style="background-color:tan">bar</span></p>'
		},
		{  	
			start: '<p>foo<p><span style="background-color:tan">[]bar</span>',
			execResult: '<p>foo[]<span style="background-color:tan">bar</span></p>'
		},
		{  	
			start: '<p style="text-decoration:underline">foo<p>[]bar',
			execResult: '<p><u>foo[]</u>bar</p>'
		},
		{  	
			start: '<p style="text-decoration:underline">foo<p style="text-decoration:line-through">[]bar',
			execResult: '<p><u>foo[]</u><s>bar</s></p>'
		},
		{  	
			start: '<p>foo<p style="text-decoration:line-through">[]bar',
			execResult: '<p>foo[]<s>bar</s></p>'
		},
		{  	
			start: '<p><u>foo</u><p>[]bar',
			execResult: '<p><u>foo[]</u>bar</p>'
		},
		{  	
			start: '<p><u>foo</u><p><s>[]bar</s>',
			execResult: '<p><u>foo[]</u><s>bar</s></p>'
		},
		{  	
			start: '<p>foo<p><s>[]bar</s>',
			execResult: '<p>foo[]<s>bar</s></p>'
		},
		{  	exclude: 'msie',				// TODO this test will always fail in ie, because the selection will always snap into the p
			start: '<p style="color:blue">foo</p>[]bar',
			execResult: '<p><span style="color: blue; ">foo[]</span>bar</p>'
		},
		{  	
			start: 'foo<p style="color:brown">[]bar',
			execResult: 'foo[]<span style="brown">bar</span>'
		},
		
//		{  	start: '<div style="color:blue"><p style="color:green>foo</div>[]bar', // very broken doesnt even run in the testbox
//			execResult: '<div style="color:blue"><p style="color:green>foo</div>[]bar'
//		},
//		{  	start: '<div style="color:blue"><p style="color:green>foo</div><p style="color:brown">[]bar', // very broken doesnt even run in the testbox
//			execResult: '<div style="color:blue"><p style="color:green>foo</div><p style="color:brown">[]bar'
//		},
//		{  	start: '<p style="color:blue">foo<div style="color:brown"><p style="color:green>[]bar', // very broken doesnt even run in the testbox
//			execResult: '<p style="color:blue">foo<div style="color:brown"><p style="color:green">[]bar'
//		},
	
//		// Uncollapsed selection

		{  	start: 'foo[bar]baz',
			execResult: 'foo[]baz'
		},
		{  	
			exclude: ['msie'],
			start: '<p>foo<span style="color:#aBcDeF">[bar]</span>baz',
			execResult: '<p>foo[]<span style="color:#aBcDeF"></span>baz</p>' // this one actually works, but the true test result will contain an empty text node within the span
		},
		{  	
			include: ['msie'],
			start: '<p>foo<span style="color:#aBcDeF">[bar]</span>baz',
			execResult: '<p>foo<span style="color:#aBcDeF"></span>[]baz</p>' // this one actually works, but the true test result will contain an empty text node within the span
		},
		{  	
			exclude: ['msie'],
			start: '<p>foo<span style=color:#aBcDeF>{bar}</span>baz',
			execResult: '<p>foo[]<span style="color:#aBcDeF"></span>baz</p>' // this one actually works, but the true test result will contain an empty text node within the span
		},
		{  	
			include: ['msie'],
			start: '<p>foo<span style=color:#aBcDeF>{bar}</span>baz',
			execResult: '<p>foo<span style="color:#aBcDeF"></span>[]baz</p>' // this one actually works, but the true test result will contain an empty text node within the span
		},
		{  	exclude: 'msie',
			start: '<p>foo{<span style=color:#aBcDeF>bar</span>}baz', // broken - doCleanup should fix this
			execResult: '<p>foo[]baz</p>'
		},
		{  	include: 'msie',
			start: '<p>foo{<span style=color:#aBcDeF>bar</span>}baz',
			execResult: '<p>foo<span style=color:#aBcDeF></span>[]baz</p>'
		},
		{  	start: '<p>[foo<span style=color:#aBcDeF>bar]</span>baz',
			execResult: '<p>[]baz</p>'
		},
		{  	start: '<p>[foo<span style="color:#aBcDeF">bar]</span>baz</p>',
			execResult: '<p>[]baz</p>'
		},
		{  	start: '<p>[foo<span style="color:#aBcDeF">bar]</span>baz',
			execResult: '<p>[]baz</p>'
		},
		{  	start: '<p>foo<span style="color:#aBcDeF">[bar</span>baz]', // broken - doCleanup should fix this
			execResult: '<p>foo[]</p>'
		},
		{  	start: '<p>foo<span style="color:#aBcDeF">{bar</span>baz}', // broken - doCleanup should fix this
			execResult: '<p>foo[]</p>'
		},
		{  	start: '<p>foo<span style="color:#aBcDeF">[bar</span><span style="color:#fEdCbA">baz]</span>quz', // broken - doCleanup should fix this
			execResult: '<p>foo[]quz</p>'
		},
	
		{  	start: 'foo<b>[bar]</b>baz', // broken - doCleanup should fix this
			execResult: 'foo[]baz'
		},
		{  	start: 'foo<b>{bar}</b>baz', // broken - doCleanup should fix this
			execResult: 'foo[]baz'
		},
		{  	start: 'foo{<b>bar</b>}baz', // broken - doCleanup should fix this
			execResult: 'foo[]baz'
		},
		{  	start: 'foo<span>[bar]</span>baz', // broken - doCleanup should fix this
			execResult: 'foo[]baz'
		},
		{  	start: 'foo<span>{bar}</span>baz', // broken - doCleanup should fix this
			execResult: 'foo[]baz'
		},
		{  	start: 'foo{<span>bar</span>}baz', // broken - doCleanup should fix this
			execResult: 'foo[]baz'
		},

		{  	
			start: '<b>foo[bar</b><i>baz]quz</i>',
			execResult: '<b>foo[]</b><i>quz</i>'
		},
		{  	exclude: 'msie',
			start: '<p>foo</p><p>[bar]</p><p>baz</p>',
			execResult: '<p>foo</p><p>{}<br class="aloha-end-br"/></p><p>baz</p>'
		},
		{	include: 'msie',
			start: '<p>foo</p><p>[bar]</p><p>baz</p>',
			execResult: '<p>foo</p><p>[]</p><p>baz</p>'
		},
		{  	exclude: 'msie',
			start: '<p>foo</p><p>{bar}</p><p>baz</p>',
			execResult: '<p>foo</p><p>{}<br class="aloha-end-br"/></p><p>baz</p>'
		},
		{  	include: 'msie',
			start: '<p>foo</p><p>{bar}</p><p>baz</p>',
			execResult: '<p>foo</p><p>[]</p><p>baz</p>'
		},
		{  	exclude: 'msie',
			start: '<p>foo</p><p>{bar</p>}<p>baz</p>',
			execResult: '<p>foo</p><p>[]baz</p>'
		},
		{  	include: 'msie',				// in ie, it is not possible to select a whole paragraph
			start: '<p>foo</p><p>{bar</p>}<p>baz</p>',
			execResult: '<p>foo</p><p>[]</p><p>baz</p>'
		},
		{  	exclude: 'msie',
			start: '<p>foo</p>{<p>bar}</p><p>baz</p>',
			execResult: '<p>foo</p><p>{}<br class="aloha-end-br"/><p>baz</p>'
		},
		{  	include: 'msie',				// in ie, it is not possible to select a whole paragraph
			start: '<p>foo</p>{<p>bar</p>}<p>baz</p>',
			execResult: '<p>foo</p><p>[]</p><p>baz</p>'
		},
	
		{  	start: '<p>foo[bar<p>baz]quz',
			execResult: '<p>foo[]quz</p>'
		},
		{  	start: '<p>foo[bar<div>baz]quz</div>',
			execResult: '<p>foo[]quz</p>'
		},
		{  	start: '<p>foo[bar<h1>baz]quz</h1>',
			execResult: '<p>foo[]quz</p>'
		},
		{  	start: '<div>foo[bar</div><p>baz]quz',
			execResult: '<div>foo[]quz</div>'
		},
		{  	start: '<blockquote>foo[bar</blockquote><pre>baz]quz</pre>',
			execResult: '<blockquote>foo[]quz</blockquote>'
		},
	
		{  	
			start: '<p><b>foo[bar</b><p>baz]quz',
			execResult: '<p><b>foo[]</b>quz</p>'
		},
		{  	
			start: '<div><p>foo[bar</div><p>baz]quz',
			execResult: '<div><p>foo[]quz</p></div>'
		},
		{  	
			exclude: ['msie'],
			start: '<p>foo[bar<blockquote><p>baz]quz<p>qoz</blockquote>',
			execResult: '<p>foo[]quz</p><blockquote><p>qoz</p></blockquote>'
		},
		{  	
			include: ['msie'],
			start: '<p>foo[bar<blockquote><p>baz]quz<p>qoz</blockquote>',
			execResult: '<p>foo[]quz </p><blockquote><p>qoz</p></blockquote>'
		},
		{  	
			start: '<p>foo[bar<p style="color:blue">baz]quz', // broken - doCleanup should fix this
			execResult: '<p>foo[]<span style="color:blue">quz</span></p>'
		},
		{  	exclude: 'mozilla',
			start: '<p>foo[bar<p><b>baz]quz</b>',
			execResult: '<p>foo[]<b>quz</b></p>'
		},
		{  	include: 'mozilla',
			start: '<p>foo[bar<p><b>baz]quz</b>',
			execResult: '<p>foo{}<b>quz</b></p>'
		},
	
		{  	start: '<div><p>foo<p>[bar<p>baz]</div>', // broken - doCleanup should fix this
			execResult: '<div><p>foo[]</p><p></p></div>'
		},
		{  	exclude: 'msie',
			start: '<div><p>foo<p>[bar<p>baz]</div>',
			execResult: '<div><p>foo</p><p>[]<br class="aloha-end-br" data-test-exclude="msie"/></p></div>'
		},
		{  	include: 'msie',
			start: '<div><p>foo<p>[bar<p>baz]</div>',
			execResult: '<div><p>foo </p><p>[]<br class="aloha-end-br" data-test-exclude="msie"/></p></div>'
		},
		{  	start: 'foo[<br>]bar',
			execResult: 'foo[]bar'
		},
		{  	start: '<p>foo[</p><p>]bar</p>',
			execResult: '<p>foo[]bar</p>'
		},
		{  	start: '<p>foo[</p><p>]bar<br>baz</p>',
			execResult: '<p>foo[]bar<br>baz</p>'
		},
		{  	start: 'foo[<p>]bar</p>',
			execResult: 'foo[]bar'
		},
		{  	start: 'foo{<p>}bar</p>',
			execResult: 'foo[]bar'
		},
		{  	exclude: 'msie',		// it is impossible to get a selection like this in ie
			start: 'foo[<p>]bar<br>baz</p>',
			execResult: 'foo[]bar<p>baz</p>'
		},
		{  	start: 'foo[<p>]bar</p>baz',
			execResult: 'foo[]bar<br>baz'
		},
		{  	exclude: 'msie',		// it is impossible to get a selection like this in ie
			start: 'foo{<p>bar</p>}baz',
			execResult: 'foo[]baz'
		},
		{  	exclude: 'msie',		// it is impossible to get a selection like this in ie
			start: 'foo<p>{bar</p>}baz',
			execResult: 'foo<p>[]baz</p>'
		},
		{  	exclude: 'mozilla',
			start: 'foo{<p>bar}</p>baz',
			execResult: 'foo[]<br>baz'
		},
<<<<<<< HEAD
		{  	include: 'mozilla',
			start: 'foo{<p>bar}</p>baz',
			execResult: 'foo{}<br>baz'
		},
		{  	start: '<p>foo[</p>]bar',
=======
		{  	exclude: 'msie',		// it is impossible to get a selection like this in ie
			start: '<p>foo[</p>]bar',
>>>>>>> bc468c58
			execResult: '<p>foo[]bar</p>'
		},
		{  	exclude: 'msie',		// it is impossible to get a selection like this in ie
			start: '<p>foo{</p>}bar',
			execResult: '<p>foo[]bar</p>'
		},
		{  	exclude: 'msie',		// it is impossible to get a selection like this in ie
			start: '<p>foo[</p>]bar<br>baz',
			execResult: '<p>foo[]bar</p>baz'
		},
		{  	exclude: 'msie',		// it is impossible to get a selection like this in ie
			start: '<p>foo[</p>]bar<p>baz</p>',
			execResult: '<p>foo[]bar</p><p>baz</p>'
		},
		{  	start: 'foo[<div><p>]bar</div>',
			execResult: 'foo[]bar'
		},
		{  	exclude: 'msie',		// it is impossible to get a selection like this in ie
			start: '<div><p>foo[</p></div>]bar',
			execResult: '<div><p>foo[]bar</p></div>'
		},
		{  	
			exclude: ['msie'],
			start: 'foo[<div><p>]bar</p>baz</div>',
			execResult: 'foo[]bar<div>baz</div>'
		},
		{  	
			include: ['msie'],
			start: 'foo[<div><p>]bar</p>baz</div>',
			execResult: 'foo[]bar <div>baz</div>'
		},
		{  	
			exclude: ['msie'],		
			start: 'foo[<div>]bar<p>baz</p></div>',
			execResult: 'foo[]bar<div><p>baz</p></div>'
		},
		{  	
			include: ['msie'],		
			start: 'foo[<div>]bar<p>baz</p></div>',
			execResult: 'foo[]bar <div><p>baz</p></div>'
		},
		{  	exclude: 'msie',
			start: '<div><p>foo</p>bar[</div>]baz',
			execResult: '<div><p>foo</p>bar[]baz</div>'
		},
		{  	exclude: 'msie',
			start: '<div>foo<p>bar[</p></div>]baz',
			execResult: '<div>foo<p>bar[]baz</p></div>'
		},
	
<<<<<<< HEAD
		{  	exclude: ['mozilla'],
			start: '<p>foo<br>{</p>]bar',
			execResult: '<p>foo[]bar</p>'
		},
		{  	exclude: ['mozilla'],
			start: '<p>foo<br><br>{</p>]bar',
			execResult: '<p>foo<br>[]bar<br></p>'
		},
		{  	exclude: ['mozilla'],
			start: 'foo<br>{<p>]bar</p>',
			execResult: 'foo[]bar'
		},
		{  	start: 'foo<br><br>{<p>]bar</p>',
=======
		{  	exclude: 'msie',
			start: '<p>foo<br>{</p>]bar',
			execResult: '<p>foo[]bar</p>'
		},
//		{  	start: '<p>foo<br><br>{</p>]bar', // this test seems a bit pointless to me, therefore disabled it. broken right now.
//			execResult: '<p>foo<br>[]bar<br></p>'
//		},
		// @todo NS_ERROR_DOM_INDEX_SIZE_ERR exception in FF: rangy-core.js line 2055 at:
		// "rangeProto.setStart = function(node, offset) { this.nativeRange.setStart(node, offset);"
		// see also deletetest.js for that problem
//		{  	start: 'foo<br>{<p>]bar</p>',
//			execResult: 'foo[]bar'
//		},
		{  	exclude: 'msie',
			start: 'foo<br><br>{<p>]bar</p>',
>>>>>>> bc468c58
			execResult: 'foo<br><p>[]bar</p>'
		},
		{  	start: '<p>foo<br>{</p><p>}bar</p>',
			execResult: '<p>foo[]bar</p>'
		},
		{  	start: '<p>foo<br><br>{</p><p>}bar</p>',
			execResult: '<p>foo<br>[]bar</p>' // TODO not entirely sure if this is really correct.
		},

// no table tests for us as our tables are augmented with divs	
//		{  	start: '<table><tbody><tr><th>foo<th>[bar]<th>baz<tr><td>quz<td>qoz<td>qiz</table>',
//			execResult: '<table><tbody><tr><th>foo<th>[bar]<th>baz<tr><td>quz<td>qoz<td>qiz</table>'
//		},
//		{  	start: '<table><tbody><tr><th>foo<th>ba[r<th>b]az<tr><td>quz<td>qoz<td>qiz</table>',
//			execResult: '<table><tbody><tr><th>foo<th>ba[r<th>b]az<tr><td>quz<td>qoz<td>qiz</table>'
//		},
//		{  	start: '<table><tbody><tr><th>fo[o<th>bar<th>b]az<tr><td>quz<td>qoz<td>qiz</table>',
//			execResult: '<table><tbody><tr><th>fo[o<th>bar<th>b]az<tr><td>quz<td>qoz<td>qiz</table>'
//		},
//		{  	start: '<table><tbody><tr><th>foo<th>bar<th>ba[z<tr><td>q]uz<td>qoz<td>qiz</table>',
//			execResult: '<table><tbody><tr><th>foo<th>bar<th>ba[z<tr><td>q]uz<td>qoz<td>qiz</table>'
//		},
//		{  	start: '<table><tbody><tr><th>[foo<th>bar<th>baz]<tr><td>quz<td>qoz<td>qiz</table>',
//			execResult: '<table><tbody><tr><th>[foo<th>bar<th>baz]<tr><td>quz<td>qoz<td>qiz</table>'
//		},
//		{  	start: '<table><tbody><tr><th>[foo<th>bar<th>baz<tr><td>quz<td>qoz<td>qiz]</table>',
//			execResult: '<table><tbody><tr><th>[foo<th>bar<th>baz<tr><td>quz<td>qoz<td>qiz]</table>'
//		},
//		{  	start: '{<table><tbody><tr><th>foo<th>bar<th>baz<tr><td>quz<td>qoz<td>qiz</table>}',
//			execResult: '{<table><tbody><tr><th>foo<th>bar<th>baz<tr><td>quz<td>qoz<td>qiz</table>}'
//		},
//		{  	start: '<table><tbody><tr><td>foo<td>ba[r<tr><td>baz<td>quz<tr><td>q]oz<td>qiz</table>',
//			execResult: '<table><tbody><tr><td>foo<td>ba[r<tr><td>baz<td>quz<tr><td>q]oz<td>qiz</table>'
//		},

		{  	start: '<p>fo[o<table><tr><td>b]ar</table><p>baz',
			execResult: '<p>fo[]</p><table><tbody><tr><td>ar</td></tr></tbody></table><p>baz</p>'
		},
		{  	start: '<p>foo<table><tr><td>ba[r</table><p>b]az',
			execResult: '<p>foo</p><table><tbody><tr><td>ba[]</td></tr></tbody></table><p>az</p>'
		},
		{  	start: '<p>fo[o<table><tr><td>bar</table><p>b]az',
			execResult: '<p>fo[]az</p>'
		},

		{  	
			exclude: ['msie'],
			start: '<p>foo<ol><li>ba[r<li>b]az</ol><p>quz',
			execResult: '<p>foo</p><ol><li>ba[]az</li></ol><p>quz</p>'
		},
		{  	
			include: ['msie'],
			start: '<p>foo<ol><li>ba[r<li>b]az</ol><p>quz',
			execResult: '<p>foo </p><ol><li>ba[]az</li></ol><p>quz</p>'
		},
<<<<<<< HEAD
		{  	exclude: ['mozilla'],
			start: '<p>foo<ol><li>bar<li>[baz]</ol><p>quz',
			execResult: '<p>foo</p><ol><li>bar</li><li>{}</li></ol><p>quz</p>'
		},
		{  	include: ['mozilla'],
			start: '<p>foo<ol><li>bar<li>[baz]</ol><p>quz',
			execResult: '<p>foo</p><ol><li>bar</li><li>[]</li></ol><p>quz</p>'
=======
		{  	exclude: 'msie',
			start: '<p>foo</p><ol><li>bar<li>[baz]</ol><p>quz</p>',
			execResult: '<p>foo</p><ol><li>bar</li><li>{}</li></ol><p>quz</p>'
		},
		{  	include: 'msie',
			start: '<p>foo</p><ol><li>bar<li>[baz]</ol><p>quz</p>',
			execResult: '<p>foo</p><ol><li>bar </li><li>[]</li></ol><p>quz</p>'
>>>>>>> bc468c58
		},
		{  	
			exclude: ['msie'],
			start: '<p>fo[o<ol><li>b]ar<li>baz</ol><p>quz',
			execResult: '<p>fo[]ar</p><ol><li>baz</li></ol><p>quz</p>'
		},
		{  	
			include: ['msie'],
			start: '<p>fo[o<ol><li>b]ar<li>baz</ol><p>quz',
			execResult: '<p>fo[]ar </p><ol><li>baz</li></ol><p>quz</p>'
		},
		{  	
			exclude: ['msie'],
			start: '<p>foo<ol><li>bar<li>ba[z</ol><p>q]uz',
			execResult: '<p>foo</p><ol><li>bar</li><li>ba[]uz</li></ol>'
		},
		{  	
			include: ['msie'],
			start: '<p>foo<ol><li>bar<li>ba[z</ol><p>q]uz',
			execResult: '<p>foo </p><ol><li>bar </li><li>ba[]uz</li></ol>'
		},
		{  	
			exclude: ['msie'],
			start: '<p>fo[o<ol><li>bar<li>b]az</ol><p>quz',
			execResult: '<p>fo[]az</p><p>quz</p>'
		},
		{  	
			include: ['msie'],
			start: '<p>fo[o<ol><li>bar<li>b]az</ol><p>quz',
			execResult: '<p>fo[]az </p><p>quz</p>'
		},
		{  	start: '<p>fo[o<ol><li>bar<li>baz</ol><p>q]uz',
			execResult: '<p>fo[]uz</p>'
		},
	
		{  	start: '<ol><li>fo[o</ol><ol><li>b]ar</ol>',
			execResult: '<ol><li>fo[]ar</li></ol>'
		},
		{  	start: '<ol><li>fo[o</ol><ul><li>b]ar</ul>',
			execResult: '<ol><li>fo[]ar</li></ol>'
		},
	
		{  	start: 'foo[<ol><li>]bar</ol>',
			execResult: 'foo[]bar'
		},
		{  	start: '<ol><li>foo[<li>]bar</ol>',
			execResult: '<ol><li>foo[]bar</li></ol>'
		},
// no definition list tests for us at this point of aloha
//		{  	start: 'foo[<dl><dt>]bar<dd>baz</dl>',
//			execResult: 'foo[<dl><dt>]bar<dd>baz</dl>'
//		},
//		{  	start: 'foo[<dl><dd>]bar</dl>',
//			execResult: 'foo[<dl><dd>]bar</dl>'
//		},
//		{  	start: '<dl><dt>foo[<dd>]bar</dl>',
//			execResult: '<dl><dt>foo[<dd>]bar</dl>'
//		},
//		{  	start: '<dl><dt>foo[<dt>]bar<dd>baz</dl>',
//			execResult: '<dl><dt>foo[<dt>]bar<dd>baz</dl>'
//		},
//		{  	start: '<dl><dt>foo<dd>bar[<dd>]baz</dl>',
//			execResult: '<dl><dt>foo<dd>bar[<dd>]baz</dl>'
//		},
	
		{  	start: '<b>foo [&nbsp;</b>bar]',
			execResult: '<b>foo&nbsp;[]</b>'
		},
	
		// Do we merge based on element names or the display property?
		{  	
			exclude: ['msie'],
			start: '<p style="display:inline">fo[o<p style="display:inline">b]ar',
			execResult: '<p style="display:inline">fo[]</p><p style="display:inline">ar</p>'
		},
		{  	
			include: ['msie'],
			start: '<p style="display:inline">fo[o<p style="display:inline">b]ar',
			execResult: '<p style="display:inline">fo[] </p><p style="display:inline">ar</p>'
		},
		{  	start: '<span style="display:block">fo[o</span><span style="display:block">b]ar</span>',
			execResult: '<span style="display:block">fo[]ar</span>'
		},
		{  	exclude: 'msie',
			start: '<span style="display:inline-block">fo[o</span><span style="display:inline-block">b]ar</span>',
			execResult: '<span style="display:inline-block">fo[]</span><span style="display:inline-block">ar</span>'
		},
		{  	exclude: 'msie',
			start: '<span style="display:inline-table">fo[o</span><span style="display:inline-table">b]ar</span>', // TODO some exception in IE!
			execResult: '<span style="display:inline-table">fo[]</span><span style="display:inline-table">ar</span>'
		},
		{  	exclude: 'msie',
			start: '<span style="display:none">fo[o</span><span style="display:none">b]ar</span>', // broken
			execResult: '<span style="display:none">fo[]ar</span>'
		},
		{  	exclude: 'msie',
			start: '<quasit style="display:block">fo[o</quasit><quasit style="display:block">b]ar</quasit>',
			execResult: '<quasit style="display:block">fo[]ar</quasit>'
		},
		{  	include: 'msie',
			start: '<quasit style="display:block">fo[o</quasit><quasit style="display:block">b]ar</quasit>',
			execResult: 'fo[]ar</quasit>'
		}
	]
}
<|MERGE_RESOLUTION|>--- conflicted
+++ resolved
@@ -1015,16 +1015,12 @@
 			start: 'foo{<p>bar}</p>baz',
 			execResult: 'foo[]<br>baz'
 		},
-<<<<<<< HEAD
 		{  	include: 'mozilla',
 			start: 'foo{<p>bar}</p>baz',
 			execResult: 'foo{}<br>baz'
 		},
-		{  	start: '<p>foo[</p>]bar',
-=======
 		{  	exclude: 'msie',		// it is impossible to get a selection like this in ie
 			start: '<p>foo[</p>]bar',
->>>>>>> bc468c58
 			execResult: '<p>foo[]bar</p>'
 		},
 		{  	exclude: 'msie',		// it is impossible to get a selection like this in ie
@@ -1074,8 +1070,6 @@
 			start: '<div>foo<p>bar[</p></div>]baz',
 			execResult: '<div>foo<p>bar[]baz</p></div>'
 		},
-	
-<<<<<<< HEAD
 		{  	exclude: ['mozilla'],
 			start: '<p>foo<br>{</p>]bar',
 			execResult: '<p>foo[]bar</p>'
@@ -1088,8 +1082,6 @@
 			start: 'foo<br>{<p>]bar</p>',
 			execResult: 'foo[]bar'
 		},
-		{  	start: 'foo<br><br>{<p>]bar</p>',
-=======
 		{  	exclude: 'msie',
 			start: '<p>foo<br>{</p>]bar',
 			execResult: '<p>foo[]bar</p>'
@@ -1105,7 +1097,6 @@
 //		},
 		{  	exclude: 'msie',
 			start: 'foo<br><br>{<p>]bar</p>',
->>>>>>> bc468c58
 			execResult: 'foo<br><p>[]bar</p>'
 		},
 		{  	start: '<p>foo<br>{</p><p>}bar</p>',
@@ -1161,7 +1152,6 @@
 			start: '<p>foo<ol><li>ba[r<li>b]az</ol><p>quz',
 			execResult: '<p>foo </p><ol><li>ba[]az</li></ol><p>quz</p>'
 		},
-<<<<<<< HEAD
 		{  	exclude: ['mozilla'],
 			start: '<p>foo<ol><li>bar<li>[baz]</ol><p>quz',
 			execResult: '<p>foo</p><ol><li>bar</li><li>{}</li></ol><p>quz</p>'
@@ -1169,7 +1159,7 @@
 		{  	include: ['mozilla'],
 			start: '<p>foo<ol><li>bar<li>[baz]</ol><p>quz',
 			execResult: '<p>foo</p><ol><li>bar</li><li>[]</li></ol><p>quz</p>'
-=======
+		},
 		{  	exclude: 'msie',
 			start: '<p>foo</p><ol><li>bar<li>[baz]</ol><p>quz</p>',
 			execResult: '<p>foo</p><ol><li>bar</li><li>{}</li></ol><p>quz</p>'
@@ -1177,7 +1167,6 @@
 		{  	include: 'msie',
 			start: '<p>foo</p><ol><li>bar<li>[baz]</ol><p>quz</p>',
 			execResult: '<p>foo</p><ol><li>bar </li><li>[]</li></ol><p>quz</p>'
->>>>>>> bc468c58
 		},
 		{  	
 			exclude: ['msie'],

/*
var tests = { 
			defaultCommand: 'delete',
	tests: [		
		{	start: 'foo\n\t\t\t[]bar',
			execResult: 'foo[]bar'
		},
		{	start: 'foo     []bar',
			execResult: 'foo[]bar'
		}
  	] 
  }
  */
var tests = {
	defaultCommand: 'delete',
	tests: [
		{  	start: '[]foo',
			execResult: '[]foo'
		},
		{  	start: '<span>[]foo</span>',
			execResult: '<span>[]foo</span>'
		},
		{  	exclude: [ 'msie', 'mozilla' ],
			start: '<span>{}</span>',
			execResult: '{}<span></span>'
		},
		{  	include: [ 'msie', 'mozilla' ],
			start: '<span>{}</span>',
			execResult: '<span>{}</span>'
		},
		{  	start: '<span>{}<br></span>',
			execResult: '<span>{}<br></span>'
		},
		{  	exclude: 'mozilla',
			start: '<span><br>{}</span>',
			execResult: '<span>{}<br data-test-exclude="msie"></span>'
		},
		{  	include: 'mozilla',
			start: '<span><br>{}</span>',
			execResult: '<span>{}</span>'
		},
		{  	start: '<span><br>{}<br></span>',
			execResult: '<span>{}<br></span>'
		},
		{	exclude: 'msie',
			start: '<p>f[]</p>',
			execResult: '<p>{}<br class="aloha-end-br"/></p>'
		},
		{	include: 'msie',
			start: '<p>f[]</p>',
			execResult: '<p>[]</p>'
		},
		{  	start: '<p>[]foo</p>',
			execResult: '<p>[]foo</p>'
		},
		{  	
			exclude: ['mozilla'],
			start: '<p>{}</p>',
			execResult: '{}<p></p>'
		},
		{  	
			include: ['mozilla'],
			start: '<p>{}</p>',
			execResult: '<p></p>{}'
		},
		{  	
			include: ['msie'],
			start: '<p>{}</p>',
			execResult: '<p>{}</p>'
		},
		{  	start: '<p>{}<br></p>',
			execResult: '<p>{}<br data-test-include="msie"></p>'
		},
		{  	exclude: 'mozilla',
			start: '<p><br>{}</p>',
			execResult: '<p>{}<br data-test-exclude="msie"></p>'
		},
		{  	include: 'mozilla',
			start: '<p><br>{}</p>',
			execResult: '<p>{}</p>'
		},
		{  	start: '<p><br>{}<br></p>',
			execResult: '<p>{}<br></p>'
		},
		{  	start: 'foo[]bar',
			execResult: 'fo[]bar'
		},
		{	start: '<span>foo</span>{}<span>bar</span>',
			execResult: '<span>fo[]</span><span>bar</span>'
		},
		{  	
			exclude: ['msie'],
			start: '<span>foo[</span><span>]bar</span>',
			execResult: '<span>fo[]</span><span>bar</span>'
		},
		{  	
			include: ['msie'],
			start: 'foo<span style=display:none>bar</span>[]baz',
			execResult: 'fo[]<span style=display:none>bar</span>baz'
		},
//		{  	start: 'foo<script>bar</script>[]baz',
//			execResult: 'foo<script>bar</script>[]baz'
//		},
	
		{  	start: 'fo&ouml;[]bar',
			execResult: 'fo[]bar'
		},
		{  	start: 'foo&#x308;[]bar',
			execResult: 'foo[]bar'
		},
		{  	start: 'foo&#x308;&#x327;[]bar',
			execResult: 'foo&#x308;[]bar'
		},
		{  	start: '&ouml;[]bar',
			execResult: '[]bar'
		},
		{  	start: 'o&#x308;[]bar',
			execResult: 'o[]bar'
		},
		{  	start: 'o&#x308;&#x327;[]bar',
			execResult: 'o&#x308;[]bar'
		},
	
		{  	start: '&#x5e9;&#x5c1;&#x5b8;[]&#x5dc;&#x5d5;&#x5b9;&#x5dd;',
			execResult: '&#x5e9;&#x5c1;[]&#x5dc;&#x5d5;&#x5b9;&#x5dd;'
		},
		{  	start: '&#x5e9;&#x5c1;&#x5b8;&#x5dc;&#x5d5;&#x5b9;[]&#x5dd;',
			execResult: '&#x5e9;&#x5c1;&#x5b8;&#x5dc;&#x5d5;[]&#x5dd;'
		},
		{  	start: '<p>foo</p><p>[]bar</p>',
			execResult: '<p>foo[]bar</p>'
		},
		{  	exclude: 'msie',					// TODO this test will always fail in IE, because the selection will always snap into the p
			start: '<p>foo</p>[]bar',
			execResult: '<p>foo[]bar</p>'
		},
		{  	start: 'foo<p>[]bar</p>',
			execResult: 'foo[]bar'
		},
		{  	start: '<p>foo<br></p><p>[]bar</p>',
			execResult: '<p>foo[]bar</p>'
		},
		{  	exclude: ['msie', 'mozilla'],
			start: '<p>foo</p><p>{}<br class="aloha-end-br"></p>',
			execResult: '<p>foo[]</p>'
		},
		{  	include: ['mozilla'],
			start: '<p>foo</p><p>{}<br class="aloha-end-br"></p>',
			execResult: '<p>foo{}</p>'
		},
		{  	include: 'msie',
			start: '<p>foo</p><p>{}</p>',
			execResult: '<p>foo[]</p>'
		},
		{  	exclude: 'msie',
			start: '<p>foo</p><p><br class="aloha-end-br"/></p><p>{}<br class="aloha-end-br"/></p>',
			execResult: '<p>foo</p><p>{}<br class="aloha-end-br"/></p>'
		},
		{  	include: 'msie',
			start: '<p>foo</p><p></p><p>{}</p>',
			execResult: '<p>foo</p><p>{}</p>'
		},
		{  	exclude: 'msie',					// TODO this test will always fail in IE, because the selection will always snap into the p
			start: '<p>foo<br></p>[]bar',
			execResult: '<p>foo[]bar</p>'
		},
		{  	start: 'foo<br><p>[]bar</p>',
			execResult: 'foo[]bar'
		},
		{  	
			start: '<p>foo<br><br></p><p>[]bar</p>',
			execResult: '<p>foo<br>[]bar</p>'
		},
		{  	start: '<p>foo<br><br></p><p>[]bar</p>',
			execResult: '<p>foo<br>[]bar</p>'
		},
		{  	exclude: 'msie',					// TODO this test will always fail in IE, because the selection will always snap into the p
			start: '<p>foo<br><br></p>[]bar',
			execResult: '<p>foo<br>[]bar</p>'
		},
		{  	exclude: 'mozilla',
			start: 'foo<br><br><p>[]bar</p>',
			execResult: 'foo<br><p>[]bar</p>'
		},
		{  	include: 'mozilla',
			start: 'foo<br><br><p>[]bar</p>',
			execResult: 'foo<br><p>{}bar</p>'
		},
		{  	start: '<div><p>foo</p></div><p>[]bar</p>',
			execResult: '<div><p>foo[]bar</p>'
		},
		{  	start: '<p>foo</p><div><p>[]bar</p></div>',
			execResult: '<p>foo[]bar</p>'
		},
		{  	start: '<div><p>foo</p></div><div><p>[]bar</p></div>',
			execResult: '<div><p>foo[]bar</p></div>'
		},
		{  	start: '<div><p>foo</p></div>[]bar',
			execResult: '<div><p>foo[]bar</p></div>'
		},
		{  	start: 'foo<div><p>[]bar</p></div>',
			execResult: 'foo[]bar'
		},
	
		{  	start: '<div>foo</div><div>[]bar</div>',
			execResult: '<div>foo[]bar</div>'
		},
		{  	exclude: 'msie',					// TODO this test will always fail in IE, because the selection will always snap into the p
			start: '<pre>foo</pre>[]bar',
			execResult: '<pre>foo[]bar</pre>'
		},
		{  	start: 'foo<br>[]bar',
			execResult: 'foo[]bar'
		},
		{  	exclude: 'mozilla',
			start: 'foo<br><b>[]bar</b>',
			execResult: 'foo[]<b>bar</b>'
		},
		{  	include: 'mozilla',
			start: 'foo<br><b>[]bar</b>',
			execResult: 'foo{}<b>bar</b>'
		},
		{  	start: 'foo<hr>[]bar',
			execResult: 'foo[]bar'
		},
		{  	exclude: 'mozilla',
			start: '<p>foo</p><hr><p>[]bar</p>',
			execResult: '<p>foo</p><p>[]bar</p>'
		},
		{  	include: 'mozilla',
			start: '<p>foo</p><hr><p>[]bar</p>',
			execResult: '<p>foo</p><p>{}bar</p>'
		},
		{  	exclude: 'mozilla',
			start: '<p>foo</p><br><p>[]bar</p>',
			execResult: '<p>foo</p><p>[]bar</p>'
		},
		{  	include: 'mozilla',
			start: '<p>foo</p><br><p>[]bar</p>',
			execResult: '<p>foo</p><p>{}bar</p>'
		},
		{  	exclude: 'mozilla',
			start: '<p>foo</p><br><br><p>[]bar</p>',
			execResult: '<p>foo</p><br><p>[]bar</p>'
		},
		{  	include: 'mozilla',
			start: '<p>foo</p><br><br><p>[]bar</p>',
			execResult: '<p>foo</p><br><p>{}bar</p>'
		},
		{ 
			exclude: ['msie','mozilla'],
		 	start: '<p>foo</p><img><p>[]bar</p>',
			execResult: '<p>foo</p><img>{}bar'
		},
		{ 
			include: ['msie', 'mozilla'],
		 	start: '<p>foo</p><img><p>[]bar</p>',
			execResult: '<p>foo</p><img>[]bar'
		},
//		{  	start: 'foo<img>[]bar',
//			execResult: 'foo[]bar'
//		},
	
		// IE and Chrome will behave differently on this one as IE will move
		// the range outside the <a> thus achieving a different behaviour
		{  	
			exclude: ['msie'],
			start: '<a>foo[]</a>bar',
			execResult: '<a>fo[]</a>bar'
		},
		{  	
			include: ['msie'],
			start: '<a>foo[]</a>bar',
			execResult: 'foo[]bar'
		},
		{  	start: '<a>foo</a>[]bar',
			execResult: 'foo[]bar'
		},
		{  	start: '<a href="/">foo</a>[]bar',
			execResult: 'foo[]bar'
		},
		{  	start: '<a name=abc>foo</a>[]bar',
			execResult: 'foo[]bar'
		},
		{  	start: '<a href="/" name=abc>foo</a>[]bar',
			execResult: 'foo[]bar'
		},
		{  	exclude: 'mozilla',
			start: '<span><a>foo</a></span>[]bar',
			execResult: '<span>foo[]</span>bar'
		},
		{  	include: 'mozilla',
			start: '<span><a>foo</a></span>[]bar',
			execResult: '<span>foo</span>[]bar'
		},
		{  	exclude: 'mozilla',
			start: '<span><a href="/">foo</a></span>[]bar',
			execResult: '<span>foo[]</span>bar'
		},
		{  	include: 'mozilla',
			start: '<span><a href="/">foo</a></span>[]bar',
			execResult: '<span>foo</span>[]bar'
		},
		{  	exclude: 'mozilla',
			start: '<span><a name=abc>foo</a></span>[]bar',
			execResult: '<span>foo[]</span>bar'
		},
		{  	include: 'mozilla',
			start: '<span><a name=abc>foo</a></span>[]bar',
			execResult: '<span>foo</span>[]bar'
		},
		{  	exclude: 'mozilla',
			start: '<span><a href="/" name=abc>foo</a></span>[]bar',
			execResult: '<span>foo[]</span>bar'
		},
		{  	include: 'mozilla',
			start: '<span><a href="/" name=abc>foo</a></span>[]bar',
			execResult: '<span>foo</span>[]bar'
		},
		{  	start: 'foo<a>[]bar</a>',
			execResult: 'fo[]<a>bar</a>'
		},
		{  	start: 'foo<a href="/">[]bar</a>',
			execResult: 'fo[]<a href="/">bar</a>'
		},
		{  	start: 'foo<a name=abc>[]bar</a>',
			execResult: 'fo[]<a name=abc>bar</a>'
		},
		{  	start: 'foo<a href="/" name=abc>[]bar</a>',
			execResult: 'fo[]<a href="/" name=abc>bar</a>'
		},
		{  	start: 'foo &nbsp;[]bar',
			execResult: 'foo []bar'
		},
		{  	start: 'foo&nbsp; []bar',
			execResult: 'foo []bar'
		},
		{  	start: 'foo&nbsp;&nbsp;[]bar',
			execResult: 'foo []bar'
		},
		{  	start: 'foo  []bar',
			execResult: 'foo[]bar'
		},
		{  	
			start: '<b>foo </b>&nbsp;[]bar',
			execResult: '<b>foo []</b>bar'
		},
		{  	
			start: '<b>foo&nbsp;</b> []bar',
			execResult: '<b>foo []</b>bar'
		},
		{  	
			start: '<b>foo&nbsp;</b>&nbsp;[]bar',
			execResult: '<b>foo []</b>bar'
		},
		{  	
			start: '<b>foo </b> []bar',
			execResult: '<b>foo[]</b>bar'
		},
	
//		// Tables with collapsed selection
//		{  	start: 'foo<table><tr><td>[]bar</table>baz',
//			execResult: 'foo<table><tr><td>[]bar</table>baz'
//		},
//		{  	start: 'foo<table><tr><td>bar</table>[]baz',
//			execResult: 'foo<table><tr><td>bar</table>[]baz'
//		},
//		{  	start: '<p>foo<table><tr><td>[]bar</table><p>baz',
//			execResult: '<p>foo<table><tr><td>[]bar</table><p>baz'
//		},
//		{  	start: '<p>foo<table><tr><td>bar</table><p>[]baz',
//			execResult: '<p>foo<table><tr><td>bar</table><p>[]baz'
//		},
//		{  	start: '<table><tr><td>foo<td>[]bar</table>',
//			execResult: '<table><tr><td>foo<td>[]bar</table>'
//		},
//		{  	start: '<table><tr><td>foo<tr><td>[]bar</table>',
//			execResult: '<table><tr><td>foo<tr><td>[]bar</table>'
//		},
//	
//		{  	start: 'foo<br><table><tr><td>[]bar</table>baz',
//			execResult: 'foo<br><table><tr><td>[]bar</table>baz'
//		},
//		{  	start: 'foo<table><tr><td>bar<br></table>[]baz',
//			execResult: 'foo<table><tr><td>bar<br></table>[]baz'
//		},
//		{  	start: '<p>foo<br><table><tr><td>[]bar</table><p>baz',
//			execResult: '<p>foo<br><table><tr><td>[]bar</table><p>baz'
//		},
//		{  	start: '<p>foo<table><tr><td>bar<br></table><p>[]baz',
//			execResult: '<p>foo<table><tr><td>bar<br></table><p>[]baz'
//		},
//		{  	start: '<table><tr><td>foo<br><td>[]bar</table>',
//			execResult: '<table><tr><td>foo<br><td>[]bar</table>'
//		},
//		{  	start: '<table><tr><td>foo<br><tr><td>[]bar</table>',
//			execResult: '<table><tr><td>foo<br><tr><td>[]bar</table>'
//		},
//	
//		{  	start: 'foo<br><br><table><tr><td>[]bar</table>baz',
//			execResult: 'foo<br><br><table><tr><td>[]bar</table>baz'
//		},
//		{  	start: 'foo<table><tr><td>bar<br><br></table>[]baz',
//			execResult: 'foo<table><tr><td>bar<br><br></table>[]baz'
//		},
//		{  	start: '<p>foo<br><br><table><tr><td>[]bar</table><p>baz',
//			execResult: '<p>foo<br><br><table><tr><td>[]bar</table><p>baz'
//		},
//		{  	start: '<p>foo<table><tr><td>bar<br><br></table><p>[]baz',
//			execResult: '<p>foo<table><tr><td>bar<br><br></table><p>[]baz'
//		},
//		{  	start: '<table><tr><td>foo<br><br><td>[]bar</table>',
//			execResult: '<table><tr><td>foo<br><br><td>[]bar</table>'
//		},
//		{  	start: '<table><tr><td>foo<br><br><tr><td>[]bar</table>',
//			execResult: '<table><tr><td>foo<br><br><tr><td>[]bar</table>'
//		},
//	
//		{  	start: 'foo<hr><table><tr><td>[]bar</table>baz',
//			execResult: 'foo<hr><table><tr><td>[]bar</table>baz'
//		},
//		{  	start: 'foo<table><tr><td>bar<hr></table>[]baz',
//			execResult: 'foo<table><tr><td>bar<hr></table>[]baz'
//		},
//		{  	start: '<table><tr><td>foo<hr><td>[]bar</table>',
//			execResult: '<table><tr><td>foo<hr><td>[]bar</table>'
//		},
//		{  	start: '<table><tr><td>foo<hr><tr><td>[]bar</table>',
//			execResult: '<table><tr><td>foo<hr><tr><td>[]bar</table>'
//		},
//	
		// Lists with collapsed selection
		{  	
			exclude: ['msie'],
			start: 'foo<ol><li>[]bar</li><li>baz</li></ol>',
			execResult: 'foo<p>[]bar</p><ol><li>baz</li></ol>'
		},
		{  	
			include: ['msie'],
			start: 'foo<ol><li>[]bar</li><li>baz</li></ol>',
			execResult: 'foo <p>[]bar</p><ol><li>baz</li></ol>'
		},
		{  	
			exclude: ['msie'],
			
			start: 'foo<br><ol><li>[]bar</li><li>baz</li></ol>',
			execResult: 'foo<p>[]bar</p><ol><li>baz</li></ol>'
		},
		{  	
			include: ['msie'],
			start: 'foo<br><ol><li>[]bar</li><li>baz</li></ol>',
			execResult: 'foo<br><p>[]bar</p><ol><li>baz</li></ol>'
		},
		{  	start: 'foo<br><br><ol><li>[]bar</li><li>baz</li></ol>',
			execResult: 'foo<br><br><p>[]bar</p><ol><li>baz</li></ol>'
		},
		{  	start: '<ol><li>foo</li><li>[]bar</li></ol>',
			execResult: '<ol><li>foo<br>[]bar</li></ol>'
		},
		{  	start: '<ol><li>foo<br></li><li>[]bar</li></ol>',
			execResult: '<ol><li>foo<br>[]bar</li></ol>'
		},
		{  	start: '<ol><li>foo<br><br></li><li>[]bar</li></ol>',
			execResult: '<ol><li>foo<br><br>[]bar</li></ol>'
		},
		{  	start: '<ol><li>foo</li><li>[]bar<br>baz</li></ol>',
			execResult: '<ol><li>foo<br>[]bar<br>baz</li></ol>'
		},
		{  	start: '<ol><li>foo<br>bar</li><li>[]baz</li></ol>',
			execResult: '<ol><li>foo<br>bar<br>[]baz</li></ol>'
		},

//		those tests have been removed as html5 allows only flow content within lists (http://dev.w3.org/html5/spec/Overview.html#the-li-element)
//
//		{  	start: '<ol><li><p>foo</p>{}bar</li></ol>',
//			execResult: '<ol><li><p>foo[]bar</p></li></ol>'
//		},
//		{  	start: '<ol><li><p>foo</li><li>[]bar</li></ol>',
//			execResult: '<ol><li><p>foo</p>[]bar</li></ol>'
//		},
//		{  	
//			exclude: ['msie'],
//			start: '<ol><li>foo</li><li><p>[]bar</li></ol>',
//			execResult: '<ol><li>foo<p>[]bar</p></li></ol>'
//		},
//		{  	
//			include: ['msie'],
//			start: '<ol><li>foo</li><li><p>[]bar</p></li></ol>',
//			execResult: '<ol><li>foo <p>[]bar</p></li></ol>'
//		},
//		{  	
//			exclude: ['msie'],
//			start: '<ol><li><p>foo</p></li><li><p>[]bar</p></li></ol>',
//			execResult: '<ol><li><p>foo</p><p>[]bar</p></li></ol>'
//		},
//		{  	
//			include: ['msie'],
//			start: '<ol><li><p>foo</p></li><li><p>[]bar</p></li></ol>',
//			execResult: '<ol><li><p>foo </p><p>[]bar</p></li></ol>'
//		},
		{  	
			start: '<ol><li>foo<ul><li>[]bar</li></ul></li></ol>',
			execResult: '<ol><li>foo</li><li>[]bar</li></ol>'
		},
		{  	
			exclude: ['msie'],
			start: 'foo<ol><ol><li>[]bar</li></ol></ol>',
			execResult: 'foo<ol><li>[]bar</li></ol>'
		},
		{  	
			include: ['msie'],
			start: 'foo<ol><ol><li>[]bar</li></ol></ol>',
			execResult: 'foo <ol><li>[]bar</li></ol>'
		},		
		{  	
			exclude: ['msie'],		
			start: 'foo<div><ol><li>[]bar</li></ol></div>',
			execResult: 'foo<div><p>[]bar</p></div>'
		},
		{  	
			include: ['msie'],		
			start: 'foo<div><ol><li>[]bar</li></ol></div>',
			execResult: 'foo <div><p>[]bar</p></div>'
		},
		{
			start: '<ul><li>foo</li><li><br>[]bar</li></ul>',
			execResult: '<ul><li>foo</li><li>[]bar</li></ul>'
		},

//		{  	start: 'foo<dl><dt>[]bar<dd>baz</dl>',
//			execResult: 'foo<dl><dt>[]bar<dd>baz</dl>'
//		},
//		{  	start: 'foo<dl><dd>[]bar</dl>',
//			execResult: 'foo<dl><dd>[]bar</dl>'
//		},
//		{  	start: '<dl><dt>foo<dd>[]bar</dl>',
//			execResult: '<dl><dt>foo<dd>[]bar</dl>'
//		},
//		{  	start: '<dl><dt>foo<dt>[]bar<dd>baz</dl>',
//			execResult: '<dl><dt>foo<dt>[]bar<dd>baz</dl>'
//		},
//		{  	start: '<dl><dt>foo<dd>bar<dd>[]baz</dl>',
//			execResult: '<dl><dt>foo<dd>bar<dd>[]baz</dl>'
//		},
	
		{  	start: '<ol><li>foo</ol>[]bar',
			execResult: '<ol><li>foo[]bar</li></ol>'
		},
		{  	start: '<ol><li>foo<br></ol>[]bar',
			execResult: '<ol><li>foo[]bar</li></ol>'
		},
		{  	start: '<ol><li>foo<br><br></ol>[]bar',
			execResult: '<ol><li>foo<br>[]bar</li></ol>'
		},
		{  	start: '<ol><li><br></ol>[]bar',
			execResult: '<ol><li>[]bar</li></ol>'
		},
		{  	
			exclude: ['msie'],
			start: '<ol><li>foo<li><br></ol>[]bar',
			execResult: '<ol><li>foo</li><li>[]bar</li></ol>'
		},
		{  	
			include: ['msie'],
			start: '<ol><li>foo<li><br></ol>[]bar',
			execResult: '<ol><li>foo </li><li>[]bar</li></ol>'
		},
	
		// Indented stuff with collapsed selection
		{  	
			start: 'foo<blockquote>[]bar</blockquote>',
			execResult: 'foo<br>[]bar'
		},
		{  	
			exclude: ['msie'],
			start: 'foo<blockquote><blockquote>[]bar</blockquote></blockquote>',
			execResult: 'foo<blockquote>[]bar</blockquote>'
		},
		{  	
			include: ['msie'],
			start: 'foo<blockquote><blockquote>[]bar</blockquote></blockquote>',
			execResult: 'foo <blockquote>[]bar</blockquote>'
		},
		{  	
			exclude: ['msie'],
			start: 'foo<blockquote><div>[]bar</div></blockquote>',
			execResult: 'foo<div>[]bar</div>' // not entirely sure if this is correct
		},
		{  	
			include: ['msie'],
			start: 'foo<blockquote><div>[]bar</div></blockquote>',
			execResult: 'foo <div>[]bar</div>' // not entirely sure if this is correct
		},
		{  	exclude: 'msie',
			start: 'foo<blockquote style="color: blue">[]bar</blockquote>',
			execResult: 'foo<div style="color: blue">[]bar</div>'
		},
		{  	include: 'msie',
			start: 'foo<blockquote style="color: blue">[]bar</blockquote>',
			execResult: 'foo <div style="color: blue">[]bar</div>'
		},
	
		{  	
			exclude: ['msie'],
			start: 'foo<blockquote><blockquote><p>[]bar<p>baz</blockquote></blockquote>',
			execResult: 'foo<blockquote><p>[]bar</p><blockquote><p>baz</p></blockquote></blockquote>'
		},
		{  	
			include: ['msie'],
			start: 'foo<blockquote><blockquote><p>[]bar<p>baz</blockquote></blockquote>',
			execResult: 'foo <blockquote><p>[]bar </p><blockquote><p>baz</p></blockquote></blockquote>'
		},
		{  	
			exclude: ['msie'],
			start: 'foo<blockquote><div><p>[]bar<p>baz</div></blockquote>',
			execResult: 'foo<div><p>[]bar</p><blockquote><p>baz</p></blockquote></div>'
		},
		{  	
			include: ['msie'],
			start: 'foo<blockquote><div><p>[]bar<p>baz</div></blockquote>',
			execResult: 'foo <div><p>[]bar </p><blockquote><p>baz</p></blockquote></div>'
		},
		{  	
			exclude: ['msie'],
			start: 'foo<blockquote style="color: blue"><p>[]bar<p>baz</blockquote>',
			execResult: 'foo<div style="color: blue"><p>[]bar</p><blockquote><p>baz</p></blockquote></div>'
		},
		{  	
			include: ['msie'],
			start: 'foo<blockquote style="color: blue"><p>[]bar<p>baz</blockquote>', 
			execResult: 'foo <div style="color: blue"><p>[]bar </p><blockquote><p>baz</p></blockquote></div>' // TODO this is wrong on ie 8.0.7600
		},		
	
		{  	
			exclude: ['msie'],
			start: 'foo<blockquote><p><b>[]bar</b><p>baz</blockquote>',
			execResult: 'foo<p><b>[]bar</b></p><blockquote><p>baz</p></blockquote>'
		},
		{  	
			include: ['msie'],
			start: 'foo<blockquote><p><b>[]bar</b><p>baz</blockquote>',
			execResult: 'foo <p><b>[]bar</b> </p><blockquote><p>baz</p></blockquote>'
		},
		{  	
			exclude: ['msie'],
			start: 'foo<blockquote><p><strong>[]bar</strong><p>baz</blockquote>',
			execResult: 'foo<p><strong>[]bar</strong></p><blockquote><p>baz</p></blockquote>'
		},
		{  	
			include: ['msie'],
			start: 'foo<blockquote><p><strong>[]bar</strong><p>baz</blockquote>',
			execResult: 'foo <p><strong>[]bar</strong> </p><blockquote><p>baz</p></blockquote>'
		},
		{  	
			exclude: ['msie'],
			start: 'foo<blockquote><p><span>[]bar</span><p>baz</blockquote>',
			execResult: 'foo<p><span>[]bar</span></p><blockquote><p>baz</p></blockquote>'
		},
		{  	
			include: ['msie'],
			start: 'foo<blockquote><p><span>[]bar</span><p>baz</blockquote>',
			execResult: 'foo <p><span>[]bar</span> </p><blockquote><p>baz</p></blockquote>'
		},
	
		{  	
			exclude: ['msie'],
			start: 'foo<blockquote><ol><li>[]bar</ol></blockquote><p>extra',
			execResult: 'foo<blockquote><p>[]bar</p></blockquote><p>extra</p>'
		},
		{  	
			include: ['msie'],
			start: 'foo<blockquote><ol><li>[]bar</ol></blockquote><p>extra',
			execResult: 'foo <blockquote><p>[]bar</p></blockquote><p>extra</p>'
		},
		{  	
			exclude: ['msie'],
			start: 'foo<blockquote>bar<ol><li>[]baz</ol>quz</blockquote><p>extra',
			execResult: 'foo<blockquote>bar<p>[]baz</p>quz</blockquote><p>extra</p>'
		},
		{  	
			include: ['msie'],
			start: 'foo<blockquote>bar<ol><li>[]baz</ol>quz</blockquote><p>extra',
			execResult: 'foo <blockquote>bar <p>[]baz</p>quz</blockquote><p>extra</p>'
		},
		{  	
			exclude: ['msie'],
			start: 'foo<blockquote><ol><li>bar</li><ol><li>[]baz</ol><li>quz</ol></blockquote><p>extra',
			execResult: 'foo<blockquote><ol><li>bar</li><li>[]baz</li><li>quz</li></ol></blockquote><p>extra</p>'
		},
		{  	
			include: ['msie'],
			start: 'foo<blockquote><ol><li>bar</li><ol><li>[]baz</ol><li>quz</ol></blockquote><p>extra',
			execResult: 'foo <blockquote><ol><li>bar</li><li>[]baz </li><li>quz</li></ol></blockquote><p>extra</p>'
		},
	
		// Invisible stuff with collapsed selection
		// NOTE on these broken tests setting the cursor after deletion is broken
		{  	start: 'foo<span></span>[]bar', // broken - doCleanup should fix this
			execResult: 'fo[]bar'
		},
		{  	start: 'foo<span><span></span></span>[]bar', // broken - doCleanup should fix this
			execResult: 'fo[]bar'
		},
		{  	start: 'foo<quasit></quasit>[]bar', // broken - doCleanup should fix this
			execResult: 'fo[]bar'
		},
		{  	start: 'foo<br><span></span>[]bar',
			execResult: 'foo[]bar'
		},
		{  	exclude: 'msie',
			start: '<span>foo<span></span></span>[]bar',
			execResult: '<span>fo[]<span></span></span>bar'
		},
		{  	include: 'msie',
			start: '<span>foo<span></span></span>[]bar',
			execResult: '<span>fo[]</span>bar'
		},
		{  	
			start: 'foo<span></span><span>[]bar</span>', // broken - doCleanup should fix this
			execResult: 'fo[]<span>bar</span>'
		},
		{  	start: 'foo<div><div><p>[]bar</div></div>',
			execResult: 'foo[]bar'
		},
		{  	start: 'foo<div><div><p><!--abc-->[]bar</div></div>',
			execResult: 'foo[]bar'
		},
		{  	start: 'foo<div><div><!--abc--><p>[]bar</div></div>',
			execResult: 'foo[]bar'
		},
		{  	start: 'foo<div><!--abc--><div><p>[]bar</div></div>',
			execResult: 'foo[]bar'
		},
		{  	start: 'foo<!--abc--><div><div><p>[]bar</div></div>',
			execResult: 'foo[]bar'
		},
		{  	start: '<div><div><p>foo</div></div>[]bar',
			execResult: '<div><div><p>foo[]bar</p></div></div>'
		},
		{  	start: '<div><div><p>foo</div></div><!--abc-->[]bar',
			execResult: '<div><div><p>foo[]bar</p></div></div>'
		},
		{  	start: '<div><div><p>foo</div><!--abc--></div>[]bar',
			execResult: '<div><div><p>foo[]bar</p></div></div>'
		},
		{  	start: '<div><div><p>foo</p><!--abc--></div></div>[]bar',
			execResult: '<div><div><p>foo[]bar</p></div></div>'
		},
		{  	start: '<div><div><p>foo<!--abc--></div></div>[]bar',
			execResult: '<div><div><p>foo[]bar</p></div></div>'
		},
		{  	start: '<div><div><p>foo</p></div></div><div><div><div>[]bar</div></div></div>',
			execResult: '<div><div><p>foo[]bar</p></div></div>'
		},
		{  	start: '<div><div><p>foo<!--abc--></p></div></div><div><div><div>[]bar</div></div></div>',
			execResult: '<div><div><p>foo[]bar</p></div></div>'
		},
		{  	start: '<div><div><p>foo</p><!--abc--></div></div><div><div><div>[]bar</div></div></div>',
			execResult: '<div><div><p>foo[]bar</p></div></div>'
		},
		{  	start: '<div><div><p>foo</p></div><!--abc--></div><div><div><div>[]bar</div></div></div>',
			execResult: '<div><div><p>foo[]bar</p></div></div>'
		},
		{  	start: '<div><div><p>foo</p></div></div><!--abc--><div><div><div>[]bar</div></div></div>',
			execResult: '<div><div><p>foo[]bar</p></div></div>'
		},
		{  	start: '<div><div><p>foo</p></div></div><div><!--abc--><div><div>[]bar</div></div></div>',
			execResult: '<div><div><p>foo[]bar</p></div></div>'
		},
		{  	start: '<div><div><p>foo</p></div></div><div><div><!--abc--><div>[]bar</div></div></div>',
			execResult: '<div><div><p>foo[]bar</p></div></div>'
		},
		{  	start: '<div><div><p>foo</p></div></div><div><div><div><!--abc-->[]bar</div></div></div>',
			execResult: '<div><div><p>foo[]bar</p></div></div>'
		},
	
		// Styled stuff with collapsed selection
		{  	
			start: '<p style="color:blue;">foo<p>[]bar',
			execResult: '<p><span style="color: blue; ">foo[]</span>bar</p>'
		},
		{  	
			start: '<p style="color:blue;">foo<p style="color:brown;">[]bar',
			execResult: '<p style="color:blue;">foo[]<span style="color:brown;">bar</span></p>'
		},
		{  	exclude: 'msie',	// ie does not recognize style="color:rgba"
			start: '<p style="color:blue">foo</p><p style="color:rgba(0,0,255,1)">[]bar</p>',
			execResult: '<p style="color:blue">foo[]bar</p>'
		},
		{  	exclude: 'msie',   // ie does not recognize style="color:rgba"
			start: '<p style="color:transparent">foo<p style="color:rgba(0,0,0,0)">[]bar',
			execResult: '<p style="color:transparent">foo[]bar</p>'
		},
		{  	
			start: '<p>foo<p style="color:brown">[]bar',
			execResult: '<p>foo[]<span style="color:brown">bar</span></p>'
		},
		{  	
			start: '<p><font color="blue">foo</font><p>[]bar',
			execResult: '<p><font color="blue">foo[]</font>bar</p>'
		},
		{  	
			start: '<p><font color="blue">foo</font><p><font color="brown">[]bar</font>',
			execResult: '<p><font color="blue">foo[]</font><font color="brown">bar</font></p>'
		},
		{
		  	start: '<p>foo<p><font color="brown">[]bar</font>',
			execResult: '<p>foo[]<font color="brown">bar</font></p>'
		},
		{  	
			exclude: ['msie'], // TODO IE8 will hang on this one
			start: '<p><span style="color:blue">foo</font><p>[]bar',
			execResult: '<p><span style="color:blue">foo[]</span>bar</p>'
		},
		{  	
			exclude: ['msie'], // TODO IE8 will hang on this one
			start: '<p><span style="color:blue">foo</font><p><span style="color:brown">[]bar</font>',
			execResult: '<p><span style="color:blue">foo[]</span><span style="color:brown">bar</span></p>'
		},
		{  	
			start: '<p>foo<p><span style="color:brown">[]bar</span>',
			execResult: '<p>foo[]<span style="color:brown">bar</span></p>'
		},
	
		{  	start: '<p style="background-color:aqua">foo<p>[]bar',
			execResult: '<p style="background-color:aqua">foo[]bar</p>'
		},
		{  	start: '<p style="background-color:aqua">foo<p style="background-color:tan">[]bar',
			execResult: '<p style="background-color:aqua">foo[]bar</p>'
			// execResult: '<p style="background-color:aqua">foo[]<span style="background-color:tan">bar</span></p>' // TODO this is the really expected behaviour
		},
		{  	start: '<p>foo<p style=background-color:tan>[]bar', // broken
			execResult: '<p>foo[]bar</p>' // TODO this is the really expected behaviour
		},
		{  	
			exclude: ['msie'], // TODO IE8 will hang on this one
			start: '<p><span style=background-color:aqua>foo</font><p>[]bar',
			execResult: '<p><span style="background-color:aqua">foo[]</span>bar</p>'
		},
		{  	
			start: '<p><span style="background-color:aqua">foo</span><p><span style="background-color:tan">[]bar</span>',
			execResult: '<p><span style="background-color:aqua">foo[]</span><span style="background-color:tan">bar</span></p>'
		},
		{  	
			start: '<p>foo<p><span style="background-color:tan">[]bar</span>',
			execResult: '<p>foo[]<span style="background-color:tan">bar</span></p>'
		},
		{  	
			start: '<p style="text-decoration:underline">foo<p>[]bar',
			execResult: '<p><u>foo[]</u>bar</p>'
		},
		{  	
			start: '<p style="text-decoration:underline">foo<p style="text-decoration:line-through">[]bar',
			execResult: '<p><u>foo[]</u><s>bar</s></p>'
		},
		{  	
			start: '<p>foo<p style="text-decoration:line-through">[]bar',
			execResult: '<p>foo[]<s>bar</s></p>'
		},
		{  	
			start: '<p><u>foo</u><p>[]bar',
			execResult: '<p><u>foo[]</u>bar</p>'
		},
		{  	
			start: '<p><u>foo</u><p><s>[]bar</s>',
			execResult: '<p><u>foo[]</u><s>bar</s></p>'
		},
		{  	
			start: '<p>foo<p><s>[]bar</s>',
			execResult: '<p>foo[]<s>bar</s></p>'
		},
		{  	exclude: 'msie',				// TODO this test will always fail in ie, because the selection will always snap into the p
			start: '<p style="color:blue">foo</p>[]bar',
			execResult: '<p><span style="color: blue; ">foo[]</span>bar</p>'
		},
		{  	
			start: 'foo<p style="color:brown">[]bar',
			execResult: 'foo[]<span style="brown">bar</span>'
		},
		
//		{  	start: '<div style="color:blue"><p style="color:green>foo</div>[]bar', // very broken doesnt even run in the testbox
//			execResult: '<div style="color:blue"><p style="color:green>foo</div>[]bar'
//		},
//		{  	start: '<div style="color:blue"><p style="color:green>foo</div><p style="color:brown">[]bar', // very broken doesnt even run in the testbox
//			execResult: '<div style="color:blue"><p style="color:green>foo</div><p style="color:brown">[]bar'
//		},
//		{  	start: '<p style="color:blue">foo<div style="color:brown"><p style="color:green>[]bar', // very broken doesnt even run in the testbox
//			execResult: '<p style="color:blue">foo<div style="color:brown"><p style="color:green">[]bar'
//		},
	
//		// Uncollapsed selection

		{  	start: 'foo[bar]baz',
			execResult: 'foo[]baz'
		},
		{  	
			exclude: ['msie'],
			start: '<p>foo<span style="color:#aBcDeF">[bar]</span>baz',
			execResult: '<p>foo[]<span style="color:#aBcDeF"></span>baz</p>' // this one actually works, but the true test result will contain an empty text node within the span
		},
		{  	
			include: ['msie'],
			start: '<p>foo<span style="color:#aBcDeF">[bar]</span>baz',
			execResult: '<p>foo<span style="color:#aBcDeF"></span>[]baz</p>' // this one actually works, but the true test result will contain an empty text node within the span
		},
		{  	
			exclude: ['msie'],
			start: '<p>foo<span style=color:#aBcDeF>{bar}</span>baz',
			execResult: '<p>foo[]<span style="color:#aBcDeF"></span>baz</p>' // this one actually works, but the true test result will contain an empty text node within the span
		},
		{  	
			include: ['msie'],
			start: '<p>foo<span style=color:#aBcDeF>{bar}</span>baz',
			execResult: '<p>foo<span style="color:#aBcDeF"></span>[]baz</p>' // this one actually works, but the true test result will contain an empty text node within the span
		},
		{  	exclude: 'msie',
			start: '<p>foo{<span style=color:#aBcDeF>bar</span>}baz', // broken - doCleanup should fix this
			execResult: '<p>foo[]baz</p>'
		},
		{  	include: 'msie',
			start: '<p>foo{<span style=color:#aBcDeF>bar</span>}baz',
			execResult: '<p>foo<span style=color:#aBcDeF></span>[]baz</p>'
		},
		{  	start: '<p>[foo<span style=color:#aBcDeF>bar]</span>baz',
			execResult: '<p>[]baz</p>'
		},
		{  	start: '<p>[foo<span style="color:#aBcDeF">bar]</span>baz</p>',
			execResult: '<p>[]baz</p>'
		},
		{  	start: '<p>[foo<span style="color:#aBcDeF">bar]</span>baz',
			execResult: '<p>[]baz</p>'
		},
		{  	start: '<p>foo<span style="color:#aBcDeF">[bar</span>baz]', // broken - doCleanup should fix this
			execResult: '<p>foo[]</p>'
		},
		{  	start: '<p>foo<span style="color:#aBcDeF">{bar</span>baz}', // broken - doCleanup should fix this
			execResult: '<p>foo[]</p>'
		},
		{  	start: '<p>foo<span style="color:#aBcDeF">[bar</span><span style="color:#fEdCbA">baz]</span>quz', // broken - doCleanup should fix this
			execResult: '<p>foo[]quz</p>'
		},
	
		{  	start: 'foo<b>[bar]</b>baz', // broken - doCleanup should fix this
			execResult: 'foo[]baz'
		},
		{  	start: 'foo<b>{bar}</b>baz', // broken - doCleanup should fix this
			execResult: 'foo[]baz'
		},
		{  	start: 'foo{<b>bar</b>}baz', // broken - doCleanup should fix this
			execResult: 'foo[]baz'
		},
		{  	start: 'foo<span>[bar]</span>baz', // broken - doCleanup should fix this
			execResult: 'foo[]baz'
		},
		{  	start: 'foo<span>{bar}</span>baz', // broken - doCleanup should fix this
			execResult: 'foo[]baz'
		},
		{  	start: 'foo{<span>bar</span>}baz', // broken - doCleanup should fix this
			execResult: 'foo[]baz'
		},

		{  	
			start: '<b>foo[bar</b><i>baz]quz</i>',
			execResult: '<b>foo[]</b><i>quz</i>'
		},
		{  	exclude: 'msie',
			start: '<p>foo</p><p>[bar]</p><p>baz</p>',
			execResult: '<p>foo</p><p>{}<br class="aloha-end-br"/></p><p>baz</p>'
		},
		{	include: 'msie',
			start: '<p>foo</p><p>[bar]</p><p>baz</p>',
			execResult: '<p>foo</p><p>[]</p><p>baz</p>'
		},
		{  	exclude: 'msie',
			start: '<p>foo</p><p>{bar}</p><p>baz</p>',
			execResult: '<p>foo</p><p>{}<br class="aloha-end-br"/></p><p>baz</p>'
		},
		{  	include: 'msie',
			start: '<p>foo</p><p>{bar}</p><p>baz</p>',
			execResult: '<p>foo</p><p>[]</p><p>baz</p>'
		},
		{  	exclude: 'msie',
			start: '<p>foo</p><p>{bar</p>}<p>baz</p>',
			execResult: '<p>foo</p><p>[]baz</p>'
		},
		{  	include: 'msie',				// in ie, it is not possible to select a whole paragraph
			start: '<p>foo</p><p>{bar</p>}<p>baz</p>',
			execResult: '<p>foo</p><p>[]</p><p>baz</p>'
		},
		{  	exclude: 'msie',
			start: '<p>foo</p>{<p>bar}</p><p>baz</p>',
			execResult: '<p>foo</p><p>{}<br class="aloha-end-br"/><p>baz</p>'
		},
		{  	include: 'msie',				// in ie, it is not possible to select a whole paragraph
			start: '<p>foo</p>{<p>bar</p>}<p>baz</p>',
			execResult: '<p>foo</p><p>[]</p><p>baz</p>'
		},
	
		{  	start: '<p>foo[bar<p>baz]quz',
			execResult: '<p>foo[]quz</p>'
		},
		{  	start: '<p>foo[bar<div>baz]quz</div>',
			execResult: '<p>foo[]quz</p>'
		},
		{  	start: '<p>foo[bar<h1>baz]quz</h1>',
			execResult: '<p>foo[]quz</p>'
		},
		{  	start: '<div>foo[bar</div><p>baz]quz',
			execResult: '<div>foo[]quz</div>'
		},
		{  	start: '<blockquote>foo[bar</blockquote><pre>baz]quz</pre>',
			execResult: '<blockquote>foo[]quz</blockquote>'
		},
	
		{  	
			start: '<p><b>foo[bar</b><p>baz]quz',
			execResult: '<p><b>foo[]</b>quz</p>'
		},
		{  	
			start: '<div><p>foo[bar</div><p>baz]quz',
			execResult: '<div><p>foo[]quz</p></div>'
		},
		{  	
			exclude: ['msie'],
			start: '<p>foo[bar<blockquote><p>baz]quz<p>qoz</blockquote>',
			execResult: '<p>foo[]quz</p><blockquote><p>qoz</p></blockquote>'
		},
		{  	
			include: ['msie'],
			start: '<p>foo[bar<blockquote><p>baz]quz<p>qoz</blockquote>',
			execResult: '<p>foo[]quz </p><blockquote><p>qoz</p></blockquote>'
		},
		{  	
			start: '<p>foo[bar<p style="color:blue">baz]quz', // broken - doCleanup should fix this
			execResult: '<p>foo[]<span style="color:blue">quz</span></p>'
		},
		{  	exclude: 'mozilla',
			start: '<p>foo[bar<p><b>baz]quz</b>',
			execResult: '<p>foo[]<b>quz</b></p>'
		},
		{  	include: 'mozilla',
			start: '<p>foo[bar<p><b>baz]quz</b>',
			execResult: '<p>foo{}<b>quz</b></p>'
		},
	
		{  	start: '<div><p>foo<p>[bar<p>baz]</div>', // broken - doCleanup should fix this
			execResult: '<div><p>foo[]</p><p></p></div>'
		},
		{  	exclude: 'msie',
			start: '<div><p>foo<p>[bar<p>baz]</div>',
			execResult: '<div><p>foo</p><p>[]<br class="aloha-end-br" data-test-exclude="msie"/></p></div>'
		},
		{  	include: 'msie',
			start: '<div><p>foo<p>[bar<p>baz]</div>',
			execResult: '<div><p>foo </p><p>[]<br class="aloha-end-br" data-test-exclude="msie"/></p></div>'
		},
		{  	start: 'foo[<br>]bar',
			execResult: 'foo[]bar'
		},
		{  	start: '<p>foo[</p><p>]bar</p>',
			execResult: '<p>foo[]bar</p>'
		},
		{  	start: '<p>foo[</p><p>]bar<br>baz</p>',
			execResult: '<p>foo[]bar<br>baz</p>'
		},
		{  	start: 'foo[<p>]bar</p>',
			execResult: 'foo[]bar'
		},
		{  	start: 'foo{<p>}bar</p>',
			execResult: 'foo[]bar'
		},
		{  	exclude: 'msie',		// it is impossible to get a selection like this in ie
			start: 'foo[<p>]bar<br>baz</p>',
			execResult: 'foo[]bar<p>baz</p>'
		},
		{  	start: 'foo[<p>]bar</p>baz',
			execResult: 'foo[]bar<br>baz'
		},
		{  	exclude: 'msie',		// it is impossible to get a selection like this in ie
			start: 'foo{<p>bar</p>}baz',
			execResult: 'foo[]baz'
		},
		{  	exclude: 'msie',		// it is impossible to get a selection like this in ie
			start: 'foo<p>{bar</p>}baz',
			execResult: 'foo<p>[]baz</p>'
		},
		{  	exclude: 'mozilla',
			start: 'foo{<p>bar}</p>baz',
			execResult: 'foo[]<br>baz'
		},
		{  	include: 'mozilla',
			start: 'foo{<p>bar}</p>baz',
			execResult: 'foo{}<br>baz'
		},
		{  	exclude: 'msie',		// it is impossible to get a selection like this in ie
			start: '<p>foo[</p>]bar',
			execResult: '<p>foo[]bar</p>'
		},
		{  	exclude: 'msie',		// it is impossible to get a selection like this in ie
			start: '<p>foo{</p>}bar',
			execResult: '<p>foo[]bar</p>'
		},
		{  	exclude: 'msie',		// it is impossible to get a selection like this in ie
			start: '<p>foo[</p>]bar<br>baz',
			execResult: '<p>foo[]bar</p>baz'
		},
		{  	exclude: 'msie',		// it is impossible to get a selection like this in ie
			start: '<p>foo[</p>]bar<p>baz</p>',
			execResult: '<p>foo[]bar</p><p>baz</p>'
		},
		{  	start: 'foo[<div><p>]bar</div>',
			execResult: 'foo[]bar'
		},
		{  	exclude: 'msie',		// it is impossible to get a selection like this in ie
			start: '<div><p>foo[</p></div>]bar',
			execResult: '<div><p>foo[]bar</p></div>'
		},
		{  	
			exclude: ['msie'],
			start: 'foo[<div><p>]bar</p>baz</div>',
			execResult: 'foo[]bar<div>baz</div>'
		},
		{  	
			include: ['msie'],
			start: 'foo[<div><p>]bar</p>baz</div>',
			execResult: 'foo[]bar <div>baz</div>'
		},
		{  	
			exclude: ['msie'],		
			start: 'foo[<div>]bar<p>baz</p></div>',
			execResult: 'foo[]bar<div><p>baz</p></div>'
		},
		{  	
			include: ['msie'],		
			start: 'foo[<div>]bar<p>baz</p></div>',
			execResult: 'foo[]bar <div><p>baz</p></div>'
		},
		{  	exclude: 'msie',
			start: '<div><p>foo</p>bar[</div>]baz',
			execResult: '<div><p>foo</p>bar[]baz</div>'
		},
		{  	exclude: 'msie',
			start: '<div>foo<p>bar[</p></div>]baz',
			execResult: '<div>foo<p>bar[]baz</p></div>'
		},
		{  	exclude: ['mozilla'],
			start: '<p>foo<br>{</p>]bar',
			execResult: '<p>foo[]bar</p>'
		},
		{  	exclude: ['mozilla'],
			start: '<p>foo<br><br>{</p>]bar',
			execResult: '<p>foo<br>[]bar<br></p>'
		},
		{  	exclude: ['mozilla'],
			start: 'foo<br>{<p>]bar</p>',
			execResult: 'foo[]bar'
		},
		{  	exclude: 'msie',
			start: '<p>foo<br>{</p>]bar',
			execResult: '<p>foo[]bar</p>'
		},
//		{  	start: '<p>foo<br><br>{</p>]bar', // this test seems a bit pointless to me, therefore disabled it. broken right now.
//			execResult: '<p>foo<br>[]bar<br></p>'
//		},
		// @todo NS_ERROR_DOM_INDEX_SIZE_ERR exception in FF: rangy-core.js line 2055 at:
		// "rangeProto.setStart = function(node, offset) { this.nativeRange.setStart(node, offset);"
		// see also deletetest.js for that problem
//		{  	start: 'foo<br>{<p>]bar</p>',
//			execResult: 'foo[]bar'
//		},
		{  	exclude: 'msie',
			start: 'foo<br><br>{<p>]bar</p>',
			execResult: 'foo<br><p>[]bar</p>'
		},
		{  	start: '<p>foo<br>{</p><p>}bar</p>',
			execResult: '<p>foo[]bar</p>'
		},
		{  	start: '<p>foo<br><br>{</p><p>}bar</p>',
			execResult: '<p>foo<br>[]bar</p>' // TODO not entirely sure if this is really correct.
		},

// no table tests for us as our tables are augmented with divs	
//		{  	start: '<table><tbody><tr><th>foo<th>[bar]<th>baz<tr><td>quz<td>qoz<td>qiz</table>',
//			execResult: '<table><tbody><tr><th>foo<th>[bar]<th>baz<tr><td>quz<td>qoz<td>qiz</table>'
//		},
//		{  	start: '<table><tbody><tr><th>foo<th>ba[r<th>b]az<tr><td>quz<td>qoz<td>qiz</table>',
//			execResult: '<table><tbody><tr><th>foo<th>ba[r<th>b]az<tr><td>quz<td>qoz<td>qiz</table>'
//		},
//		{  	start: '<table><tbody><tr><th>fo[o<th>bar<th>b]az<tr><td>quz<td>qoz<td>qiz</table>',
//			execResult: '<table><tbody><tr><th>fo[o<th>bar<th>b]az<tr><td>quz<td>qoz<td>qiz</table>'
//		},
//		{  	start: '<table><tbody><tr><th>foo<th>bar<th>ba[z<tr><td>q]uz<td>qoz<td>qiz</table>',
//			execResult: '<table><tbody><tr><th>foo<th>bar<th>ba[z<tr><td>q]uz<td>qoz<td>qiz</table>'
//		},
//		{  	start: '<table><tbody><tr><th>[foo<th>bar<th>baz]<tr><td>quz<td>qoz<td>qiz</table>',
//			execResult: '<table><tbody><tr><th>[foo<th>bar<th>baz]<tr><td>quz<td>qoz<td>qiz</table>'
//		},
//		{  	start: '<table><tbody><tr><th>[foo<th>bar<th>baz<tr><td>quz<td>qoz<td>qiz]</table>',
//			execResult: '<table><tbody><tr><th>[foo<th>bar<th>baz<tr><td>quz<td>qoz<td>qiz]</table>'
//		},
//		{  	start: '{<table><tbody><tr><th>foo<th>bar<th>baz<tr><td>quz<td>qoz<td>qiz</table>}',
//			execResult: '{<table><tbody><tr><th>foo<th>bar<th>baz<tr><td>quz<td>qoz<td>qiz</table>}'
//		},
//		{  	start: '<table><tbody><tr><td>foo<td>ba[r<tr><td>baz<td>quz<tr><td>q]oz<td>qiz</table>',
//			execResult: '<table><tbody><tr><td>foo<td>ba[r<tr><td>baz<td>quz<tr><td>q]oz<td>qiz</table>'
//		},

		{  	start: '<p>fo[o<table><tr><td>b]ar</table><p>baz',
			execResult: '<p>fo[]</p><table><tbody><tr><td>ar</td></tr></tbody></table><p>baz</p>'
		},
		{  	start: '<p>foo<table><tr><td>ba[r</table><p>b]az',
			execResult: '<p>foo</p><table><tbody><tr><td>ba[]</td></tr></tbody></table><p>az</p>'
		},
		{  	start: '<p>fo[o<table><tr><td>bar</table><p>b]az',
			execResult: '<p>fo[]az</p>'
		},

		{  	
			exclude: ['msie'],
			start: '<p>foo<ol><li>ba[r<li>b]az</ol><p>quz',
			execResult: '<p>foo</p><ol><li>ba[]az</li></ol><p>quz</p>'
		},
		{  	
			include: ['msie'],
			start: '<p>foo<ol><li>ba[r<li>b]az</ol><p>quz',
			execResult: '<p>foo </p><ol><li>ba[]az</li></ol><p>quz</p>'
		},
		{  	exclude: ['mozilla'],
			start: '<p>foo<ol><li>bar<li>[baz]</ol><p>quz',
			execResult: '<p>foo</p><ol><li>bar</li><li>{}</li></ol><p>quz</p>'
		},
		{  	include: ['mozilla'],
			start: '<p>foo<ol><li>bar<li>[baz]</ol><p>quz',
			execResult: '<p>foo</p><ol><li>bar</li><li>[]</li></ol><p>quz</p>'
		},
		{  	exclude: 'msie',
			start: '<p>foo</p><ol><li>bar<li>[baz]</ol><p>quz</p>',
			execResult: '<p>foo</p><ol><li>bar</li><li>{}</li></ol><p>quz</p>'
		},
		{  	include: 'msie',
			start: '<p>foo</p><ol><li>bar<li>[baz]</ol><p>quz</p>',
			execResult: '<p>foo</p><ol><li>bar </li><li>[]</li></ol><p>quz</p>'
		},
		{  	
			exclude: ['msie'],
			start: '<p>fo[o<ol><li>b]ar<li>baz</ol><p>quz',
			execResult: '<p>fo[]ar</p><ol><li>baz</li></ol><p>quz</p>'
		},
		{  	
			include: ['msie'],
			start: '<p>fo[o<ol><li>b]ar<li>baz</ol><p>quz',
			execResult: '<p>fo[]ar </p><ol><li>baz</li></ol><p>quz</p>'
		},
		{  	
			exclude: ['msie'],
			start: '<p>foo<ol><li>bar<li>ba[z</ol><p>q]uz',
			execResult: '<p>foo</p><ol><li>bar</li><li>ba[]uz</li></ol>'
		},
		{  	
			include: ['msie'],
			start: '<p>foo<ol><li>bar<li>ba[z</ol><p>q]uz',
			execResult: '<p>foo </p><ol><li>bar </li><li>ba[]uz</li></ol>'
		},
		{  	
			exclude: ['msie'],
			start: '<p>fo[o<ol><li>bar<li>b]az</ol><p>quz',
			execResult: '<p>fo[]az</p><p>quz</p>'
		},
		{  	
			include: ['msie'],
			start: '<p>fo[o<ol><li>bar<li>b]az</ol><p>quz',
			execResult: '<p>fo[]az </p><p>quz</p>'
		},
		{  	start: '<p>fo[o<ol><li>bar<li>baz</ol><p>q]uz',
			execResult: '<p>fo[]uz</p>'
		},
	
		{  	start: '<ol><li>fo[o</ol><ol><li>b]ar</ol>',
			execResult: '<ol><li>fo[]ar</li></ol>'
		},
		{  	start: '<ol><li>fo[o</ol><ul><li>b]ar</ul>',
			execResult: '<ol><li>fo[]ar</li></ol>'
		},
		{	exclude: 'msie',
			start: '<ol><li>foo<ol><li>[]bar</li><li>baz</li></ol></li></ol>',
			execResult: '<ol><li>foo</li><li>[]bar<ol><li>baz</li></ol></li></ol>'
		},
		{	include: 'msie',
			start: '<ol><li>foo<ol><li>[]bar</li><li>baz</li></ol></li></ol>',
			execResult: '<ol><li>foo</li><li>[]bar <ol><li>baz</li></ol></li></ol>'
		},
		{	exclude: 'msie',
			start: '<ol><li>foo<ol><li>bar<ol><li>[]baz</li><li>quz</li></ol></li></ol></li></ol>',
			execResult: '<ol><li>foo<ol><li>bar</li><li>[]baz<ol><li>quz</li></ol></li></li></ol>'
		},
		{	include: 'msie',
			start: '<ol><li>foo<ol><li>bar<ol><li>[]baz</li><li>quz</li></ol></li></ol></li></ol>',
			execResult: '<ol><li>foo <ol><li>bar</li><li>[]baz <ol><li>quz</li></ol></li></li></ol>'
		},

		{  	start: 'foo[<ol><li>]bar</ol>',
			execResult: 'foo[]bar'
		},
		{  	start: '<ol><li>foo[<li>]bar</ol>',
			execResult: '<ol><li>foo[]bar</li></ol>'
		},
// no definition list tests for us at this point of aloha
//		{  	start: 'foo[<dl><dt>]bar<dd>baz</dl>',
//			execResult: 'foo[<dl><dt>]bar<dd>baz</dl>'
//		},
//		{  	start: 'foo[<dl><dd>]bar</dl>',
//			execResult: 'foo[<dl><dd>]bar</dl>'
//		},
//		{  	start: '<dl><dt>foo[<dd>]bar</dl>',
//			execResult: '<dl><dt>foo[<dd>]bar</dl>'
//		},
//		{  	start: '<dl><dt>foo[<dt>]bar<dd>baz</dl>',
//			execResult: '<dl><dt>foo[<dt>]bar<dd>baz</dl>'
//		},
//		{  	start: '<dl><dt>foo<dd>bar[<dd>]baz</dl>',
//			execResult: '<dl><dt>foo<dd>bar[<dd>]baz</dl>'
//		},
	
		{  	start: '<b>foo [&nbsp;</b>bar]',
			execResult: '<b>foo&nbsp;[]</b>'
		},
	
		// Do we merge based on element names or the display property?
		{  	
			exclude: ['msie'],
			start: '<p style="display:inline">fo[o<p style="display:inline">b]ar',
			execResult: '<p style="display:inline">fo[]</p><p style="display:inline">ar</p>'
		},
		{  	
			include: ['msie'],
			start: '<p style="display:inline">fo[o<p style="display:inline">b]ar',
			execResult: '<p style="display:inline">fo[] </p><p style="display:inline">ar</p>'
		},
		{  	start: '<span style="display:block">fo[o</span><span style="display:block">b]ar</span>',
			execResult: '<span style="display:block">fo[]ar</span>'
		},
		{  	exclude: 'msie',
			start: '<span style="display:inline-block">fo[o</span><span style="display:inline-block">b]ar</span>',
			execResult: '<span style="display:inline-block">fo[]</span><span style="display:inline-block">ar</span>'
		},
		{  	exclude: 'msie',
			start: '<span style="display:inline-table">fo[o</span><span style="display:inline-table">b]ar</span>', // TODO some exception in IE!
			execResult: '<span style="display:inline-table">fo[]</span><span style="display:inline-table">ar</span>'
		},
		{  	exclude: 'msie',
			start: '<span style="display:none">fo[o</span><span style="display:none">b]ar</span>', // broken
			execResult: '<span style="display:none">fo[]ar</span>'
		},
		{  	exclude: 'msie',
			start: '<quasit style="display:block">fo[o</quasit><quasit style="display:block">b]ar</quasit>',
			execResult: '<quasit style="display:block">fo[]ar</quasit>'
		},
		{  	include: 'msie',
			start: '<quasit style="display:block">fo[o</quasit><quasit style="display:block">b]ar</quasit>',
			execResult: 'fo[]ar</quasit>'
		},
		{	start: 'foo\n\t\t\t[]bar',
			execResult: 'foo[]bar'
		},
		{	exclude: ['mozilla'], // broken in FF 7.01; NS_ERROR_DOM_INDEX_SIZE_ERR
			start: 'foo     []bar',
			execResult: 'foo[]bar'
		},
<<<<<<< HEAD
		{
			start:		'     fo[]o barbar fo bar-ba-bar',
			execResult: ' f[]o barbar fo bar-ba-bar'
		}
=======
		{	start: '<p>\n\t\t\tf[]oo bar</p>',
			execResult: '<p> []oo bar</p>'
		},
>>>>>>> 214e3df7
	]
}<|MERGE_RESOLUTION|>--- conflicted
+++ resolved
@@ -1366,15 +1366,12 @@
 			start: 'foo     []bar',
 			execResult: 'foo[]bar'
 		},
-<<<<<<< HEAD
 		{
-			start:		'     fo[]o barbar fo bar-ba-bar',
+			start: '     fo[]o barbar fo bar-ba-bar',
 			execResult: ' f[]o barbar fo bar-ba-bar'
 		}
-=======
 		{	start: '<p>\n\t\t\tf[]oo bar</p>',
 			execResult: '<p> []oo bar</p>'
 		},
->>>>>>> 214e3df7
 	]
 }
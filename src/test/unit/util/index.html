--- conflicted
+++ resolved
@@ -37,11 +37,7 @@
 <body>
 	<!-- include the tests -->
 	<script>
-<<<<<<< HEAD
-		require( ['trees-tests', 'strings-tests', 'arrays-tests'] );
-=======
-		require( ['trees-tests', 'strings-tests', 'dom2-tests'] );
->>>>>>> 4abe1e48
+		require( ['trees-tests', 'strings-tests', 'arrays-tests', 'dom2-tests'] );
 	</script>
 	<h1 id="qunit-header">Aloha Editor util Test Suite</h1>
 	<h2 id="qunit-banner"></h2>

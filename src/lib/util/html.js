--- conflicted
+++ resolved
@@ -111,7 +111,6 @@
 		return inlineFormattableMap[node.nodeName];
 	}
 
-<<<<<<< HEAD
 	/**
 	 * Checks whether the given element is a block that contains a "propping"
 	 * <br> element.
@@ -138,10 +137,10 @@
 			}
 		}
 		return found;
-=======
+	}
+
 	function isEditingHost(node) {
 		return 1 === node.nodeType && "true" === node.contentEditable;
->>>>>>> a99fb2d0
 	}
 
 	return {
@@ -149,10 +148,7 @@
 		isBlock: isBlock,
 		isIgnorableWhitespace: isIgnorableWhitespace,
 		isInlineFormattable: isInlineFormattable,
-<<<<<<< HEAD
-		isProppedBlock: isProppedBlock
-=======
+		isProppedBlock: isProppedBlock,
 		isEditingHost: isEditingHost
->>>>>>> a99fb2d0
 	};
 });
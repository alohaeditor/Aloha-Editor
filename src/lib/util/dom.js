/* dom.js is part of Aloha Editor project http://aloha-editor.org
 *
 * Aloha Editor is a WYSIWYG HTML5 inline editing library and editor.
 * Copyright (c) 2010-2012 Gentics Software GmbH, Vienna, Austria.
 * Contributors http://aloha-editor.org/contribution.php
 *
 * Aloha Editor is free software; you can redistribute it and/or
 * modify it under the terms of the GNU General Public License
 * as published by the Free Software Foundation; either version 2
 * of the License, or any later version.
 *
 * Aloha Editor is distributed in the hope that it will be useful,
 * but WITHOUT ANY WARRANTY; without even the implied warranty of
 * MERCHANTABILITY or FITNESS FOR A PARTICULAR PURPOSE.  See the
 * GNU General Public License for more details.
 *
 * You should have received a copy of the GNU General Public License
 * along with this program; if not, write to the Free Software
 * Foundation, Inc., 51 Franklin Street, Fifth Floor, Boston, MA 02110-1301, USA.
 *
 * As an additional permission to the GNU GPL version 2, you may distribute
 * non-source (e.g., minimized or compacted) forms of the Aloha-Editor
 * source code without the copy of the GNU GPL normally required,
 * provided you include this license notice and a URL through which
 * recipients can access the Corresponding Source.
 */
/*jslint eqeq: true */
// Ensure GENTICS Namespace
window.GENTICS = window.GENTICS || {};
window.GENTICS.Utils = window.GENTICS.Utils || {};

define(['jquery', 'util/class', 'aloha/ecma5shims'], function (jQuery, Class, $_) {
	"use strict";

	var	GENTICS = window.GENTICS,
		//		Class = window.Class,
		// http://www.w3.org/TR/DOM-Level-3-Core/core.html#ID-1841493061
		Node = {
			'ELEMENT_NODE': 1,
			'ATTRIBUTE_NODE': 2,
			'TEXT_NODE': 3,
			'CDATA_SECTION_NODE': 4,
			'ENTITY_REFERENCE_NODE': 5,
			'ENTITY_NODE': 6,
			'PROCESSING_INSTRUCTION_NODE': 7,
			'COMMENT_NODE': 8,
			'DOCUMENT_NODE': 9,
			'DOCUMENT_TYPE_NODE': 10,
			'DOCUMENT_FRAGMENT_NODE': 11,
			'NOTATION_NODE': 12,
			//The two nodes are disconnected. Order between disconnected nodes is always implementation-specific.
			'DOCUMENT_POSITION_DISCONNECTED': 0x01,
			//The second node precedes the reference node.
			'DOCUMENT_POSITION_PRECEDING': 0x02,
			//The node follows the reference node.
			'DOCUMENT_POSITION_FOLLOWING': 0x04,
			//The node contains the reference node. A node which contains is always preceding, too.
			'DOCUMENT_POSITION_CONTAINS': 0x08,
			//The node is contained by the reference node. A node which is contained is always following, too.
			'DOCUMENT_POSITION_CONTAINED_BY': 0x10,
			//The determination of preceding versus following is implementation-specific.
			'DOCUMENT_POSITION_IMPLEMENTATION_SPECIFIC': 0x20
		},
		blockElementNames = {
			'P': true,
			'H1': true,
			'H2': true,
			'H3': true,
			'H4': true,
			'H5': true,
			'H6': true,
			'LI': true
		};

	/**
	 * Can't use elem.childNodes.length because
	 * http://www.quirksmode.org/dom/w3c_core.html
	 * "IE up to 8 does not count empty text nodes."
	 *
	 * Taken from Dom2.js
	 */
	function numChildren(elem) {
		var count = 0;
		var child = elem.firstChild;
		while (child) {
			count += 1;
			child = child.nextSibling;
		}
		return count;
	}

	/**
	 * Gets the index of the given node within its parent element.
	 * @param {Element} node
	 * @return {number}
	 *         Index in the parent node or -1 if no node given or node has no
	 *         parent.
	 */
	function getIndexInParent(node) {
		if (!node) {
			return -1;
		}

<<<<<<< HEAD
		var childNodes = node.parentNode.childNodes;
		var i, len;
		for (i = 0, len = childNodes.length; i < len; i++) {
=======
		var i,
		    childNodes = node.parentNode.childNodes,
			len = childNodes.length;
		for (i = 0; i < len; i++) {
>>>>>>> f1b1e693
			if (childNodes[i] === node) {
				return i;
			}
		}

		return -1;
	}

	/**
	 * Taken from Dom2.js
	 */
	function nodeLength(node) {
		if (1 === node.nodeType) {
			return numChildren(node);
		}
		if (3 === node.nodeType) {
			return node.length;
		}
		return 0;
	}

	/**
	 * Checks if the element given is an aloha-editing-p helper, added by split.
	 *
	 * @param {HTMLElement} node
	 * @return {Boolean} True if the given element is an
	 *                   aloha-editing-paragraph.
	 */
	function isAlohaEditingP(node) {
		return (
			node.className === 'aloha-editing-p'
				&& nodeLength(node) === 1
					&& node.children[0].nodeName === 'BR'
						&& node.children[0].className === 'aloha-end-br'
		);
	}

	/**
	 * Starting from the given node, will walk forward (right-ward) through the
	 * node until an element is found that matches the predicate `match` or we
	 * reach the last element in the tree inside the editing host.
	 *
	 * @param {HTMLElement} node An element that must be inside an editable.
	 * @param {function(HTMLElement):Boolean} match A prediate function to
	 *                                              determine wether or not the
	 *                                              node matches one we are
	 *                                              looking for.
	 * @return {HTMLElement} The matched node that is forward in the DOM tree
	 *                       from `node`; null if nothing can be found that
	 *                       matches `match`.
	 */
	function findNodeForward(node, match) {
		if (!node) {
			return null;
		}
		if (match(node)) {
			return node;
		}
		var next = node.firstChild
		        || node.nextSibling
		        || (
		            node.parentNode
		            && !GENTICS.Utils.Dom.isEditingHost(node.parentNode)
		            && node.parentNode.nextSibling
		        );
		return next ? findNodeForward(next, match) : null;
	}

	function isVisiblyEmpty(node) {
		if (!node) {
			return true;
		}
		// TODO: use isChildlessElement()
		if ('BR' === node.nodeName) {
			return false;
		}
		if (node.nodeType === Node.TEXT_NODE) {
			// TODO: would prefer to use
			// (Html.isWhitespaces(node) || Html.isZeroWidthCharacters(node))
			// but cannot because of circular dependency
			if (node.data.search(/\S/) === -1) {
				return true;
			}
			// Fix for IE with zero-width characters
			if (1 === node.data.length && node.data.charCodeAt(0) >= 0x2000) {
				return true;
			}
			return false;
		}
		var numChildren = nodeLength(node);
		if (0 === numChildren) {
			return true;
		}
		var children = node.childNodes;
		var i;
		for (i = 0; i < numChildren; i++) {
			if (!isVisiblyEmpty(children[i])) {
				return false;
			}
		}
		return true;
	}

	/**
	 * Checks for the opposite condition of isVisiblyEmpty().
	 *
	 * @param {HTMLElement} node
	 * @return {Boolean} True if the given node is visible not empty.
	 */
	function isNotVisiblyEmpty(node) {
		return !isVisiblyEmpty(node);
	}

	/**
	 * Checks whether the given element is a "phantom" element-- ie: an element
	 * that is either invisible or an aloha-editing-paragraph element.
	 *
	 * @param {HTMLElement} node
	 * @return {Boolean} True if the element is a "phantom" element.
	 */
	function isPhantomNode(node) {
		return isVisiblyEmpty(node) || isAlohaEditingP(node);
	}

	/**
	 * Inserts the DOM node `element` appropriately during a split operation.
	 *
	 * The element `head` is used to reference where the element should be
	 * inserted.  Depending on the structure of this `head` node, the `element`
	 * will either replace/overwrite `head` or be appending immediately after
	 * `head`.
	 *
	 * @param {HTMLElement} head The "head" element of the "head and tail"
	 *                           nodes resulting from splitting a DOM element.
	 * @param {HTMLElement} element The element to be inserted between the head
	 *                              and tail split parts.
	 */
	function insertAfterSplit(head, element) {
		if (head.nodeType !== Node.TEXT_NODE && isPhantomNode(head)) {
			jQuery(head).replaceWith(element);
		} else {
			jQuery(head).after(element);
		}
	}

	/**
	 * @namespace GENTICS.Utils
	 * @class Dom provides methods to get information about the DOM and to manipulate it
	 * @singleton
	 */
	var Dom = Class.extend({
		getIndexInParent: getIndexInParent,
		/**
		 * Regex to find word characters.
		 */
		wordRegex: /[\u0041-\u005A\u0061-\u007A\u00AA\u00B5\u00BA\u00C0-\u00D6\u00D8-\u00F6\u00F8-\u02C1\u02C6-\u02D1\u02E0-\u02E4\u02EC\u02EE\u0370-\u0374\u0376\u0377\u037A-\u037D\u0386\u0388-\u038A\u038C\u038E-\u03A1\u03A3-\u03F5\u03F7-\u0481\u048A-\u0525\u0531-\u0556\u0559\u0561-\u0587\u05D0-\u05EA\u05F0-\u05F2\u0621-\u064A\u066E\u066F\u0671-\u06D3\u06D5\u06E5\u06E6\u06EE\u06EF\u06FA-\u06FC\u06FF\u0710\u0712-\u072F\u074D-\u07A5\u07B1\u07CA-\u07EA\u07F4\u07F5\u07FA\u0800-\u0815\u081A\u0824\u0828\u0904-\u0939\u093D\u0950\u0958-\u0961\u0971\u0972\u0979-\u097F\u0985-\u098C\u098F\u0990\u0993-\u09A8\u09AA-\u09B0\u09B2\u09B6-\u09B9\u09BD\u09CE\u09DC\u09DD\u09DF-\u09E1\u09F0\u09F1\u0A05-\u0A0A\u0A0F\u0A10\u0A13-\u0A28\u0A2A-\u0A30\u0A32\u0A33\u0A35\u0A36\u0A38\u0A39\u0A59-\u0A5C\u0A5E\u0A72-\u0A74\u0A85-\u0A8D\u0A8F-\u0A91\u0A93-\u0AA8\u0AAA-\u0AB0\u0AB2\u0AB3\u0AB5-\u0AB9\u0ABD\u0AD0\u0AE0\u0AE1\u0B05-\u0B0C\u0B0F\u0B10\u0B13-\u0B28\u0B2A-\u0B30\u0B32\u0B33\u0B35-\u0B39\u0B3D\u0B5C\u0B5D\u0B5F-\u0B61\u0B71\u0B83\u0B85-\u0B8A\u0B8E-\u0B90\u0B92-\u0B95\u0B99\u0B9A\u0B9C\u0B9E\u0B9F\u0BA3\u0BA4\u0BA8-\u0BAA\u0BAE-\u0BB9\u0BD0\u0C05-\u0C0C\u0C0E-\u0C10\u0C12-\u0C28\u0C2A-\u0C33\u0C35-\u0C39\u0C3D\u0C58\u0C59\u0C60\u0C61\u0C85-\u0C8C\u0C8E-\u0C90\u0C92-\u0CA8\u0CAA-\u0CB3\u0CB5-\u0CB9\u0CBD\u0CDE\u0CE0\u0CE1\u0D05-\u0D0C\u0D0E-\u0D10\u0D12-\u0D28\u0D2A-\u0D39\u0D3D\u0D60\u0D61\u0D7A-\u0D7F\u0D85-\u0D96\u0D9A-\u0DB1\u0DB3-\u0DBB\u0DBD\u0DC0-\u0DC6\u0E01-\u0E30\u0E32\u0E33\u0E40-\u0E46\u0E81\u0E82\u0E84\u0E87\u0E88\u0E8A\u0E8D\u0E94-\u0E97\u0E99-\u0E9F\u0EA1-\u0EA3\u0EA5\u0EA7\u0EAA\u0EAB\u0EAD-\u0EB0\u0EB2\u0EB3\u0EBD\u0EC0-\u0EC4\u0EC6\u0EDC\u0EDD\u0F00\u0F40-\u0F47\u0F49-\u0F6C\u0F88-\u0F8B\u1000-\u102A\u103F\u1050-\u1055\u105A-\u105D\u1061\u1065\u1066\u106E-\u1070\u1075-\u1081\u108E\u10A0-\u10C5\u10D0-\u10FA\u10FC\u1100-\u1248\u124A-\u124D\u1250-\u1256\u1258\u125A-\u125D\u1260-\u1288\u128A-\u128D\u1290-\u12B0\u12B2-\u12B5\u12B8-\u12BE\u12C0\u12C2-\u12C5\u12C8-\u12D6\u12D8-\u1310\u1312-\u1315\u1318-\u135A\u1380-\u138F\u13A0-\u13F4\u1401-\u166C\u166F-\u167F\u1681-\u169A\u16A0-\u16EA\u1700-\u170C\u170E-\u1711\u1720-\u1731\u1740-\u1751\u1760-\u176C\u176E-\u1770\u1780-\u17B3\u17D7\u17DC\u1820-\u1877\u1880-\u18A8\u18AA\u18B0-\u18F5\u1900-\u191C\u1950-\u196D\u1970-\u1974\u1980-\u19AB\u19C1-\u19C7\u1A00-\u1A16\u1A20-\u1A54\u1AA7\u1B05-\u1B33\u1B45-\u1B4B\u1B83-\u1BA0\u1BAE\u1BAF\u1C00-\u1C23\u1C4D-\u1C4F\u1C5A-\u1C7D\u1CE9-\u1CEC\u1CEE-\u1CF1\u1D00-\u1DBF\u1E00-\u1F15\u1F18-\u1F1D\u1F20-\u1F45\u1F48-\u1F4D\u1F50-\u1F57\u1F59\u1F5B\u1F5D\u1F5F-\u1F7D\u1F80-\u1FB4\u1FB6-\u1FBC\u1FBE\u1FC2-\u1FC4\u1FC6-\u1FCC\u1FD0-\u1FD3\u1FD6-\u1FDB\u1FE0-\u1FEC\u1FF2-\u1FF4\u1FF6-\u1FFC\u2071\u207F\u2090-\u2094\u2102\u2107\u210A-\u2113\u2115\u2119-\u211D\u2124\u2126\u2128\u212A-\u212D\u212F-\u2139\u213C-\u213F\u2145-\u2149\u214E\u2183\u2184\u2C00-\u2C2E\u2C30-\u2C5E\u2C60-\u2CE4\u2CEB-\u2CEE\u2D00-\u2D25\u2D30-\u2D65\u2D6F\u2D80-\u2D96\u2DA0-\u2DA6\u2DA8-\u2DAE\u2DB0-\u2DB6\u2DB8-\u2DBE\u2DC0-\u2DC6\u2DC8-\u2DCE\u2DD0-\u2DD6\u2DD8-\u2DDE\u2E2F\u3005\u3006\u3031-\u3035\u303B\u303C\u3041-\u3096\u309D-\u309F\u30A1-\u30FA\u30FC-\u30FF\u3105-\u312D\u3131-\u318E\u31A0-\u31B7\u31F0-\u31FF\u3400-\u4DB5\u4E00-\u9FCB\uA000-\uA48C\uA4D0-\uA4FD\uA500-\uA60C\uA610-\uA61F\uA62A\uA62B\uA640-\uA65F\uA662-\uA66E\uA67F-\uA697\uA6A0-\uA6E5\uA717-\uA71F\uA722-\uA788\uA78B\uA78C\uA7FB-\uA801\uA803-\uA805\uA807-\uA80A\uA80C-\uA822\uA840-\uA873\uA882-\uA8B3\uA8F2-\uA8F7\uA8FB\uA90A-\uA925\uA930-\uA946\uA960-\uA97C\uA984-\uA9B2\uA9CF\uAA00-\uAA28\uAA40-\uAA42\uAA44-\uAA4B\uAA60-\uAA76\uAA7A\uAA80-\uAAAF\uAAB1\uAAB5\uAAB6\uAAB9-\uAABD\uAAC0\uAAC2\uAADB-\uAADD\uABC0-\uABE2\uAC00-\uD7A3\uD7B0-\uD7C6\uD7CB-\uD7FB\uF900-\uFA2D\uFA30-\uFA6D\uFA70-\uFAD9\uFB00-\uFB06\uFB13-\uFB17\uFB1D\uFB1F-\uFB28\uFB2A-\uFB36\uFB38-\uFB3C\uFB3E\uFB40\uFB41\uFB43\uFB44\uFB46-\uFBB1\uFBD3-\uFD3D\uFD50-\uFD8F\uFD92-\uFDC7\uFDF0-\uFDFB\uFE70-\uFE74\uFE76-\uFEFC\uFF21-\uFF3A\uFF41-\uFF5A\uFF66-\uFFBE\uFFC2-\uFFC7\uFFCA-\uFFCF\uFFD2-\uFFD7\uFFDA-\uFFDC]/,

		/**
		 * Regex to find non-word characters.
		 */
		nonWordRegex: /[^\u0041-\u005A\u0061-\u007A\u00AA\u00B5\u00BA\u00C0-\u00D6\u00D8-\u00F6\u00F8-\u02C1\u02C6-\u02D1\u02E0-\u02E4\u02EC\u02EE\u0370-\u0374\u0376\u0377\u037A-\u037D\u0386\u0388-\u038A\u038C\u038E-\u03A1\u03A3-\u03F5\u03F7-\u0481\u048A-\u0525\u0531-\u0556\u0559\u0561-\u0587\u05D0-\u05EA\u05F0-\u05F2\u0621-\u064A\u066E\u066F\u0671-\u06D3\u06D5\u06E5\u06E6\u06EE\u06EF\u06FA-\u06FC\u06FF\u0710\u0712-\u072F\u074D-\u07A5\u07B1\u07CA-\u07EA\u07F4\u07F5\u07FA\u0800-\u0815\u081A\u0824\u0828\u0904-\u0939\u093D\u0950\u0958-\u0961\u0971\u0972\u0979-\u097F\u0985-\u098C\u098F\u0990\u0993-\u09A8\u09AA-\u09B0\u09B2\u09B6-\u09B9\u09BD\u09CE\u09DC\u09DD\u09DF-\u09E1\u09F0\u09F1\u0A05-\u0A0A\u0A0F\u0A10\u0A13-\u0A28\u0A2A-\u0A30\u0A32\u0A33\u0A35\u0A36\u0A38\u0A39\u0A59-\u0A5C\u0A5E\u0A72-\u0A74\u0A85-\u0A8D\u0A8F-\u0A91\u0A93-\u0AA8\u0AAA-\u0AB0\u0AB2\u0AB3\u0AB5-\u0AB9\u0ABD\u0AD0\u0AE0\u0AE1\u0B05-\u0B0C\u0B0F\u0B10\u0B13-\u0B28\u0B2A-\u0B30\u0B32\u0B33\u0B35-\u0B39\u0B3D\u0B5C\u0B5D\u0B5F-\u0B61\u0B71\u0B83\u0B85-\u0B8A\u0B8E-\u0B90\u0B92-\u0B95\u0B99\u0B9A\u0B9C\u0B9E\u0B9F\u0BA3\u0BA4\u0BA8-\u0BAA\u0BAE-\u0BB9\u0BD0\u0C05-\u0C0C\u0C0E-\u0C10\u0C12-\u0C28\u0C2A-\u0C33\u0C35-\u0C39\u0C3D\u0C58\u0C59\u0C60\u0C61\u0C85-\u0C8C\u0C8E-\u0C90\u0C92-\u0CA8\u0CAA-\u0CB3\u0CB5-\u0CB9\u0CBD\u0CDE\u0CE0\u0CE1\u0D05-\u0D0C\u0D0E-\u0D10\u0D12-\u0D28\u0D2A-\u0D39\u0D3D\u0D60\u0D61\u0D7A-\u0D7F\u0D85-\u0D96\u0D9A-\u0DB1\u0DB3-\u0DBB\u0DBD\u0DC0-\u0DC6\u0E01-\u0E30\u0E32\u0E33\u0E40-\u0E46\u0E81\u0E82\u0E84\u0E87\u0E88\u0E8A\u0E8D\u0E94-\u0E97\u0E99-\u0E9F\u0EA1-\u0EA3\u0EA5\u0EA7\u0EAA\u0EAB\u0EAD-\u0EB0\u0EB2\u0EB3\u0EBD\u0EC0-\u0EC4\u0EC6\u0EDC\u0EDD\u0F00\u0F40-\u0F47\u0F49-\u0F6C\u0F88-\u0F8B\u1000-\u102A\u103F\u1050-\u1055\u105A-\u105D\u1061\u1065\u1066\u106E-\u1070\u1075-\u1081\u108E\u10A0-\u10C5\u10D0-\u10FA\u10FC\u1100-\u1248\u124A-\u124D\u1250-\u1256\u1258\u125A-\u125D\u1260-\u1288\u128A-\u128D\u1290-\u12B0\u12B2-\u12B5\u12B8-\u12BE\u12C0\u12C2-\u12C5\u12C8-\u12D6\u12D8-\u1310\u1312-\u1315\u1318-\u135A\u1380-\u138F\u13A0-\u13F4\u1401-\u166C\u166F-\u167F\u1681-\u169A\u16A0-\u16EA\u1700-\u170C\u170E-\u1711\u1720-\u1731\u1740-\u1751\u1760-\u176C\u176E-\u1770\u1780-\u17B3\u17D7\u17DC\u1820-\u1877\u1880-\u18A8\u18AA\u18B0-\u18F5\u1900-\u191C\u1950-\u196D\u1970-\u1974\u1980-\u19AB\u19C1-\u19C7\u1A00-\u1A16\u1A20-\u1A54\u1AA7\u1B05-\u1B33\u1B45-\u1B4B\u1B83-\u1BA0\u1BAE\u1BAF\u1C00-\u1C23\u1C4D-\u1C4F\u1C5A-\u1C7D\u1CE9-\u1CEC\u1CEE-\u1CF1\u1D00-\u1DBF\u1E00-\u1F15\u1F18-\u1F1D\u1F20-\u1F45\u1F48-\u1F4D\u1F50-\u1F57\u1F59\u1F5B\u1F5D\u1F5F-\u1F7D\u1F80-\u1FB4\u1FB6-\u1FBC\u1FBE\u1FC2-\u1FC4\u1FC6-\u1FCC\u1FD0-\u1FD3\u1FD6-\u1FDB\u1FE0-\u1FEC\u1FF2-\u1FF4\u1FF6-\u1FFC\u2071\u207F\u2090-\u2094\u2102\u2107\u210A-\u2113\u2115\u2119-\u211D\u2124\u2126\u2128\u212A-\u212D\u212F-\u2139\u213C-\u213F\u2145-\u2149\u214E\u2183\u2184\u2C00-\u2C2E\u2C30-\u2C5E\u2C60-\u2CE4\u2CEB-\u2CEE\u2D00-\u2D25\u2D30-\u2D65\u2D6F\u2D80-\u2D96\u2DA0-\u2DA6\u2DA8-\u2DAE\u2DB0-\u2DB6\u2DB8-\u2DBE\u2DC0-\u2DC6\u2DC8-\u2DCE\u2DD0-\u2DD6\u2DD8-\u2DDE\u2E2F\u3005\u3006\u3031-\u3035\u303B\u303C\u3041-\u3096\u309D-\u309F\u30A1-\u30FA\u30FC-\u30FF\u3105-\u312D\u3131-\u318E\u31A0-\u31B7\u31F0-\u31FF\u3400-\u4DB5\u4E00-\u9FCB\uA000-\uA48C\uA4D0-\uA4FD\uA500-\uA60C\uA610-\uA61F\uA62A\uA62B\uA640-\uA65F\uA662-\uA66E\uA67F-\uA697\uA6A0-\uA6E5\uA717-\uA71F\uA722-\uA788\uA78B\uA78C\uA7FB-\uA801\uA803-\uA805\uA807-\uA80A\uA80C-\uA822\uA840-\uA873\uA882-\uA8B3\uA8F2-\uA8F7\uA8FB\uA90A-\uA925\uA930-\uA946\uA960-\uA97C\uA984-\uA9B2\uA9CF\uAA00-\uAA28\uAA40-\uAA42\uAA44-\uAA4B\uAA60-\uAA76\uAA7A\uAA80-\uAAAF\uAAB1\uAAB5\uAAB6\uAAB9-\uAABD\uAAC0\uAAC2\uAADB-\uAADD\uABC0-\uABE2\uAC00-\uD7A3\uD7B0-\uD7C6\uD7CB-\uD7FB\uF900-\uFA2D\uFA30-\uFA6D\uFA70-\uFAD9\uFB00-\uFB06\uFB13-\uFB17\uFB1D\uFB1F-\uFB28\uFB2A-\uFB36\uFB38-\uFB3C\uFB3E\uFB40\uFB41\uFB43\uFB44\uFB46-\uFBB1\uFBD3-\uFD3D\uFD50-\uFD8F\uFD92-\uFDC7\uFDF0-\uFDFB\uFE70-\uFE74\uFE76-\uFEFC\uFF21-\uFF3A\uFF41-\uFF5A\uFF66-\uFFBE\uFFC2-\uFFC7\uFFCA-\uFFCF\uFFD2-\uFFD7\uFFDA-\uFFDC]/,

		/**
		 * Tags which can safely be merged
		 * @hide
		 */
		mergeableTags: ['b', 'code', 'del', 'em', 'i', 'ins', 'strong', 'sub', 'sup', '#text'],

		/**
		 * Tags which do not mark word boundaries
		 * @hide
		 */
		nonWordBoundaryTags: ['a', 'b', 'code', 'del', 'em', 'i', 'ins', 'span', 'strong', 'sub', 'sup', '#text'],

		/**
		 * Tags which are considered 'nonempty', even if they have no children (or not data)
		 * TODO: finish this list
		 * @hide
		 */
		nonEmptyTags: ['br'],

		/**
		 * Tags which make up Flow Content or Phrasing Content, according to the HTML 5 specification,
		 * @see http://dev.w3.org/html5/spec/Overview.html#flow-content
		 * @see http://dev.w3.org/html5/spec/Overview.html#phrasing-content
		 * @hide
		 */
		tags: {
			'flow': ['a', 'abbr', 'address', 'area', 'article', 'aside', 'audio', 'b', 'bdi', 'bdo', 'blockquote', 'br', 'button', 'canvas', 'cite', 'code', 'command', 'datalist', 'del', 'details', 'dfn', 'div', 'dl', 'em', 'embed', 'fieldset', 'figure', 'footer', 'form', 'h1', 'h2', 'h3', 'h4', 'h5', 'h6', 'header', 'hgroup', 'hr', 'i', 'iframe', 'img', 'input', 'ins', 'kbd', 'keygen', 'label', 'map', 'mark', 'math', 'menu', 'meter', 'nav', 'noscript', 'object', 'ol', 'output', 'p', 'pre', 'progress', 'q', 'ruby', 's', 'samp', 'script', 'section', 'select', 'small', 'span', 'strong', 'style', 'sub', 'sup', 'svg', 'table', 'textarea', 'time', 'u', 'ul', 'var', 'video', 'wbr', '#text'],
			'phrasing': ['a', 'abbr', 'area', 'audio', 'b', 'bdi', 'bdo', 'br', 'button', 'canvas', 'cite', 'code', 'command', 'datalist', 'del', 'dfn', 'em', 'embed', 'i', 'iframe', 'img', 'input', 'ins', 'kbd', 'keygen', 'label', 'map', 'mark', 'math', 'meter', 'noscript', 'object', 'output', 'progress', 'q', 'ruby', 'samp', 'script', 'select', 'small', 'span', 'strong', 'sub', 'sup', 'svg', 'textarea', 'time', 'u', 'var', 'video', 'wbr', '#text']
		},

		/**
		 * Possible children of tags, according to the HTML 5
		 * specification.
		 * See http://dev.w3.org/html5/spec/Overview.html#elements-1
		 * Moved to http://www.whatwg.org/specs/web-apps/current-work/#elements-1
		 * @hide
		 */
		children: {
			'a': 'phrasing', // transparent
			'abbr': 'phrasing',
			'address': 'flow',
			'area': 'empty',
			'article': 'flow',
			'aside': 'flow',
			'audio': 'source', // transparent
			'b': 'phrasing',
			'base': 'empty',
			'bdo': 'phrasing',
			'blockquote': 'phrasing',
			'body': 'flow',
			'br': 'empty',
			'button': 'phrasing',
			'canvas': 'phrasing', // transparent
			'caption': 'flow',
			'cite': 'phrasing',
			'code': 'phrasing',
			'col': 'empty',
			'colgroup': 'col',
			'command': 'empty',
			'datalist': ['phrasing', 'option'],
			'dd': 'flow',
			'del': 'phrasing',
			'div': 'flow',
			'details': ['summary', 'flow'],
			'dfn': 'flow',
			'dl': ['dt', 'dd'],
			'dt': 'phrasing', // varies
			'em': 'phrasing',
			'embed': 'empty',
			'fieldset': ['legend', 'flow'],
			'figcaption': 'flow',
			'figure': ['figcaption', 'flow'],
			'footer': 'flow',
			'form': 'flow',
			'h1': 'phrasing',
			'h2': 'phrasing',
			'h3': 'phrasing',
			'h4': 'phrasing',
			'h5': 'phrasing',
			'h6': 'phrasing',
			//head
			'header': 'flow',
			'hgroup': ['h1', 'h2', 'h3', 'h4', 'h5', 'h6'],
			'hr': 'empty',
			//html :)
			'i': 'phrasing',
			'iframe': '#text',
			'img': 'empty',
			'input': 'empty',
			'ins': 'phrasing', // transparent
			'kbd': 'phrasing',
			'keygen': 'empty',
			'label': 'phrasing',
			'legend': 'phrasing',
			'li': 'flow',
			'link': 'empty',
			'map': 'area', // transparent
			'mark': 'phrasing',
			'menu': ['li', 'flow'],
			'meta': 'empty',
			'meter': 'phrasing',
			'nav': 'flow',
			'noscript': 'phrasing', // varies
			'object': 'param', // transparent
			'ol': 'li',
			'optgroup': 'option',
			'option': '#text',
			'output': 'phrasing',
			'p': 'phrasing',
			'param': 'empty',
			'pre': 'phrasing',
			'progress': 'phrasing',
			'q': 'phrasing',
			'rp': 'phrasing',
			'rt': 'phrasing',
			'ruby': ['phrasing', 'rt', 'rp'],
			's': 'phrasing',
			'samp': 'pharsing',
			'script': '#script', //script
			'section': 'flow',
			'select': ['option', 'optgroup'],
			'small': 'phrasing',
			'source': 'empty',
			'span': 'phrasing',
			'strong': 'phrasing',
			'style': 'phrasing', // varies
			'sub': 'phrasing',
			'summary': 'phrasing',
			'sup': 'phrasing',
			'table': ['caption', 'colgroup', 'thead', 'tbody', 'tfoot', 'tr'],
			'tbody': 'tr',
			'td': 'flow',
			'textarea': '#text',
			'tfoot': 'tr',
			'th': 'phrasing',
			'thead': 'tr',
			'time': 'phrasing',
			'title': '#text',
			'tr': ['th', 'td'],
			'track': 'empty',
			'u': 'phrasing',
			'ul': 'li',
			'var': 'phrasing',
			'video': 'source', // transparent
			'wbr': 'empty'
		},

		/**
		 * List of nodenames of blocklevel elements
		 * TODO: finish this list
		 * @hide
		 */
		blockLevelElements: ['p', 'h1', 'h2', 'h3', 'h4', 'h5', 'h6', 'blockquote', 'div', 'pre'],

		/**
		 * List of nodenames of list elements
		 * @hide
		 */
		listElements: ['li', 'ol', 'ul'],

		/**
		 * Splits a DOM element at the given position up until the limiting object(s), so that it is valid HTML again afterwards.
		 * @param {RangeObject} range Range object that indicates the position of the splitting.
		 *				This range will be updated, so that it represents the same range as before the split.
		 * @param {jQuery} limit Limiting node(s) for the split.
		 *				The limiting node will not be included in the split itself.
		 *				If no limiting object is set, the document body will be the limiting object.
		 * @param {boolean} atEnd If set to true, the DOM will be splitted at the end of the range otherwise at the start.
		 * @return {object} jQuery object containing the two root DOM objects of the split, true if the DOM did not need to be split or false if the DOM could not be split
		 * @method
		 */
		split: function (range, limit, atEnd) {
			var splitElement = jQuery(range.startContainer),
				splitPosition = range.startOffset,
				updateRange,
			    path,
			    parents,
				newDom,
			    insertElement,
			    secondPart,
				i,
			    pathLength,
			    element,
			    jqelement,
			    children,
			    newElement,
				next,
			    prev,
			    offset;

			if (atEnd) {
				splitElement = jQuery(range.endContainer);
				splitPosition = range.endOffset;
			}

			if (limit.length < 1) {
				limit = jQuery(document.body);
			}

			// we may have to update the range if it is not collapsed and we are splitting at the start
			updateRange = (!range.isCollapsed() && !atEnd);

			// find the path up to the highest object that will be splitted
			parents = splitElement.parents().get();
			parents.unshift(splitElement.get(0));

			jQuery.each(parents, function (index, element) {
				var isLimit = limit.filter(
					function () {
						return this == element;
					}
				).length;
				if (isLimit) {
					if (index > 0) {
						path = parents.slice(0, index);
					}
					return false;
				}
			});

			// nothing found to split -> return here
			if (!path) {
				return true;
			}

			path = path.reverse();

			// iterate over the path, create new dom nodes for every element and move
			// the contents right of the split to the new element
			for (i = 0, pathLength = path.length; i < pathLength; ++i) {
				element = path[i];
				if (i === pathLength - 1) {
					// last element in the path -> we have to split it

					// split the last part into two parts
					if (element.nodeType === 3) {
						// text node
						secondPart = document.createTextNode(element.data.substring(splitPosition, element.data.length));
						element.data = element.data.substring(0, splitPosition);
						if (this.isEmpty(secondPart) && jQuery('br', newDom).length === 0) {
							secondPart = jQuery('<br/>').addClass('aloha-end-br');
						}
					} else {
						// other nodes
						jqelement = jQuery(element);
						children = jqelement.contents();
						newElement = jqelement.clone(false).empty();
						secondPart = newElement.append(children.slice(splitPosition, children.length)).get(0);
						jQuery(secondPart).addClass('aloha-editing-p');
						if (secondPart.childNodes.length === 1 && secondPart.childNodes.item(0).nodeName.toLowerCase() === 'br') {
							jQuery(secondPart.childNodes.item(0)).addClass('aloha-end-br');
						}
					}

					// update the range if necessary
					if (updateRange && range.endContainer === element) {
						range.endContainer = secondPart;
						range.endOffset -= splitPosition;
						range.clearCaches();
					}

					// add the second part
					if (insertElement) {
						insertElement.prepend(secondPart);
					} else {
						jQuery(element).after(secondPart);
					}
				} else {
					// create the new element of the same type and prepend it to the previously created element
					newElement = jQuery(element).clone(false).empty();

					if (!newDom) {
						newDom = newElement;
					} else {
						insertElement.prepend(newElement);
					}
					insertElement = newElement;

					// move all contents right of the split to the new element
					while (true) {
						next = path[i + 1].nextSibling;
						if (!next) {
							break;
						}
						insertElement.append(next);
					}

					// update the range if necessary
					if (updateRange && range.endContainer === element) {
						range.endContainer = newElement.get(0);
						prev = path[i + 1];
						offset = 0;
						while (true) {
							prev = prev.previousSibling;
							if (!prev) {
								break;
							}
							offset++;
						}
						range.endOffset -= offset;
						range.clearCaches();
					}
				}
			}

			// append the new dom
			jQuery(path[0]).after(newDom);

			return jQuery([path[0], newDom ? newDom.get(0) : secondPart]);
		},

		/**
		 * Check whether the HTML 5 specification allows direct nesting of the given DOM
		 * objects.
		 * @param {object} outerDOMObject
		 *            outer (nesting) DOM Object
		 * @param {object} innerDOMObject
		 *            inner (nested) DOM Object
		 * @return {boolean} true when the nesting is allowed, false if not
		 * @method
		 */
		allowsNesting: function (outerDOMObject, innerDOMObject) {
			if (!outerDOMObject || !outerDOMObject.nodeName || !innerDOMObject || !innerDOMObject.nodeName) {
				return false;
			}

			var outerNodeName = outerDOMObject.nodeName.toLowerCase(),
				innerNodeName = innerDOMObject.nodeName.toLowerCase();

			if (!this.children[outerNodeName]) {
				return false;
			}

			// check whether the nesting is configured by node names (like for table)
			if (this.children[outerNodeName] == innerNodeName) {
				return true;
			}
			if (jQuery.isArray(this.children[outerNodeName]) && jQuery.inArray(innerNodeName, this.children[outerNodeName]) >= 0) {
				return true;
			}

			if (jQuery.isArray(this.tags[this.children[outerNodeName]])
				    && jQuery.inArray(innerNodeName, this.tags[this.children[outerNodeName]]) >= 0) {
				return true;
			}

			return false;
		},

		/**
		 * Apply the given markup additively to the given range. The given rangeObject will be modified if necessary
		 * @param {GENTICS.Utils.RangeObject} rangeObject range to which the markup shall be added
		 * @param {jQuery} markup markup to be applied as jQuery object
		 * @param {boolean} allownesting true when nesting of the added markup is allowed, false if not (default: false)
		 * @method
		 */
		addMarkup: function (rangeObject, markup, nesting) {
			// split partially contained text nodes at the start and end of the range
			if (rangeObject.startContainer.nodeType === 3
				    && rangeObject.startOffset > 0
				    && rangeObject.startOffset < rangeObject.startContainer.data.length) {
				this.split(rangeObject, jQuery(rangeObject.startContainer).parent(), false);
			}
			if (rangeObject.endContainer.nodeType === 3 && rangeObject.endOffset > 0 && rangeObject.endOffset < rangeObject.endContainer.data.length) {
				this.split(rangeObject, jQuery(rangeObject.endContainer).parent(), true);
			}

			// get the range tree
			var rangeTree = rangeObject.getRangeTree();
			this.recursiveAddMarkup(rangeTree, markup, rangeObject, nesting);

			// cleanup DOM
			this.doCleanup({
				'merge': true,
				'removeempty': true
			}, rangeObject);
		},

		/**
		 * Recursive helper method to add the given markup to the range
		 * @param rangeTree rangetree at the current level
		 * @param markup markup to be applied
		 * @param rangeObject range object, which eventually is updated
		 * @param nesting true when nesting of the added markup is allowed, false if not
		 * @hide
		 */
		recursiveAddMarkup: function (rangeTree, markup, rangeObject, nesting) {
			var i, innerRange, rangeLength;

			// iterate through all rangetree objects of that level
			for (i = 0, rangeLength = rangeTree.length; i < rangeLength; ++i) {
				// check whether the rangetree object is fully contained and the markup may be wrapped around the object
				if (rangeTree[i].type == 'full' && this.allowsNesting(markup.get(0), rangeTree[i].domobj)) {
					// we wrap the object, when
					// 1. nesting of markup is allowed or the node is not of the markup to be added
					// 2. the node an element node or a non-empty text node
					if ((nesting || rangeTree[i].domobj.nodeName != markup.get(0).nodeName) && (rangeTree[i].domobj.nodeType !== 3 || jQuery.trim(rangeTree[i].domobj.data).length !== 0)) {
						// wrap the object
						jQuery(rangeTree[i].domobj).wrap(markup);

						// TODO eventually update the range (if it changed)

						// when nesting is not allowed, we remove the markup from the inner element
						if (!nesting && rangeTree[i].domobj.nodeType !== 3) {
							innerRange = new GENTICS.Utils.RangeObject();
							innerRange.startContainer = innerRange.endContainer = rangeTree[i].domobj.parentNode;
							innerRange.startOffset = 0;
							innerRange.endOffset = innerRange.endContainer.childNodes.length;
							this.removeMarkup(innerRange, markup, jQuery(rangeTree[i].domobj.parentNode));
						}
					}
				} else {
					// TODO check whether the object may be replaced by the given markup
					//if (false) {
					// TODO replace
					//} else {
					// recurse into the children (if any), but not if nesting is not
					// allowed and the object is of the markup to be added
					if ((nesting || (rangeTree[i].domobj && rangeTree[i].domobj.nodeName !== markup.get(0).nodeName)) && rangeTree[i].children && rangeTree[i].children.length > 0) {
						this.recursiveAddMarkup(rangeTree[i].children, markup);
					}
				}
			}
		},

		/**
		 * Find the highest occurrence of a node with given nodename within the parents
		 * of the start. When limit objects are given, the search stops there.
		 * The limiting object is of the found type, it won't be considered
		 * @param {DOMObject} start start object
		 * @param {String} nodeName name of the node to search for (case-insensitive)
		 * @param {jQuery} limit Limiting node(s) as jQuery object (if none given, the search will stop when there are no more parents)
		 * @return {DOMObject} the found DOM object or undefined
		 * @method
		 */
		findHighestElement: function (start, nodeName, limit) {
			nodeName = nodeName.toLowerCase();

			// this will be the highest found markup object (up to a limit object)
			var highestObject,
			// blah
			    testObject = start,
				// helper function to stop when we reach a limit object
				isLimit = limit ? function () {
					return limit.filter(
						function () {
							return testObject == this;
						}
					).length;
				} : function () {
					return false;
				};

			// now get the highest parent that has the given markup (until we reached
			// one of the limit objects or there are no more parent nodes)
			while (!isLimit() && testObject) {
				if (testObject.nodeName.toLowerCase() === nodeName) {
					highestObject = testObject;
				}
				testObject = testObject.parentNode;
			}

			return highestObject;
		},

		/**
		 * Remove the given markup from the given range. The given rangeObject will be modified if necessary
		 * TODO: add parameter deep/shallow
		 * @param {GENTICS.Utils.RangeObject} rangeObject range from which the markup shall be removed
		 * @param {jQuery} markup markup to be removed as jQuery object
		 * @param {jQuery} limit Limiting node(s) as jQuery object
		 * @method
		 */
		removeMarkup: function (rangeObject, markup, limit) {
			var nodeName = markup.get(0).nodeName,
				startSplitLimit = this.findHighestElement(rangeObject.startContainer, nodeName, limit),
				endSplitLimit = this.findHighestElement(rangeObject.endContainer, nodeName, limit),
				didSplit = false,
				highestObject,
			    root,
			    rangeTree;

			if (startSplitLimit && rangeObject.startOffset > 0) {
				// when the start is in the start of its container, we don't split
				this.split(rangeObject, jQuery(startSplitLimit).parent(), false);
				didSplit = true;
			}

			if (endSplitLimit) {
				// when the end is in the end of its container, we don't split
				if (rangeObject.endContainer.nodeType === 3 && rangeObject.endOffset < rangeObject.endContainer.data.length) {
					this.split(rangeObject, jQuery(endSplitLimit).parent(), true);
					didSplit = true;
				}
				if (rangeObject.endContainer.nodeType === 1 && rangeObject.endOffset < rangeObject.endContainer.childNodes.length) {
					this.split(rangeObject, jQuery(endSplitLimit).parent(), true);
					didSplit = true;
				}
			}

			// when we split the DOM, we maybe need to correct the range
			if (didSplit) {
				rangeObject.correctRange();
			}

			// find the highest occurrence of the markup
			highestObject = this.findHighestElement(rangeObject.getCommonAncestorContainer(), nodeName, limit);
			root = highestObject ? highestObject.parentNode : rangeObject.getCommonAncestorContainer();

			if (root) {
				// construct the range tree
				rangeTree = rangeObject.getRangeTree(root);

				// remove the markup from the range tree
				this.recursiveRemoveMarkup(rangeTree, markup);

				// cleanup DOM
				this.doCleanup({
					'merge': true,
					'removeempty': true
				}, rangeObject, root);
			}
		},

		/**
		 * TODO: pass the range itself and eventually update it if necessary
		 * Recursive helper method to remove the given markup from the range
		 * @param rangeTree rangetree at the current level
		 * @param markup markup to be applied
		 * @hide
		 */
		recursiveRemoveMarkup: function (rangeTree, markup) {
			var i, rangeLength, content;
			// iterate over the rangetree objects of this level
			for (i = 0, rangeLength = rangeTree.length; i < rangeLength; ++i) {
				// check whether the object is the markup to be removed and is fully into the range
				if (rangeTree[i].type == 'full' && rangeTree[i].domobj.nodeName == markup.get(0).nodeName) {
					// found the markup, so remove it
					content = jQuery(rangeTree[i].domobj).contents();
					if (content.length > 0) {
						// when the object has children, we unwrap them
						content.first().unwrap();
					} else {
						// obj has no children, so just remove it
						jQuery(rangeTree[i].domobj).remove();
					}
				}

				// if the object has children, we do the recursion now
				if (rangeTree[i].children) {
					this.recursiveRemoveMarkup(rangeTree[i].children, markup);
				}
			}
		},

		/**
		 * Cleanup the DOM, starting with the given startobject (or the common ancestor container of the given range)
		 * ATTENTION: If range is a selection you need to update the selection after doCleanup
		 * Cleanup modes (given as properties in 'cleanup'):
		 * <pre>
		 * - merge: merges multiple successive nodes of same type, if this is allowed, starting at the children of the given node (defaults to false)
		 * - removeempty: removes empty element nodes (defaults to false)
		 * - mergeable: Custom function to predicate whether or not a given
		 *              element should be mergeable. Overrides `mergeableTags'.
		 * </pre>
		 * Example for calling this method:<br/>
		 * <code>GENTICS.Utils.Dom.doCleanup({merge:true,removeempty:false}, range)</code>
		 * @param {object} cleanup type of cleanup to be done
		 * @param {GENTICS.Utils.RangeObject} rangeObject range which is eventually updated
		 * @param {DOMObject} start start object, if not given, the commonancestorcontainer is used as startobject insted
		 * @return {boolean} true when the range (startContainer/startOffset/endContainer/endOffset) was modified, false if not
		 * @method
		 */
		doCleanup: function (cleanup, rangeObject, start) {
			var that = this,
				prevNode,
			    modifiedRange,
			    startObject,
			    startOffset,
			    endOffset;

			if (typeof cleanup === 'undefined') {
				cleanup = {};
			}
			if (typeof cleanup.merge === 'undefined') {
				cleanup.merge = false;
			}
			if (typeof cleanup.removeempty === 'undefined') {
				cleanup.removeempty = false;
			}

			if (typeof start === 'undefined' && rangeObject) {
				start = rangeObject.getCommonAncestorContainer();
			}
			// remember the previous node here (successive nodes of same type will be merged into this)
			prevNode = false;
			// check whether the range needed to be modified during merging
			modifiedRange = false;
			// get the start object
			startObject = jQuery(start);
			startOffset = rangeObject.startOffset;
			endOffset = rangeObject.endOffset;

			// iterate through all sub nodes
			startObject.contents().each(function () {
				var nodeType;

				// Try to read the nodeType property and return if we do not have permission
				// ie.: frame document to an external URL
				try {
					nodeType = this.nodeType;
				} catch (e) {
					return;
				}

				// decide further actions by node type
				switch (nodeType) {
				// found a non-text node
				case 1:
					var thisNodeName = this.nodeName;
					if (prevNode && prevNode.nodeName === thisNodeName) {
						// found a successive node of same type

						// now we check whether the selection starts or ends in the mother node after the current node
						if (rangeObject.startContainer === startObject && startOffset > getIndexInParent(this)) {
							// there will be one less object, so reduce the startOffset by one
							rangeObject.startOffset -= 1;
							// set the flag for range modification
							modifiedRange = true;
						}
						if (rangeObject.endContainer === startObject && endOffset > getIndexInParent(this)) {
							// there will be one less object, so reduce the endOffset by one
							rangeObject.endOffset -= 1;
							// set the flag for range modification
							modifiedRange = true;
						}

						// merge the contents of this node into the previous one
						jQuery(prevNode).append(jQuery(this).contents());

						// after merging, we eventually need to cleanup the prevNode again
						modifiedRange |= that.doCleanup(cleanup, rangeObject, prevNode);

						// remove this node
						jQuery(this).remove();

					} else {
						// do the recursion step here
						modifiedRange |= that.doCleanup(cleanup, rangeObject, this);

						// eventually remove empty elements
						var removed = false;
						if (cleanup.removeempty) {
							if (GENTICS.Utils.Dom.isBlockLevelElement(this) && this.childNodes.length === 0) {
								//							jQuery(this).remove();
								removed = true;
							}
							if (jQuery.inArray(thisNodeName.toLowerCase(), that.mergeableTags) >= 0 && jQuery(this).text().length === 0 && this.childNodes.length === 0) {
								//							jQuery(this).remove();
								removed = true;
							}
						}

						// when the current node was not removed, we eventually store it as previous (mergeable) tag
						if (!removed) {
							if (cleanup.mergeable ? cleanup.mergeable(this) : jQuery.inArray(thisNodeName.toLowerCase(), that.mergeableTags) >= 0) {
								prevNode = this;
							} else {
								prevNode = false;
							}
						} else {
							// now we check whether the selection starts or ends in the mother node of this
							if (rangeObject.startContainer === this.parentNode && startOffset > getIndexInParent(this)) {
								// there will be one less object, so reduce the startOffset by one
								rangeObject.startOffset = rangeObject.startOffset - 1;
								// set the flag for range modification
								modifiedRange = true;
							}
							if (rangeObject.endContainer === this.parentNode && endOffset > getIndexInParent(this)) {
								// there will be one less object, so reduce the endOffset by one
								rangeObject.endOffset = rangeObject.endOffset - 1;
								// set the flag for range modification
								modifiedRange = true;
							}

							// remove this text node
							jQuery(this).remove();

						}
					}

					break;
				// found a text node
				case 3:
					// found a text node
					if (prevNode && prevNode.nodeType === 3 && cleanup.merge) {
						// the current text node will be merged into the last one, so
						// check whether the selection starts or ends in the current
						// text node
						var prevNodeValue = prevNode.nodeValue,
							prevNodeValueLength = prevNodeValue.length;

						if (rangeObject.startContainer === this) {
							// selection starts in the current text node

							// update the start container to the last node
							rangeObject.startContainer = prevNode;

							// update the start offset
							rangeObject.startOffset += prevNodeValueLength;

							// set the flag for range modification
							modifiedRange = true;

						} else if (rangeObject.startContainer === prevNode.parentNode && rangeObject.startOffset === getIndexInParent(prevNode) + 1) {
							// selection starts right between the previous and current text nodes (which will be merged)

							// update the start container to the previous node
							rangeObject.startContainer = prevNode;

							// set the start offset
							rangeObject.startOffset = prevNodeValueLength;

							// set the flag for range modification
							modifiedRange = true;
						}

						if (rangeObject.endContainer === this) {
							// selection ends in the current text node

							// update the end container to be the last node
							rangeObject.endContainer = prevNode;

							// update the end offset
							rangeObject.endOffset += prevNodeValueLength;

							// set the flag for range modification
							modifiedRange = true;

						} else if (rangeObject.endContainer === prevNode.parentNode && rangeObject.endOffset === getIndexInParent(prevNode) + 1) {
							// selection ends right between the previous and current text nodes (which will be merged)

							// update the end container to the previous node
							rangeObject.endContainer = prevNode;

							// set the end offset
							rangeObject.endOffset = prevNodeValueLength;

							// set the flag for range modification
							modifiedRange = true;
						}

						// now append the contents of the current text node into the previous
						prevNode.data += this.data;

						// remove empty text nodes
					} else if (!(this.nodeValue === '' && cleanup.removeempty)) {
						prevNode = this;
						// we are finish here don't delete this node
						break;
					}

					// now we check whether the selection starts or ends in the mother node of this
					if (rangeObject.startContainer === this.parentNode && rangeObject.startOffset > getIndexInParent(this)) {
						// there will be one less object, so reduce the startOffset by one
						rangeObject.startOffset = rangeObject.startOffset - 1;
						// set the flag for range modification
						modifiedRange = true;
					}
					if (rangeObject.endContainer === this.parentNode && rangeObject.endOffset > getIndexInParent(this)) {
						// there will be one less object, so reduce the endOffset by one
						rangeObject.endOffset = rangeObject.endOffset - 1;
						// set the flag for range modification
						modifiedRange = true;
					}

					// remove this text node
					jQuery(this).remove();

					// if this is the last text node in a sequence, we remove any zero-width spaces in the text node,
					// unless it is the only character
					var prevNodeNextSibling = prevNode.nextSibling;
					if (prevNode && (!prevNodeNextSibling || prevNodeNextSibling.nodeType !== 3)) {
						var pos;
						var prevNodeData = prevNode.data;
						var prevNodeDataLength = prevNodeData.length;
						for (pos = prevNodeDataLength - 1; pos >= 0 && prevNodeDataLength > 1; pos--) {
							if (prevNodeData.charAt(pos) === '\u200b') {
								prevNode.deleteData(pos, 1);
								if (rangeObject.startContainer === prevNode && rangeObject.startOffset > pos) {
									rangeObject.startOffset--;
									modifiedRange = true;
								}
								if (rangeObject.endContainer === prevNode && rangeObject.endOffset > pos) {
									rangeObject.endOffset--;
									modifiedRange = true;
								}
							}
						}
					}

					break;
				}
			});

			// eventually remove the startnode itself
			//		if (cleanup.removeempty
			//				&& GENTICS.Utils.Dom.isBlockLevelElement(start)
			//				&& (!start.childNodes || start.childNodes.length === 0)) {
			//			if (rangeObject.startContainer == start) {
			//				rangeObject.startContainer = start.parentNode;
			//				rangeObject.startOffset = GENTICS.Utils.Dom.getIndexInParent(start);
			//			}
			//			if (rangeObject.endContainer == start) {
			//				rangeObject.endContainer = start.parentNode;
			//				rangeObject.endOffset = GENTICS.Utils.Dom.getIndexInParent(start);
			//			}
			//			startObject.remove();
			//			modifiedRange = true;
			//		}

			if (modifiedRange) {
				rangeObject.clearCaches();
			}

			return modifiedRange;
		},

		/**
		 * Check whether the given node is a blocklevel element
		 * @param {DOMObject} node node to check
		 * @return {boolean} true if yes, false if not (or null)
		 * @method
		 */
		isBlockLevelElement: function (node) {
			if (!node) {
				return false;
			}
			if (node.nodeType === 1 && jQuery.inArray(node.nodeName.toLowerCase(), this.blockLevelElements) >= 0) {
				return true;
			}
			return false;
		},

		/**
		 * Check whether the given node is a linebreak element
		 * @param {DOMObject} node node to check
		 * @return {boolean} true for linebreak elements, false for everything else
		 * @method
		 */
		isLineBreakElement: function (node) {
			if (!node) {
				return false;
			}
			return node.nodeType === 1 && node.nodeName.toLowerCase() == 'br';
		},

		/**
		 * Check whether the given node is a list element
		 * @param {DOMObject} node node to check
		 * @return {boolean} true for list elements (li, ul, ol), false for everything else
		 * @method
		 */
		isListElement: function (node) {
			if (!node) {
				return false;
			}
			return node.nodeType === 1 && jQuery.inArray(node.nodeName.toLowerCase(), this.listElements) >= 0;
		},

		/**
		 * This method checks, whether the passed dom object is a dom object, that would
		 * be split in cases of pressing enter. This currently is true for paragraphs
		 * and headings
		 * @param {DOMObject} el
		 *            dom object to check
		 * @return {boolean} true for split objects, false for other
		 * @method
		 */
		isSplitObject: function (el) {
			return el.nodeType === 1 && blockElementNames.hasOwnProperty(el.nodeName);
		},

		/**
		 * Starting with the given position (between nodes), search in the given direction to an adjacent notempty text node
		 * @param {DOMObject} parent parent node containing the position
		 * @param {Integer} index index of the position within the parent node
		 * @param {boolean} searchleft true when search direction is 'left' (default), false for 'right'
		 * @param {object} stopat define at which types of element we shall stop, may contain the following properties
		 * <pre>
		 * - blocklevel (default: true)
		 * - list (default: true)
		 * - linebreak (default: true)
		 * </pre>
		 * @return {DOMObject} the found text node or false if none found
		 * @method
		 */
		searchAdjacentTextNode: function (parent, index, searchleft, stopat) {
			if (!parent || parent.nodeType !== 1 || index < 0 || index > parent.childNodes.length) {
				return false;
			}

			if (typeof stopat === 'undefined') {
				stopat = {
					'blocklevel': true,
					'list': true,
					'linebreak': true
				};
			}

			if (typeof stopat.blocklevel === 'undefined') {
				stopat.blocklevel = true;
			}
			if (typeof stopat.list === 'undefined') {
				stopat.list = true;
			}
			if (typeof stopat.linebreak === 'undefined') {
				stopat.linebreak = true;
			}

			if (typeof searchleft === 'undefined') {
				searchleft = true;
			}

			var nextNode,
			    currentParent = parent;

			// start at the node left/right of the given position
			if (searchleft && index > 0) {
				nextNode = parent.childNodes[index - 1];
			}
			if (!searchleft && index < parent.childNodes.length) {
				nextNode = parent.childNodes[index];
			}

			//currentParent is not a number therefore it is sufficient to directly test for it with while(currentParent)
			//otherwise there would be an error if the object is null
			while (currentParent) {
				//while (typeof currentParent !== 'undefined') {
				if (!nextNode) {
					// no next node found, check whether the parent is a blocklevel element
					if (stopat.blocklevel && this.isBlockLevelElement(currentParent)) {
						// do not leave block level elements
						return false;
					}
					if (stopat.list && this.isListElement(currentParent)) {
						// do not leave list elements
						return false;
					}
					// continue with the parent
					nextNode = searchleft ? currentParent.previousSibling : currentParent.nextSibling;
					currentParent = currentParent.parentNode;
					continue;
				} else if (nextNode.nodeType === 3 && jQuery.trim(nextNode.data).length > 0) {
					// we are lucky and found a notempty text node
					return nextNode;
				}
				if (stopat.blocklevel && this.isBlockLevelElement(nextNode)) {
					// we found a blocklevel element, stop here
					return false;
				}
				if (stopat.linebreak && this.isLineBreakElement(nextNode)) {
					// we found a linebreak, stop here
					return false;
				}
				if (stopat.list && this.isListElement(nextNode)) {
					// we found a linebreak, stop here
					return false;
				}
				if (nextNode.nodeType === 3) {
					// we found an empty text node, so step to the next
					nextNode = searchleft ? nextNode.previousSibling : nextNode.nextSibling;
				} else {
					// we found a non-blocklevel element, step into
					currentParent = nextNode;
					nextNode = searchleft ? nextNode.lastChild : nextNode.firstChild;
				}
			}
		},

		/**
		 * Insert the given DOM Object into the start/end of the given range. The method
		 * will find the appropriate place in the DOM tree for inserting the given
		 * object, and will eventually split elements in between. The given range will
		 * be updated if necessary. The updated range will NOT embrace the inserted
		 * object, which means that the object is actually inserted before or after the
		 * given range (depending on the atEnd parameter)
		 *
		 * @param {jQuery}
		 *				object object to insert into the DOM
		 * @param {GENTICS.Utils.RangeObject}
		 *				range range where to insert the object (at start or end)
		 * @param {jQuery}
		 *				limit limiting object(s) of the DOM modification
		 * @param {boolean}
		 *				atEnd true when the object shall be inserted at the end, false for
		 *				insertion at the start (default)
		 * @param {boolean}
		 *				true when the insertion shall be done, even if inserting the element
		 *				would not be allowed, false to deny inserting unallowed elements (default)
		 * @return true if the object could be inserted, false if not.
		 * @method
		 */
		insertIntoDOM: function (object, range, limit, atEnd, force) {
			// first find the appropriate place to insert the given object
			var parentElements = range.getContainerParents(limit, atEnd),
				that = this,
				newParent,
				container,
			    offset,
			    splitParts,
			    contents;

			if (!limit) {
				limit = jQuery(document.body);
			}

			// if no parent elements exist (up to the limit), the new parent will be the
			// limiter itself
			if (parentElements.length === 0) {
				newParent = limit.get(0);
			} else {
				jQuery.each(parentElements, function (index, parent) {
					if (that.allowsNesting(parent, object.get(0))) {
						newParent = parent;
						return false;
					}
				});
			}

			if (typeof newParent === 'undefined' && limit.length > 0) {
				// found no possible new parent, so split up to the limit object
				newParent = limit.get(0);
			}

			// check whether it is allowed to insert the element at all
			if (!this.allowsNesting(newParent, object.get(0)) && !force) {
				return false;
			}

			if (typeof newParent !== 'undefined') {
				// we found a possible new parent, so we split the DOM up to the new parent
				splitParts = this.split(range, jQuery(newParent), atEnd);
				if (splitParts === true) {
					// DOM was not split (there was no need to split it), insert the new object anyway
					container = range.startContainer;
					offset = range.startOffset;
					if (atEnd) {
						container = range.endContainer;
						offset = range.endOffset;
					}
					if (offset === 0) {
						// insert right before the first element in the container
						contents = jQuery(container).contents();
						if (contents.length > 0) {
							contents.eq(0).before(object);
						} else {
							jQuery(container).append(object);
						}
						return true;
					}
					// insert right after the element at offset-1
					jQuery(container).contents().eq(offset - 1).after(object);
					return true;
				}
				if (splitParts) {
					// ASSERT(splitParts.length === 2)
					var head = splitParts[0];
					var tail = splitParts[1];
					insertAfterSplit(head, object);
					if (isPhantomNode(tail)) {
						var afterTail = tail.nextSibling
						             || (tail.parentNode && tail.parentNode.nextSibling);
						if (findNodeForward(afterTail, isNotVisiblyEmpty)) {
							// Because the tail element that is generated from
							// the splitting is superfluous since there is
							// already a visible element in which to place the
							// selection.
							jQuery(tail).remove();
						}
					}
					return true;
				}
				// could not split, so could not insert
				return false;
			}
			// found no possible new parent, so we shall not insert
			return false;
		},

		/**
		 * Remove the given DOM object from the DOM and modify the given range to reflect the user expected range after the object was removed
		 * TODO: finish this
		 * @param {DOMObject} object DOM object to remove
		 * @param {GENTICS.Utils.RangeObject} range range which eventually be modified
		 * @param {boolean} preserveContent true if the contents of the removed DOM object shall be preserved, false if not (default: false)
		 * @return true if the DOM object could be removed, false if not
		 * @hide
		 */
		removeFromDOM: function (object, range, preserveContent) {
			if (preserveContent) {
				// check whether the range will need modification
				var indexInParent = getIndexInParent(object),
					numChildren = jQuery(object).contents().length,
					parent = object.parentNode;

				if (range.startContainer == parent && range.startOffset > indexInParent) {
					range.startOffset += numChildren - 1;
				} else if (range.startContainer == object) {
					range.startContainer = parent;
					range.startOffset = indexInParent + range.startOffset;
				}

				if (range.endContainer == parent && range.endOffset > indexInParent) {
					range.endOffset += numChildren - 1;
				} else if (range.endContainer == object) {
					range.endContainer = parent;
					range.endOffset = indexInParent + range.endOffset;
				}

				// we simply unwrap the children of the object
				jQuery(object).contents().unwrap();

				// optionally do cleanup
				this.doCleanup({
					'merge': true
				}, range, parent);
			}
		},

		/**
		 * Remove the content defined by the given range from the DOM. Update the given
		 * range object to be a collapsed selection at the place of the previous
		 * selection.
		 * @param rangeObject range object
		 * @return true if the range could be removed, false if not
		 */
		removeRange: function (rangeObject) {
			if (!rangeObject) {
				// no range given
				return false;
			}
			if (rangeObject.isCollapsed()) {
				// the range is collapsed, nothing to delete
				return false;
			}

			// split partially contained text nodes at the start and end of the range
			if (rangeObject.startContainer.nodeType == 3
				    && rangeObject.startOffset > 0
				    && rangeObject.startOffset < rangeObject.startContainer.data.length) {
				this.split(rangeObject, jQuery(rangeObject.startContainer).parent(), false);
			}
			if (rangeObject.endContainer.nodeType == 3 && rangeObject.endOffset > 0 && rangeObject.endOffset < rangeObject.endContainer.data.length) {
				this.split(rangeObject, jQuery(rangeObject.endContainer).parent(), true);
			}

			// construct the range tree
			var rangeTree = rangeObject.getRangeTree();

			// collapse the range
			rangeObject.endContainer = rangeObject.startContainer;
			rangeObject.endOffset = rangeObject.startOffset;

			// remove the markup from the range tree
			this.recursiveRemoveRange(rangeTree, rangeObject);

			// do some cleanup
			this.doCleanup({
				'merge': true
			}, rangeObject);
			//		this.doCleanup({'merge' : true, 'removeempty' : true}, rangeObject);

			// clear the caches of the range object
			rangeObject.clearCaches();
		},

		recursiveRemoveRange: function (rangeTree, rangeObject) {
			// iterate over the rangetree objects of this level
			var i;
			for (i = 0; i < rangeTree.length; ++i) {
				// check for nodes fully in the range
				if (rangeTree[i].type == 'full') {
					// if the domobj is the startcontainer, or the startcontainer is inside the domobj, we need to update the rangeObject
					if (jQuery(rangeObject.startContainer).parents().andSelf().filter(rangeTree[i].domobj).length > 0) {
						rangeObject.startContainer = rangeObject.endContainer = rangeTree[i].domobj.parentNode;
						rangeObject.startOffset = rangeObject.endOffset = getIndexInParent(rangeTree[i].domobj);
					}

					// remove the object from the DOM
					jQuery(rangeTree[i].domobj).remove();
				} else if (rangeTree[i].type == 'partial' && rangeTree[i].children) {
					// node partially selected and has children, so do recursion
					this.recursiveRemoveRange(rangeTree[i].children, rangeObject);
				}
			}
		},

		/**
		 * Extend the given range to have start and end at the nearest word boundaries to the left (start) and right (end)
		 * @param {GENTICS.Utils.RangeObject} range range to be extended
		 * @param {boolean} fromBoundaries true if extending will also be done, if one or both ends of the range already are at a word boundary, false if not, default: false
		 * @method
		 */
		extendToWord: function (range, fromBoundaries) {
			// search the word boundaries to the left and right
			var leftBoundary = this.searchWordBoundary(range.startContainer, range.startOffset, true),
				rightBoundary = this.searchWordBoundary(range.endContainer, range.endOffset, false);

			// check whether we must not extend the range from word boundaries
			if (!fromBoundaries) {
				// we only extend the range if both ends would be different
				if (range.startContainer == leftBoundary.container && range.startOffset == leftBoundary.offset) {
					return;
				}
				if (range.endContainer == rightBoundary.container && range.endOffset == rightBoundary.offset) {
					return;
				}
			}

			// set the new boundaries
			range.startContainer = leftBoundary.container;
			range.startOffset = leftBoundary.offset;
			range.endContainer = rightBoundary.container;
			range.endOffset = rightBoundary.offset;

			// correct the range
			range.correctRange();

			// clear caches
			range.clearCaches();
		},

		/**
		 * Helper method to check whether the given DOM object is a word boundary.
		 * @param {DOMObject} object DOM object in question
		 * @return {boolean} true when the DOM object is a word boundary, false if not
		 * @hide
		 */
		isWordBoundaryElement: function (object) {
			if (!object || !object.nodeName) {
				return false;
			}
			return jQuery.inArray(object.nodeName.toLowerCase(), this.nonWordBoundaryTags) == -1;
		},

		/**
		 * Search for the next word boundary, starting at the given position
		 * @param {DOMObject} container container of the start position
		 * @param {Integer} offset offset of the start position
		 * @param {boolean} searchleft true for searching to the left, false for searching to the right (default: true)
		 * @return {object} object with properties 'container' and 'offset' marking the found word boundary
		 * @method
		 */
		searchWordBoundary: function (container, offset, searchleft) {
			if (typeof searchleft === 'undefined') {
				searchleft = true;
			}
			var boundaryFound = false,
				wordBoundaryPos,
			    tempWordBoundaryPos,
			    textNode;
			while (!boundaryFound) {
				// check the node type
				var containerIndex = getIndexInParent(container);
				if (container.nodeType === 3) {
					// we are currently in a text node

					// find the nearest word boundary character
					if (!searchleft) {
						// search right
						wordBoundaryPos = container.data.substring(offset).search(this.nonWordRegex);
						if (wordBoundaryPos != -1) {
							// found a word boundary
							offset = offset + wordBoundaryPos;
							boundaryFound = true;
						} else {
							// found no word boundary, so we set the position after the container
							offset = containerIndex + 1;
							container = container.parentNode;
						}
					} else {
						// search left
						wordBoundaryPos = container.data.substring(0, offset).search(this.nonWordRegex);
						tempWordBoundaryPos = wordBoundaryPos;
						while (tempWordBoundaryPos != -1) {
							wordBoundaryPos = tempWordBoundaryPos;
							tempWordBoundaryPos = container.data.substring(wordBoundaryPos + 1, offset).search(this.nonWordRegex);
							if (tempWordBoundaryPos != -1) {
								tempWordBoundaryPos = tempWordBoundaryPos + wordBoundaryPos + 1;
							}
						}

						if (wordBoundaryPos != -1) {
							// found a word boundary
							offset = wordBoundaryPos + 1;
							boundaryFound = true;
						} else {
							// found no word boundary, so we set the position before the container
							offset = containerIndex;
							container = container.parentNode;
						}
					}
				} else if (container.nodeType === 1) {
					// we are currently in an element node (between nodes)

					if (!searchleft) {
						// check whether there is an element to the right
						if (offset < container.childNodes.length) {
							// there is an element to the right, check whether it is a word boundary element
							if (this.isWordBoundaryElement(container.childNodes[offset])) {
								// we are done
								boundaryFound = true;
							} else {
								// element to the right is no word boundary, so enter it
								container = container.childNodes[offset];
								offset = 0;
							}
						} else {
							// no element to the right, check whether the element itself is a boundary element
							if (this.isWordBoundaryElement(container)) {
								// we are done
								boundaryFound = true;
							} else {
								// element itself is no boundary element, so go to parent
								offset = containerIndex + 1;
								container = container.parentNode;
							}
						}
					} else {
						// check whether there is an element to the left
						if (offset > 0) {
							// there is an element to the left, check whether it is a word boundary element
							if (this.isWordBoundaryElement(container.childNodes[offset - 1])) {
								// we are done
								boundaryFound = true;
							} else {
								// element to the left is no word boundary, so enter it
								container = container.childNodes[offset - 1];
								offset = container.nodeType === 3 ? container.data.length : container.childNodes.length;
							}
						} else {
							// no element to the left, check whether the element itself is a boundary element
							if (this.isWordBoundaryElement(container)) {
								// we are done
								boundaryFound = true;
							} else {
								// element itself is no boundary element, so go to parent
								offset = containerIndex;
								container = container.parentNode;
							}
						}
					}
				}
			}

			if (container.nodeType !== 3) {
				textNode = this.searchAdjacentTextNode(container, offset, !searchleft);
				if (textNode) {
					container = textNode;
					offset = searchleft ? 0 : container.data.length;
				}
			}

			return {
				'container': container,
				'offset': offset
			};
		},

		/**
		 * Check whether the given dom object is empty
		 * @param {DOMObject} domObject object to check
		 * @return {boolean} true when the object is empty, false if not
		 * @method
		 */
		isEmpty: function (domObject) {
			// a non dom object is considered empty
			if (!domObject) {
				return true;
			}

			// some tags are considered to be non-empty
			if (jQuery.inArray(domObject.nodeName.toLowerCase(), this.nonEmptyTags) != -1) {
				return false;
			}

			// text nodes are not empty, if they contain non-whitespace characters
			if (domObject.nodeType === 3) {
				if (domObject.data.search(/\S/) == -1) {
					return true;
				} else if (domObject.data.length === 1 // Fix FOR IE no width chars
						&& domObject.data.charCodeAt(0) >= 0x2000) {
					return true;
				}

				return false;
			}

			// all other nodes are not empty if they contain at least one child which is not empty
			var i, childNodes;
			for (i = 0, childNodes = domObject.childNodes.length; i < childNodes; ++i) {
				if (!this.isEmpty(domObject.childNodes[i])) {
					return false;
				}
			}

			// found no contents, so the element is empty
			return true;
		},

		/**
		 * Set the cursor (collapsed selection) right after the given DOM object
		 * @param domObject DOM object
		 * @method
		 */
		setCursorAfter: function (domObject) {
			var newRange = new GENTICS.Utils.RangeObject(),
				index = getIndexInParent(domObject),
				targetNode,
				offset;

			// selection cannot be set between to TEXT_NODEs
			// if domOject is a Text node set selection at last position in that node
			if (domObject.nodeType == 3) {
				targetNode = domObject;
				offset = targetNode.nodeValue.length;

				// if domOject is a Text node set selection at last position in that node
			} else if (domObject.nextSibling && domObject.nextSibling.nodeType == 3) {
				targetNode = domObject.nextSibling;
				offset = 0;
			} else {
				targetNode = domObject.parentNode;
				offset = getIndexInParent(domObject) + 1;
			}

			newRange.startContainer = newRange.endContainer = targetNode;
			newRange.startOffset = newRange.endOffset = offset;

			// select the range
			newRange.select();

			return newRange;
		},

		/**
		 * Select a DOM node
		 * will create a new range which spans the provided dom node and selects it afterwards
		 * @param domObject DOM object
		 * @method
		 */
		selectDomNode: function (domObject) {
			var newRange = new GENTICS.Utils.RangeObject();
			newRange.startContainer = newRange.endContainer = domObject.parentNode;
			newRange.startOffset = getIndexInParent(domObject);
			newRange.endOffset = newRange.startOffset + 1;
			newRange.select();
		},

		/**
		 * Set the cursor (collapsed selection) at the start into the given DOM object
		 * @param domObject DOM object
		 * @method
		 */
		setCursorInto: function (domObject) {
			// set a new range into the given dom object
			var newRange = new GENTICS.Utils.RangeObject();
			newRange.startContainer = newRange.endContainer = domObject;
			newRange.startOffset = newRange.endOffset = 0;

			// select the range
			newRange.select();
		},


		/**
		 * "An editing host is a node that is either an Element with a contenteditable
		 * attribute set to the true state, or the Element child of a Document whose
		 * designMode is enabled."
		 * @param domObject DOM object
		 * @method
		 */
		isEditingHost: function (node) {
			return node
				&& node.nodeType == 1 //ELEMENT_NODE
				&& (node.contentEditable == "true" || (node.parentNode && node.parentNode.nodeType == 9 //DOCUEMENT_NODE
													   && node.parentNode.designMode == "on"));
		},

		/**
		 * "Something is editable if it is a node which is not an editing host, does
		 * not have a contenteditable attribute set to the false state, and whose
		 * parent is an editing host or editable."
		 * @param domObject DOM object
		 * @method
		 */
		isEditable: function (node) {
			// This is slightly a lie, because we're excluding non-HTML elements with
			// contentEditable attributes.
			return node
				&& !this.isEditingHost(node)
				&& (node.nodeType != 1 || node.contentEditable != "false") // ELEMENT_NODE
				&& (this.isEditingHost(node.parentNode) || this.isEditable(node.parentNode));
		},

		/**
		 * "The editing host of node is null if node is neither editable nor an editing
		 * host; node itself, if node is an editing host; or the nearest ancestor of
		 * node that is an editing host, if node is editable."
		 * @param domObject DOM object
		 * @method
		 */
		getEditingHostOf: function (node) {
			if (this.isEditingHost(node)) {
				return node;
			}
			if (this.isEditable(node)) {
				var ancestor = node.parentNode;
				while (!this.isEditingHost(ancestor)) {
					ancestor = ancestor.parentNode;
				}
				return ancestor;
			}
			return null;
		},

		/**
		 *
		 * "Two nodes are in the same editing host if the editing host of the first is
		 * non-null and the same as the editing host of the second."
		 * @param node1 DOM object
		 * @param node2 DOM object
		 * @method
		 */
		inSameEditingHost: function (node1, node2) {
			return this.getEditingHostOf(node1) && this.getEditingHostOf(node1) == this.getEditingHostOf(node2);
		},

		// "A block node is either an Element whose "display" property does not have
		// resolved value "inline" or "inline-block" or "inline-table" or "none", or a
		// Document, or a DocumentFragment."
		isBlockNode: function (node) {
			return node && ((node.nodeType == $_.Node.ELEMENT_NODE && $_(["inline", "inline-block", "inline-table", "none"]).indexOf($_.getComputedStyle(node).display) == -1) || node.nodeType == $_.Node.DOCUMENT_NODE || node.nodeType == $_.Node.DOCUMENT_FRAGMENT_NODE);
		},

		/**
		 * Get the first visible child of the given node.
		 * @param node node
		 * @param includeNode when set to true, the node itself may be returned, otherwise only children are allowed
		 * @return first visible child or null if none found
		 */
		getFirstVisibleChild: function (node, includeNode) {
			// no node -> no child
			if (!node) {
				return null;
			}

			// check whether the node itself is visible
			if ((node.nodeType == $_.Node.TEXT_NODE && this.isEmpty(node)) || (node.nodeType == $_.Node.ELEMENT_NODE && node.offsetHeight == 0 && jQuery.inArray(node.nodeName.toLowerCase(), this.nonEmptyTags) === -1)) {
				return null;
			}

			// if the node is a text node, or does not have children, or is not editable, it is the first visible child
			if (node.nodeType == $_.Node.TEXT_NODE || (node.nodeType == $_.Node.ELEMENT_NODE && node.childNodes.length == 0) || !jQuery(node).contentEditable()) {
				return includeNode ? node : null;
			}

			// otherwise traverse through the children
			var i;
			for (i = 0; i < node.childNodes.length; ++i) {
				var visibleChild = this.getFirstVisibleChild(node.childNodes[i], true);
				if (visibleChild != null) {
					return visibleChild;
				}
			}

			return null;
		},

		/**
		 * Get the last visible child of the given node.
		 * @param node node
		 * @param includeNode when set to true, the node itself may be returned, otherwise only children are allowed
		 * @return last visible child or null if none found
		 */
		getLastVisibleChild: function (node, includeNode) {
			// no node -> no child
			if (!node) {
				return null;
			}

			// check whether the node itself is visible
			if ((node.nodeType == $_.Node.TEXT_NODE && this.isEmpty(node)) || (node.nodeType == $_.Node.ELEMENT_NODE && node.offsetHeight == 0 && jQuery.inArray(node.nodeName.toLowerCase(), this.nonEmptyTags) === -1)) {
				return null;
			}

			// if the node is a text node, or does not have children, or is not editable, it is the first visible child
			if (node.nodeType == $_.Node.TEXT_NODE || (node.nodeType == $_.Node.ELEMENT_NODE && node.childNodes.length == 0) || !jQuery(node).contentEditable()) {
				return includeNode ? node : null;
			}

			// otherwise traverse through the children
			var i;
			for (i = node.childNodes.length - 1; i >= 0; --i) {
				var visibleChild = this.getLastVisibleChild(node.childNodes[i], true);
				if (visibleChild != null) {
					return visibleChild;
				}
			}

			return null;
		}
	});


	/**
	 * Create the singleton object
	 * @hide
	 */
	GENTICS.Utils.Dom = new Dom();

	return GENTICS.Utils.Dom;

});<|MERGE_RESOLUTION|>--- conflicted
+++ resolved
@@ -101,16 +101,10 @@
 			return -1;
 		}
 
-<<<<<<< HEAD
-		var childNodes = node.parentNode.childNodes;
-		var i, len;
-		for (i = 0, len = childNodes.length; i < len; i++) {
-=======
 		var i,
 		    childNodes = node.parentNode.childNodes,
 			len = childNodes.length;
 		for (i = 0; i < len; i++) {
->>>>>>> f1b1e693
 			if (childNodes[i] === node) {
 				return i;
 			}

/*!
* This file is part of Aloha Editor Project http://aloha-editor.org
* Copyright © 2010-2011 Gentics Software GmbH, aloha@gentics.com
* Contributors http://aloha-editor.org/contribution.php 
* Licensed unter the terms of http://www.aloha-editor.org/license.html
*//*
* Aloha Editor is free software: you can redistribute it and/or modify
* it under the terms of the GNU Affero General Public License as published by
* the Free Software Foundation, either version 3 of the License, or
* (at your option) any later version.*
*
* Aloha Editor is distributed in the hope that it will be useful,
* but WITHOUT ANY WARRANTY; without even the implied warranty of
* MERCHANTABILITY or FITNESS FOR A PARTICULAR PURPOSE. See the
* GNU Affero General Public License for more details.
*
* You should have received a copy of the GNU Affero General Public License
* along with this program. If not, see <http://www.gnu.org/licenses/>.
*/

// Ensure GENTICS Namespace
GENTICS = window.GENTICS || {};
GENTICS.Utils = GENTICS.Utils || {};

define(
['jquery', 'util/class', 'aloha/ecma5shims'],
function(jQuery, Class, $_) {
	"use strict";
	
	var
		GENTICS = window.GENTICS,
//		Class = window.Class,
		// http://www.w3.org/TR/DOM-Level-3-Core/core.html#ID-1841493061
		Node = {
    		'ELEMENT_NODE' : 1,
    		'ATTRIBUTE_NODE': 2,
    		'TEXT_NODE': 3,
    		'CDATA_SECTION_NODE': 4,
    		'ENTITY_REFERENCE_NODE': 5,
    		'ENTITY_NODE': 6,
    		'PROCESSING_INSTRUCTION_NODE': 7,
    		'COMMENT_NODE': 8,
    		'DOCUMENT_NODE': 9,
    		'DOCUMENT_TYPE_NODE': 10,
    		'DOCUMENT_FRAGMENT_NODE': 11,
    		'NOTATION_NODE': 12,
    		//The two nodes are disconnected. Order between disconnected nodes is always implementation-specific.
    		'DOCUMENT_POSITION_DISCONNECTED': 0x01,
    		//The second node precedes the reference node.
    		'DOCUMENT_POSITION_PRECEDING': 0x02, 
    		//The node follows the reference node.
    		'DOCUMENT_POSITION_FOLLOWING': 0x04,
    		//The node contains the reference node. A node which contains is always preceding, too.
    		'DOCUMENT_POSITION_CONTAINS': 0x08,
    		//The node is contained by the reference node. A node which is contained is always following, too.
    		'DOCUMENT_POSITION_CONTAINED_BY': 0x10,
    		//The determination of preceding versus following is implementation-specific.
    		'DOCUMENT_POSITION_IMPLEMENTATION_SPECIFIC': 0x20
    	},
<<<<<<< HEAD
	    blockElementNames = {
=======
		blockElementNames = {
>>>>>>> 4a01fb38
			'P': true,
			'H1': true,
			'H2': true,
			'H3': true,
			'H4': true,
			'H5': true,
			'H6': true,
			'LI': true
		};
<<<<<<< HEAD
=======

	
>>>>>>> 4a01fb38

/**
 * @namespace GENTICS.Utils
 * @class Dom provides methods to get information about the DOM and to manipulate it
 * @singleton
 */
var Dom = Class.extend({
	/**
	 * Regex to find word characters.
	 */
	wordRegex: /[\u0041-\u005A\u0061-\u007A\u00AA\u00B5\u00BA\u00C0-\u00D6\u00D8-\u00F6\u00F8-\u02C1\u02C6-\u02D1\u02E0-\u02E4\u02EC\u02EE\u0370-\u0374\u0376\u0377\u037A-\u037D\u0386\u0388-\u038A\u038C\u038E-\u03A1\u03A3-\u03F5\u03F7-\u0481\u048A-\u0525\u0531-\u0556\u0559\u0561-\u0587\u05D0-\u05EA\u05F0-\u05F2\u0621-\u064A\u066E\u066F\u0671-\u06D3\u06D5\u06E5\u06E6\u06EE\u06EF\u06FA-\u06FC\u06FF\u0710\u0712-\u072F\u074D-\u07A5\u07B1\u07CA-\u07EA\u07F4\u07F5\u07FA\u0800-\u0815\u081A\u0824\u0828\u0904-\u0939\u093D\u0950\u0958-\u0961\u0971\u0972\u0979-\u097F\u0985-\u098C\u098F\u0990\u0993-\u09A8\u09AA-\u09B0\u09B2\u09B6-\u09B9\u09BD\u09CE\u09DC\u09DD\u09DF-\u09E1\u09F0\u09F1\u0A05-\u0A0A\u0A0F\u0A10\u0A13-\u0A28\u0A2A-\u0A30\u0A32\u0A33\u0A35\u0A36\u0A38\u0A39\u0A59-\u0A5C\u0A5E\u0A72-\u0A74\u0A85-\u0A8D\u0A8F-\u0A91\u0A93-\u0AA8\u0AAA-\u0AB0\u0AB2\u0AB3\u0AB5-\u0AB9\u0ABD\u0AD0\u0AE0\u0AE1\u0B05-\u0B0C\u0B0F\u0B10\u0B13-\u0B28\u0B2A-\u0B30\u0B32\u0B33\u0B35-\u0B39\u0B3D\u0B5C\u0B5D\u0B5F-\u0B61\u0B71\u0B83\u0B85-\u0B8A\u0B8E-\u0B90\u0B92-\u0B95\u0B99\u0B9A\u0B9C\u0B9E\u0B9F\u0BA3\u0BA4\u0BA8-\u0BAA\u0BAE-\u0BB9\u0BD0\u0C05-\u0C0C\u0C0E-\u0C10\u0C12-\u0C28\u0C2A-\u0C33\u0C35-\u0C39\u0C3D\u0C58\u0C59\u0C60\u0C61\u0C85-\u0C8C\u0C8E-\u0C90\u0C92-\u0CA8\u0CAA-\u0CB3\u0CB5-\u0CB9\u0CBD\u0CDE\u0CE0\u0CE1\u0D05-\u0D0C\u0D0E-\u0D10\u0D12-\u0D28\u0D2A-\u0D39\u0D3D\u0D60\u0D61\u0D7A-\u0D7F\u0D85-\u0D96\u0D9A-\u0DB1\u0DB3-\u0DBB\u0DBD\u0DC0-\u0DC6\u0E01-\u0E30\u0E32\u0E33\u0E40-\u0E46\u0E81\u0E82\u0E84\u0E87\u0E88\u0E8A\u0E8D\u0E94-\u0E97\u0E99-\u0E9F\u0EA1-\u0EA3\u0EA5\u0EA7\u0EAA\u0EAB\u0EAD-\u0EB0\u0EB2\u0EB3\u0EBD\u0EC0-\u0EC4\u0EC6\u0EDC\u0EDD\u0F00\u0F40-\u0F47\u0F49-\u0F6C\u0F88-\u0F8B\u1000-\u102A\u103F\u1050-\u1055\u105A-\u105D\u1061\u1065\u1066\u106E-\u1070\u1075-\u1081\u108E\u10A0-\u10C5\u10D0-\u10FA\u10FC\u1100-\u1248\u124A-\u124D\u1250-\u1256\u1258\u125A-\u125D\u1260-\u1288\u128A-\u128D\u1290-\u12B0\u12B2-\u12B5\u12B8-\u12BE\u12C0\u12C2-\u12C5\u12C8-\u12D6\u12D8-\u1310\u1312-\u1315\u1318-\u135A\u1380-\u138F\u13A0-\u13F4\u1401-\u166C\u166F-\u167F\u1681-\u169A\u16A0-\u16EA\u1700-\u170C\u170E-\u1711\u1720-\u1731\u1740-\u1751\u1760-\u176C\u176E-\u1770\u1780-\u17B3\u17D7\u17DC\u1820-\u1877\u1880-\u18A8\u18AA\u18B0-\u18F5\u1900-\u191C\u1950-\u196D\u1970-\u1974\u1980-\u19AB\u19C1-\u19C7\u1A00-\u1A16\u1A20-\u1A54\u1AA7\u1B05-\u1B33\u1B45-\u1B4B\u1B83-\u1BA0\u1BAE\u1BAF\u1C00-\u1C23\u1C4D-\u1C4F\u1C5A-\u1C7D\u1CE9-\u1CEC\u1CEE-\u1CF1\u1D00-\u1DBF\u1E00-\u1F15\u1F18-\u1F1D\u1F20-\u1F45\u1F48-\u1F4D\u1F50-\u1F57\u1F59\u1F5B\u1F5D\u1F5F-\u1F7D\u1F80-\u1FB4\u1FB6-\u1FBC\u1FBE\u1FC2-\u1FC4\u1FC6-\u1FCC\u1FD0-\u1FD3\u1FD6-\u1FDB\u1FE0-\u1FEC\u1FF2-\u1FF4\u1FF6-\u1FFC\u2071\u207F\u2090-\u2094\u2102\u2107\u210A-\u2113\u2115\u2119-\u211D\u2124\u2126\u2128\u212A-\u212D\u212F-\u2139\u213C-\u213F\u2145-\u2149\u214E\u2183\u2184\u2C00-\u2C2E\u2C30-\u2C5E\u2C60-\u2CE4\u2CEB-\u2CEE\u2D00-\u2D25\u2D30-\u2D65\u2D6F\u2D80-\u2D96\u2DA0-\u2DA6\u2DA8-\u2DAE\u2DB0-\u2DB6\u2DB8-\u2DBE\u2DC0-\u2DC6\u2DC8-\u2DCE\u2DD0-\u2DD6\u2DD8-\u2DDE\u2E2F\u3005\u3006\u3031-\u3035\u303B\u303C\u3041-\u3096\u309D-\u309F\u30A1-\u30FA\u30FC-\u30FF\u3105-\u312D\u3131-\u318E\u31A0-\u31B7\u31F0-\u31FF\u3400-\u4DB5\u4E00-\u9FCB\uA000-\uA48C\uA4D0-\uA4FD\uA500-\uA60C\uA610-\uA61F\uA62A\uA62B\uA640-\uA65F\uA662-\uA66E\uA67F-\uA697\uA6A0-\uA6E5\uA717-\uA71F\uA722-\uA788\uA78B\uA78C\uA7FB-\uA801\uA803-\uA805\uA807-\uA80A\uA80C-\uA822\uA840-\uA873\uA882-\uA8B3\uA8F2-\uA8F7\uA8FB\uA90A-\uA925\uA930-\uA946\uA960-\uA97C\uA984-\uA9B2\uA9CF\uAA00-\uAA28\uAA40-\uAA42\uAA44-\uAA4B\uAA60-\uAA76\uAA7A\uAA80-\uAAAF\uAAB1\uAAB5\uAAB6\uAAB9-\uAABD\uAAC0\uAAC2\uAADB-\uAADD\uABC0-\uABE2\uAC00-\uD7A3\uD7B0-\uD7C6\uD7CB-\uD7FB\uF900-\uFA2D\uFA30-\uFA6D\uFA70-\uFAD9\uFB00-\uFB06\uFB13-\uFB17\uFB1D\uFB1F-\uFB28\uFB2A-\uFB36\uFB38-\uFB3C\uFB3E\uFB40\uFB41\uFB43\uFB44\uFB46-\uFBB1\uFBD3-\uFD3D\uFD50-\uFD8F\uFD92-\uFDC7\uFDF0-\uFDFB\uFE70-\uFE74\uFE76-\uFEFC\uFF21-\uFF3A\uFF41-\uFF5A\uFF66-\uFFBE\uFFC2-\uFFC7\uFFCA-\uFFCF\uFFD2-\uFFD7\uFFDA-\uFFDC]/,

	/**
	 * Regex to find non-word characters.
	 */
	nonWordRegex: /[^\u0041-\u005A\u0061-\u007A\u00AA\u00B5\u00BA\u00C0-\u00D6\u00D8-\u00F6\u00F8-\u02C1\u02C6-\u02D1\u02E0-\u02E4\u02EC\u02EE\u0370-\u0374\u0376\u0377\u037A-\u037D\u0386\u0388-\u038A\u038C\u038E-\u03A1\u03A3-\u03F5\u03F7-\u0481\u048A-\u0525\u0531-\u0556\u0559\u0561-\u0587\u05D0-\u05EA\u05F0-\u05F2\u0621-\u064A\u066E\u066F\u0671-\u06D3\u06D5\u06E5\u06E6\u06EE\u06EF\u06FA-\u06FC\u06FF\u0710\u0712-\u072F\u074D-\u07A5\u07B1\u07CA-\u07EA\u07F4\u07F5\u07FA\u0800-\u0815\u081A\u0824\u0828\u0904-\u0939\u093D\u0950\u0958-\u0961\u0971\u0972\u0979-\u097F\u0985-\u098C\u098F\u0990\u0993-\u09A8\u09AA-\u09B0\u09B2\u09B6-\u09B9\u09BD\u09CE\u09DC\u09DD\u09DF-\u09E1\u09F0\u09F1\u0A05-\u0A0A\u0A0F\u0A10\u0A13-\u0A28\u0A2A-\u0A30\u0A32\u0A33\u0A35\u0A36\u0A38\u0A39\u0A59-\u0A5C\u0A5E\u0A72-\u0A74\u0A85-\u0A8D\u0A8F-\u0A91\u0A93-\u0AA8\u0AAA-\u0AB0\u0AB2\u0AB3\u0AB5-\u0AB9\u0ABD\u0AD0\u0AE0\u0AE1\u0B05-\u0B0C\u0B0F\u0B10\u0B13-\u0B28\u0B2A-\u0B30\u0B32\u0B33\u0B35-\u0B39\u0B3D\u0B5C\u0B5D\u0B5F-\u0B61\u0B71\u0B83\u0B85-\u0B8A\u0B8E-\u0B90\u0B92-\u0B95\u0B99\u0B9A\u0B9C\u0B9E\u0B9F\u0BA3\u0BA4\u0BA8-\u0BAA\u0BAE-\u0BB9\u0BD0\u0C05-\u0C0C\u0C0E-\u0C10\u0C12-\u0C28\u0C2A-\u0C33\u0C35-\u0C39\u0C3D\u0C58\u0C59\u0C60\u0C61\u0C85-\u0C8C\u0C8E-\u0C90\u0C92-\u0CA8\u0CAA-\u0CB3\u0CB5-\u0CB9\u0CBD\u0CDE\u0CE0\u0CE1\u0D05-\u0D0C\u0D0E-\u0D10\u0D12-\u0D28\u0D2A-\u0D39\u0D3D\u0D60\u0D61\u0D7A-\u0D7F\u0D85-\u0D96\u0D9A-\u0DB1\u0DB3-\u0DBB\u0DBD\u0DC0-\u0DC6\u0E01-\u0E30\u0E32\u0E33\u0E40-\u0E46\u0E81\u0E82\u0E84\u0E87\u0E88\u0E8A\u0E8D\u0E94-\u0E97\u0E99-\u0E9F\u0EA1-\u0EA3\u0EA5\u0EA7\u0EAA\u0EAB\u0EAD-\u0EB0\u0EB2\u0EB3\u0EBD\u0EC0-\u0EC4\u0EC6\u0EDC\u0EDD\u0F00\u0F40-\u0F47\u0F49-\u0F6C\u0F88-\u0F8B\u1000-\u102A\u103F\u1050-\u1055\u105A-\u105D\u1061\u1065\u1066\u106E-\u1070\u1075-\u1081\u108E\u10A0-\u10C5\u10D0-\u10FA\u10FC\u1100-\u1248\u124A-\u124D\u1250-\u1256\u1258\u125A-\u125D\u1260-\u1288\u128A-\u128D\u1290-\u12B0\u12B2-\u12B5\u12B8-\u12BE\u12C0\u12C2-\u12C5\u12C8-\u12D6\u12D8-\u1310\u1312-\u1315\u1318-\u135A\u1380-\u138F\u13A0-\u13F4\u1401-\u166C\u166F-\u167F\u1681-\u169A\u16A0-\u16EA\u1700-\u170C\u170E-\u1711\u1720-\u1731\u1740-\u1751\u1760-\u176C\u176E-\u1770\u1780-\u17B3\u17D7\u17DC\u1820-\u1877\u1880-\u18A8\u18AA\u18B0-\u18F5\u1900-\u191C\u1950-\u196D\u1970-\u1974\u1980-\u19AB\u19C1-\u19C7\u1A00-\u1A16\u1A20-\u1A54\u1AA7\u1B05-\u1B33\u1B45-\u1B4B\u1B83-\u1BA0\u1BAE\u1BAF\u1C00-\u1C23\u1C4D-\u1C4F\u1C5A-\u1C7D\u1CE9-\u1CEC\u1CEE-\u1CF1\u1D00-\u1DBF\u1E00-\u1F15\u1F18-\u1F1D\u1F20-\u1F45\u1F48-\u1F4D\u1F50-\u1F57\u1F59\u1F5B\u1F5D\u1F5F-\u1F7D\u1F80-\u1FB4\u1FB6-\u1FBC\u1FBE\u1FC2-\u1FC4\u1FC6-\u1FCC\u1FD0-\u1FD3\u1FD6-\u1FDB\u1FE0-\u1FEC\u1FF2-\u1FF4\u1FF6-\u1FFC\u2071\u207F\u2090-\u2094\u2102\u2107\u210A-\u2113\u2115\u2119-\u211D\u2124\u2126\u2128\u212A-\u212D\u212F-\u2139\u213C-\u213F\u2145-\u2149\u214E\u2183\u2184\u2C00-\u2C2E\u2C30-\u2C5E\u2C60-\u2CE4\u2CEB-\u2CEE\u2D00-\u2D25\u2D30-\u2D65\u2D6F\u2D80-\u2D96\u2DA0-\u2DA6\u2DA8-\u2DAE\u2DB0-\u2DB6\u2DB8-\u2DBE\u2DC0-\u2DC6\u2DC8-\u2DCE\u2DD0-\u2DD6\u2DD8-\u2DDE\u2E2F\u3005\u3006\u3031-\u3035\u303B\u303C\u3041-\u3096\u309D-\u309F\u30A1-\u30FA\u30FC-\u30FF\u3105-\u312D\u3131-\u318E\u31A0-\u31B7\u31F0-\u31FF\u3400-\u4DB5\u4E00-\u9FCB\uA000-\uA48C\uA4D0-\uA4FD\uA500-\uA60C\uA610-\uA61F\uA62A\uA62B\uA640-\uA65F\uA662-\uA66E\uA67F-\uA697\uA6A0-\uA6E5\uA717-\uA71F\uA722-\uA788\uA78B\uA78C\uA7FB-\uA801\uA803-\uA805\uA807-\uA80A\uA80C-\uA822\uA840-\uA873\uA882-\uA8B3\uA8F2-\uA8F7\uA8FB\uA90A-\uA925\uA930-\uA946\uA960-\uA97C\uA984-\uA9B2\uA9CF\uAA00-\uAA28\uAA40-\uAA42\uAA44-\uAA4B\uAA60-\uAA76\uAA7A\uAA80-\uAAAF\uAAB1\uAAB5\uAAB6\uAAB9-\uAABD\uAAC0\uAAC2\uAADB-\uAADD\uABC0-\uABE2\uAC00-\uD7A3\uD7B0-\uD7C6\uD7CB-\uD7FB\uF900-\uFA2D\uFA30-\uFA6D\uFA70-\uFAD9\uFB00-\uFB06\uFB13-\uFB17\uFB1D\uFB1F-\uFB28\uFB2A-\uFB36\uFB38-\uFB3C\uFB3E\uFB40\uFB41\uFB43\uFB44\uFB46-\uFBB1\uFBD3-\uFD3D\uFD50-\uFD8F\uFD92-\uFDC7\uFDF0-\uFDFB\uFE70-\uFE74\uFE76-\uFEFC\uFF21-\uFF3A\uFF41-\uFF5A\uFF66-\uFFBE\uFFC2-\uFFC7\uFFCA-\uFFCF\uFFD2-\uFFD7\uFFDA-\uFFDC]/,

	/**
	 * Tags which can safely be merged
	 * @hide
	 */
	mergeableTags: ['b', 'code', 'del', 'em', 'i', 'ins', 'strong', 'sub', 'sup', '#text'],

	/**
	 * Tags which do not mark word boundaries
	 * @hide
	 */
	nonWordBoundaryTags: ['a', 'b', 'code', 'del', 'em', 'i', 'ins', 'span', 'strong', 'sub', 'sup', '#text'],

	/**
	 * Tags which are considered 'nonempty', even if they have no children (or not data)
	 * TODO: finish this list
	 * @hide
	 */
	nonEmptyTags: ['br'],

	/**
	 * Tags which make up Flow Content or Phrasing Content, according to the HTML 5 specification,
	 * @see http://dev.w3.org/html5/spec/Overview.html#flow-content
	 * @see http://dev.w3.org/html5/spec/Overview.html#phrasing-content
	 * @hide
	 */
	tags: {
		'flow' : [ 'a', 'abbr', 'address', 'area', 'article', 'aside', 'audio',
				'b', 'bdi','bdo', 'blockquote', 'br', 'button', 'canvas', 'cite', 'code',
				'command', 'datalist', 'del', 'details', 'dfn', 'div', 'dl', 'em',
				'embed', 'fieldset', 'figure', 'footer', 'form', 'h1', 'h2', 'h3',
				'h4', 'h5', 'h6', 'header', 'hgroup', 'hr', 'i', 'iframe', 'img',
				'input', 'ins', 'kbd', 'keygen', 'label', 'map', 'mark', 'math',
				'menu', 'meter', 'nav', 'noscript', 'object', 'ol', 'output', 'p',
				'pre', 'progress', 'q', 'ruby', 's', 'samp', 'script', 'section',
				'select', 'small', 'span', 'strong', 'style', 'sub', 'sup', 'svg',
				'table', 'textarea', 'time', 'u', 'ul', 'var', 'video', 'wbr', '#text' ],
		'phrasing' : [ 'a', 'abbr', 'area', 'audio', 'b', 'bdi', 'bdo', 'br', 'button',
				'canvas', 'cite', 'code', 'command', 'datalist', 'del', 'dfn',
				'em', 'embed', 'i', 'iframe', 'img', 'input', 'ins', 'kbd',
				'keygen', 'label', 'map', 'mark', 'math', 'meter', 'noscript',
				'object', 'output', 'progress', 'q', 'ruby', 'samp', 'script',
				'select', 'small', 'span', 'strong', 'sub', 'sup', 'svg',
				'textarea', 'time', 'u', 'var', 'video', 'wbr', '#text' ]
	},

	/**
	 * Possible children of tags, according to the HTML 5
	 * specification.
	 * See http://dev.w3.org/html5/spec/Overview.html#elements-1
	 * Moved to http://www.whatwg.org/specs/web-apps/current-work/#elements-1
	 * @hide
	 */
	children: {
		'a' : 'phrasing', // transparent
		'abbr' : 'phrasing',
		'address' : 'flow',
		'area' : 'empty',
		'article' : 'flow',
		'aside' : 'flow',
		'audio' : 'source', // transparent
		'b' : 'phrasing',
		'base' : 'empty',
		'bdo' : 'phrasing',
		'blockquote' : 'phrasing',
		'body' : 'flow',
		'br' : 'empty',
		'button' : 'phrasing',
		'canvas' : 'phrasing', // transparent
		'caption' : 'flow',
		'cite' : 'phrasing',
		'code' : 'phrasing',
		'col' : 'empty',
		'colgroup' : 'col',
		'command' : 'empty',
		'datalist' : ['phrasing', 'option'],
		'dd' : 'flow',
		'del' : 'phrasing',
		'div' : 'flow',
		'details' : ['summary', 'flow'],
		'dfn' : 'flow',
		'dl' : ['dt','dd'],
		'dt' : 'phrasing', // varies
		'em' : 'phrasing',
		'embed' : 'empty',
		'fieldset' : ['legend', 'flow'],
		'figcaption': 'flow',
		'figure' :  ['figcaption', 'flow'],
		'footer' : 'flow',
		'form' : 'flow',
		'h1' : 'phrasing',
		'h2' : 'phrasing',
		'h3' : 'phrasing',
		'h4' : 'phrasing',
		'h5' : 'phrasing',
		'h6' : 'phrasing',
		//head
		'header' : 'flow',
		'hgroup' : ['h1','h2','h3','h4','h5','h6'],
		'hr' : 'empty',
		//html :)
		'i' : 'phrasing',
		'iframe' : '#text',
		'img' : 'empty',
		'input' : 'empty',
		'ins' : 'phrasing', // transparent
		'kbd' : 'phrasing',
		'keygen' : 'empty',
		'label' : 'phrasing',
		'legend' : 'phrasing',
		'li' : 'flow',
		'link' : 'empty',
		'map' : 'area', // transparent
		'mark' : 'phrasing',
		'menu' : ['li', 'flow'],
		'meta' : 'empty',
		'meter' : 'phrasing',
		'nav' : 'flow',
		'noscript' : 'phrasing', // varies
		'object' : 'param', // transparent
		'ol' : 'li',
		'optgroup' : 'option',
		'option' : '#text',
		'output' : 'phrasing',
		'p' : 'phrasing',
		'param' : 'empty',
		'pre' : 'phrasing',
		'progress' : 'phrasing',
		'q' : 'phrasing',
		'rp' : 'phrasing',
		'rt' : 'phrasing',
		'ruby' : ['phrasing', 'rt', 'rp'],
		's' : 'phrasing',
		'samp' : 'pharsing',
		'script' : '#script', //script
		'section' : 'flow',
		'select' : ['option', 'optgroup'],
		'small' : 'phrasing',
		'source' : 'empty',
		'span' : 'phrasing',
		'strong' : 'phrasing',
		'style' : 'phrasing', // varies
		'sub' : 'phrasing',
		'summary' : 'phrasing',
		'sup' : 'phrasing',
		'table' : ['caption', 'colgroup', 'thead', 'tbody', 'tfoot', 'tr'],
		'tbody' : 'tr',
		'td' : 'flow',
		'textarea' : '#text',
		'tfoot' : 'tr',
		'th' : 'phrasing',
		'thead' : 'tr',
		'time' : 'phrasing',
		'title' : '#text',
		'tr' : ['th', 'td'],
		'track' : 'empty',
		'u' : 'phrasing',
		'ul' : 'li',
		'var' : 'phrasing',
		'video' : 'source', // transparent
		'wbr' : 'empty'
	},

	/**
	 * List of nodenames of blocklevel elements
	 * TODO: finish this list
	 * @hide
	 */
	blockLevelElements: ['p', 'h1', 'h2', 'h3', 'h4', 'h5', 'h6', 'blockquote', 'div', 'pre'],

	/**
	 * List of nodenames of list elements
	 * @hide
	 */
	listElements: ['li', 'ol', 'ul'],

	/**
	 * Splits a DOM element at the given position up until the limiting object(s), so that it is valid HTML again afterwards.
	 * @param {RangeObject} range Range object that indicates the position of the splitting.
	 *				This range will be updated, so that it represents the same range as before the split.
	 * @param {jQuery} limit Limiting node(s) for the split.
	 *				The limiting node will not be included in the split itself.
	 *				If no limiting object is set, the document body will be the limiting object.
	 * @param {boolean} atEnd If set to true, the DOM will be splitted at the end of the range otherwise at the start.
	 * @return {object} jQuery object containing the two root DOM objects of the split, true if the DOM did not need to be split or false if the DOM could not be split
	 * @method
	 */
	split: function (range, limit, atEnd) {
		var
			splitElement = jQuery(range.startContainer),
			splitPosition = range.startOffset,
			updateRange, path, parents,
			newDom, insertElement, secondPart,
			i, pathLength, element, jqelement, children, newElement,
			next, prev, offset;


		if (atEnd) {
			splitElement = jQuery(range.endContainer);
			splitPosition = range.endOffset;
		}

		if (limit.length < 1) {
			limit = jQuery(document.body);
		}

		// we may have to update the range if it is not collapsed and we are splitting at the start
		updateRange = (!range.isCollapsed() && !atEnd);

		// find the path up to the highest object that will be splitted
		parents = splitElement.parents().get();
		parents.unshift(splitElement.get(0));

		jQuery.each(parents, function(index, element) {
			var isLimit = limit.filter(
					function(){
						return this == element;
					}).length;
			if (isLimit) {
				if (index > 0) {
					path = parents.slice(0, index);
				}
				return false;
			}
		});

		// nothing found to split -> return here
		if (! path) {
			return true;
		}

		path = path.reverse();

		// iterate over the path, create new dom nodes for every element and move
		// the contents right of the split to the new element
		for( i=0, pathLength = path.length; i < pathLength; ++i) {
			element = path[i];
			if (i === pathLength - 1) {
				// last element in the path -> we have to split it

				// split the last part into two parts
				if (element.nodeType === 3) {
					// text node
					secondPart = document.createTextNode(element.data.substring(splitPosition, element.data.length));
					element.data = element.data.substring(0, splitPosition);
				} else {
					// other nodes
					jqelement = jQuery(element);
					children = jqelement.contents();
					newElement = jqelement.clone(false).empty();
					secondPart = newElement.append(children.slice(splitPosition, children.length)).get(0);
				}

				// update the range if necessary
				if (updateRange && range.endContainer === element) {
					range.endContainer = secondPart;
					range.endOffset -= splitPosition;
					range.clearCaches();
				}

				// add the second part
				if (insertElement) {
					insertElement.prepend(secondPart);
				} else {
					jQuery(element).after(secondPart);
				}
			} else {
				// create the new element of the same type and prepend it to the previously created element
				newElement = jQuery(element).clone(false).empty();

				if (!newDom) {
					newDom = newElement;
				} else {
					insertElement.prepend(newElement);
				}
				insertElement = newElement;

				// move all contents right of the split to the new element
				while ( true ) {
					next = path[i+1].nextSibling;
					if ( !next ) { break; }
					insertElement.append(next);
				}

				// update the range if necessary
				if (updateRange && range.endContainer === element) {
					range.endContainer = newElement.get(0);
					prev = path[i+1];
					offset = 0;
					while ( true ) {
						prev = prev.previousSibling;
						if ( !prev ) { break; }
						offset++;
					}
					range.endOffset -= offset;
					range.clearCaches();
				}
			}
		}

		// append the new dom
		jQuery(path[0]).after(newDom);

		return jQuery([path[0], newDom ? newDom.get(0) : secondPart]);
	},

	/**
	 * Check whether the HTML 5 specification allows direct nesting of the given DOM
	 * objects.
	 * @param {object} outerDOMObject
	 *            outer (nesting) DOM Object
	 * @param {object} innerDOMObject
	 *            inner (nested) DOM Object
	 * @return {boolean} true when the nesting is allowed, false if not
	 * @method
	 */
	allowsNesting: function (outerDOMObject, innerDOMObject) {
		if (!outerDOMObject || !outerDOMObject.nodeName || !innerDOMObject
				|| !innerDOMObject.nodeName) {
			return false;
		}

		var outerNodeName = outerDOMObject.nodeName.toLowerCase(),
			innerNodeName = innerDOMObject.nodeName.toLowerCase();

		if (!this.children[outerNodeName]) {
			return false;
		}

		// check whether the nesting is configured by node names (like for table)
		if (this.children[outerNodeName] == innerNodeName) {
			return true;
		}
		if (jQuery.isArray(this.children[outerNodeName])
				&& jQuery.inArray(innerNodeName, this.children[outerNodeName]) >= 0) {
			return true;
		}

		if (jQuery.isArray(this.tags[this.children[outerNodeName]])
				&& jQuery.inArray(innerNodeName,
						this.tags[this.children[outerNodeName]]) >= 0) {
			return true;
		}

		return false;
	},

	/**
	 * Apply the given markup additively to the given range. The given rangeObject will be modified if necessary
	 * @param {GENTICS.Utils.RangeObject} rangeObject range to which the markup shall be added
	 * @param {jQuery} markup markup to be applied as jQuery object
	 * @param {boolean} allownesting true when nesting of the added markup is allowed, false if not (default: false)
	 * @method
	 */
	addMarkup: function (rangeObject, markup, nesting) {
		// split partially contained text nodes at the start and end of the range
		if (rangeObject.startContainer.nodeType === 3 && rangeObject.startOffset > 0
				&& rangeObject.startOffset < rangeObject.startContainer.data.length) {
			this.split(rangeObject, jQuery(rangeObject.startContainer).parent(),
				false);
		}
		if (rangeObject.endContainer.nodeType === 3 && rangeObject.endOffset > 0
				&& rangeObject.endOffset < rangeObject.endContainer.data.length) {
			this.split(rangeObject, jQuery(rangeObject.endContainer).parent(),
				true);
		}

		// get the range tree
		var rangeTree = rangeObject.getRangeTree();
		this.recursiveAddMarkup(rangeTree, markup, rangeObject, nesting);

		// cleanup DOM
		this.doCleanup({'merge' : true, 'removeempty' : true}, rangeObject);
	},

	/**
	 * Recursive helper method to add the given markup to the range
	 * @param rangeTree rangetree at the current level
	 * @param markup markup to be applied
	 * @param rangeObject range object, which eventually is updated
	 * @param nesting true when nesting of the added markup is allowed, false if not
	 * @hide
	 */
	recursiveAddMarkup: function (rangeTree, markup, rangeObject, nesting) {
		var i, innerRange, rangeLength;

		// iterate through all rangetree objects of that level
		for ( i = 0, rangeLength = rangeTree.length; i < rangeLength; ++i) {
			// check whether the rangetree object is fully contained and the markup may be wrapped around the object
			if (rangeTree[i].type == 'full' && this.allowsNesting(markup.get(0), rangeTree[i].domobj)) {
				// we wrap the object, when
				// 1. nesting of markup is allowed or the node is not of the markup to be added
				// 2. the node an element node or a non-empty text node
				if ((nesting || rangeTree[i].domobj.nodeName != markup.get(0).nodeName)
						&& (rangeTree[i].domobj.nodeType !== 3 || jQuery
								.trim(rangeTree[i].domobj.data).length !== 0)) {
					// wrap the object
					jQuery(rangeTree[i].domobj).wrap(markup);

					// TODO eventually update the range (if it changed)

					// when nesting is not allowed, we remove the markup from the inner element
					if (!nesting && rangeTree[i].domobj.nodeType !== 3) {
						innerRange = new GENTICS.Utils.RangeObject();
						innerRange.startContainer = innerRange.endContainer = rangeTree[i].domobj.parentNode;
						innerRange.startOffset = 0;
						innerRange.endOffset = innerRange.endContainer.childNodes.length;
						this.removeMarkup(innerRange, markup, jQuery(rangeTree[i].domobj.parentNode));
					}
				}
			} else {
				// TODO check whether the object may be replaced by the given markup
				if (false) {
					// TODO replace
				} else {
					// recurse into the children (if any), but not if nesting is not
					// allowed and the object is of the markup to be added
					if ((nesting || (rangeTree[i].domobj && rangeTree[i].domobj.nodeName !== markup.get(0).nodeName))
						&& rangeTree[i].children && rangeTree[i].children.length > 0) {
						this.recursiveAddMarkup(rangeTree[i].children, markup);
					}
				}
			}
		}
	},

	/**
	 * Find the highest occurrence of a node with given nodename within the parents
	 * of the start. When limit objects are given, the search stops there.
	 * The limiting object is of the found type, it won't be considered
	 * @param {DOMObject} start start object
	 * @param {String} nodeName name of the node to search for (case-insensitive)
	 * @param {jQuery} limit Limiting node(s) as jQuery object (if none given, the search will stop when there are no more parents)
	 * @return {DOMObject} the found DOM object or undefined
	 * @method
	 */
	findHighestElement: function (start, nodeName, limit) {
		nodeName = nodeName.toLowerCase();

		// this will be the highest found markup object (up to a limit object)
		var highestObject,
		// blah
			testObject = start,
		// helper function to stop when we reach a limit object
			isLimit = limit ? function () {
			return limit.filter(
					function() {
						return testObject == this;
					}
			).length;
		} : function () {
			return false;
		};

		// now get the highest parent that has the given markup (until we reached
		// one of the limit objects or there are no more parent nodes)
		while (!isLimit() && testObject) {
			if (testObject.nodeName.toLowerCase() === nodeName) {
				highestObject = testObject;
			}
			testObject = testObject.parentNode;
		}

		return highestObject;
	},

	/**
	 * Remove the given markup from the given range. The given rangeObject will be modified if necessary
	 * TODO: add parameter deep/shallow
	 * @param {GENTICS.Utils.RangeObject} rangeObject range from which the markup shall be removed
	 * @param {jQuery} markup markup to be removed as jQuery object
	 * @param {jQuery} limit Limiting node(s) as jQuery object
	 * @method
	 */
	removeMarkup: function (rangeObject, markup, limit) {
		var nodeName = markup.get(0).nodeName,
			startSplitLimit = this.findHighestElement(rangeObject.startContainer, nodeName, limit),
			endSplitLimit = this.findHighestElement(rangeObject.endContainer, nodeName, limit),
			didSplit = false,
			highestObject, root, rangeTree;

		if (startSplitLimit && rangeObject.startOffset > 0) {
			// when the start is in the start of its container, we don't split
			this.split(rangeObject, jQuery(startSplitLimit).parent(), false);
			didSplit = true;
		}

		if (endSplitLimit) {
			// when the end is in the end of its container, we don't split
			if (rangeObject.endContainer.nodeType === 3 && rangeObject.endOffset < rangeObject.endContainer.data.length) {
				this.split(rangeObject, jQuery(endSplitLimit).parent(), true);
				didSplit = true;
			}
			if (rangeObject.endContainer.nodeType === 1 && rangeObject.endOffset < rangeObject.childNodes.length) {
				this.split(rangeObject, jQuery(endSplitLimit).parent(), true);
				didSplit = true;
			}
		}

		// when we split the DOM, we maybe need to correct the range
		if (didSplit) {
			rangeObject.correctRange();
		}

		// find the highest occurrence of the markup
		highestObject = this.findHighestElement(rangeObject.getCommonAncestorContainer(), nodeName, limit);
		root = highestObject ? highestObject.parentNode : rangeObject.getCommonAncestorContainer();

		if (root) {
			// construct the range tree
			rangeTree = rangeObject.getRangeTree(root);
	
			// remove the markup from the range tree
			this.recursiveRemoveMarkup(rangeTree, markup);
	
			// cleanup DOM
			this.doCleanup({'merge' : true, 'removeempty' : true}, rangeObject, root);
		}
	},

	/**
	 * TODO: pass the range itself and eventually update it if necessary
	 * Recursive helper method to remove the given markup from the range
	 * @param rangeTree rangetree at the current level
	 * @param markup markup to be applied
	 * @hide
	 */
	recursiveRemoveMarkup: function (rangeTree, markup) {
		var i, rangeLength, content;
		// iterate over the rangetree objects of this level
		for (i = 0, rangeLength = rangeTree.length; i < rangeLength; ++i) {
			// check whether the object is the markup to be removed and is fully into the range
			if (rangeTree[i].type == 'full' && rangeTree[i].domobj.nodeName == markup.get(0).nodeName) {
				// found the markup, so remove it
				content = jQuery(rangeTree[i].domobj).contents();
				if (content.length > 0) {
					// when the object has children, we unwrap them
					content.first().unwrap();
				} else {
					// obj has no children, so just remove it
					jQuery(rangeTree[i].domobj).remove();
				}
			}

			// if the object has children, we do the recursion now
			if (rangeTree[i].children) {
				this.recursiveRemoveMarkup(rangeTree[i].children, markup);
			}
		}
	},

	/**
	 * Cleanup the DOM, starting with the given startobject (or the common ancestor container of the given range)
	 * ATTENTION: If range is a selection you need to update the selection after doCleanup
	 * Cleanup modes (given as properties in 'cleanup'):
	 * <pre>
	 * - merge: merges multiple successive nodes of same type, if this is allowed, starting at the children of the given node (defaults to false)
	 * - removeempty: removes empty element nodes (defaults to false)
	 * </pre>
	 * Example for calling this method:<br/>
	 * <code>GENTICS.Utils.Dom.doCleanup({merge:true,removeempty:false}, range)</code>
	 * @param {object} cleanup type of cleanup to be done
	 * @param {GENTICS.Utils.RangeObject} rangeObject range which is eventually updated
	 * @param {DOMObject} start start object, if not given, the commonancestorcontainer is used as startobject insted
	 * @return {boolean} true when the range (startContainer/startOffset/endContainer/endOffset) was modified, false if not
	 * @method
	 */
	doCleanup: function(cleanup, rangeObject, start) {
		var that = this, prevNode, modifiedRange, startObject, startOffset, endOffset;

		if (typeof cleanup === 'undefined') {
			cleanup = {};
		}
		if (typeof cleanup.merge === 'undefined') {
			cleanup.merge = false;
		}
		if (typeof cleanup.removeempty === 'undefined') {
			cleanup.removeempty = false;
		}

		if (typeof start === 'undefined' && rangeObject) {
			start = rangeObject.getCommonAncestorContainer();
		}
		// remember the previous node here (successive nodes of same type will be merged into this)
		prevNode = false;
		// check whether the range needed to be modified during merging
		modifiedRange = false;
		// get the start object
		startObject = jQuery(start);
		startOffset = rangeObject.startOffset;
		endOffset = rangeObject.endOffset;

		// iterate through all sub nodes
		startObject.contents().each(function() {
			var index;

			// Try to read the nodeType property and return if we do not have permission
			// ie.: frame document to an external URL
			var nodeType;
			try {
				nodeType = this.nodeType;
				index = that.getIndexInParent(this);
			}
			catch (e) {
				return;
			}

			// decide further actions by node type
			switch(nodeType) {
			// found a non-text node
			case 1:
				if (prevNode && prevNode.nodeName == this.nodeName) {
					// found a successive node of same type

					// now we check whether the selection starts or ends in the mother node after the current node
					if (rangeObject.startContainer === startObject && startOffset > index) {
						// there will be one less object, so reduce the startOffset by one
						rangeObject.startOffset -= 1;
						// set the flag for range modification
						modifiedRange = true;
					}
					if (rangeObject.endContainer === startObject && endOffset > index) {
						// there will be one less object, so reduce the endOffset by one
						rangeObject.endOffset -= 1;
						// set the flag for range modification
						modifiedRange = true;
					}

					// merge the contents of this node into the previous one
					jQuery(prevNode).append(jQuery(this).contents());

					// after merging, we eventually need to cleanup the prevNode again
					modifiedRange |= that.doCleanup(cleanup, rangeObject, prevNode);

					// remove this node
					jQuery(this).remove();
					
				} else {
					
					// do the recursion step here
					modifiedRange |= that.doCleanup(cleanup, rangeObject, this);

					// eventually remove empty elements
					var removed = false;
					if (cleanup.removeempty) {
						if (GENTICS.Utils.Dom.isBlockLevelElement(this) && this.childNodes.length === 0) {
//							jQuery(this).remove();
							removed = true;
						}
						if (jQuery.inArray(this.nodeName.toLowerCase(), that.mergeableTags) >= 0
								&& jQuery(this).text().length === 0 && this.childNodes.length === 0) {
//							jQuery(this).remove();
							removed = true;
						}
					}

					// when the current node was not removed, we eventually store it as previous (mergeable) tag
					if (!removed) {
						if (jQuery.inArray(this.nodeName.toLowerCase(), that.mergeableTags) >= 0) {
							prevNode = this;
						} else {
							prevNode = false;
						}
					} else {
						// now we check whether the selection starts or ends in the mother node of this
						if (rangeObject.startContainer === this.parentNode && startOffset > index) {
							// there will be one less object, so reduce the startOffset by one
							rangeObject.startOffset = rangeObject.startOffset - 1;
							// set the flag for range modification
							modifiedRange = true;
						}
						if (rangeObject.endContainer === this.parentNode && endOffset > index) {
							// there will be one less object, so reduce the endOffset by one
							rangeObject.endOffset = rangeObject.endOffset - 1;
							// set the flag for range modification
							modifiedRange = true;
						}
										
						// remove this text node
						jQuery(this).remove();

					}
				}

				break;
			// found a text node
			case 3:
				// found a text node
				if (prevNode && prevNode.nodeType === 3 && cleanup.merge) {
					// the current text node will be merged into the last one, so
					// check whether the selection starts or ends in the current
					// text node
					if (rangeObject.startContainer === this) {
						// selection starts in the current text node

						// update the start container to the last node
						rangeObject.startContainer = prevNode;

						// update the start offset
						rangeObject.startOffset += prevNode.nodeValue.length;

						// set the flag for range modification
						modifiedRange = true;
						
					} else if (rangeObject.startContainer === prevNode.parentNode
							&& rangeObject.startOffset === that.getIndexInParent(prevNode) + 1) {
						// selection starts right between the previous and current text nodes (which will be merged)

						// update the start container to the previous node
						rangeObject.startContainer = prevNode;

						// set the start offset
						rangeObject.startOffset = prevNode.nodeValue.length;

						// set the flag for range modification
						modifiedRange = true;
					}

					if (rangeObject.endContainer === this) {
						// selection ends in the current text node

						// update the end container to be the last node
						rangeObject.endContainer = prevNode;

						// update the end offset
						rangeObject.endOffset += prevNode.nodeValue.length;

						// set the flag for range modification
						modifiedRange = true;

					} else if (rangeObject.endContainer === prevNode.parentNode
							&& rangeObject.endOffset === that.getIndexInParent(prevNode) + 1) {
						// selection ends right between the previous and current text nodes (which will be merged)

						// update the end container to the previous node
						rangeObject.endContainer = prevNode;

						// set the end offset
						rangeObject.endOffset = prevNode.nodeValue.length;

						// set the flag for range modification
						modifiedRange = true;
					}

					// now append the contents of the current text node into the previous
					prevNode.data += this.data;

				// remove empty text nodes	
				} else if ( this.nodeValue === '' && cleanup.removeempty ) {
					// do nothing here.
					
				// remember it as the last text node if not empty
				} else if ( !(this.nodeValue === '' && cleanup.removeempty) ) {
					prevNode = this;
					// we are finish here don't delete this node
					break;
				}

				// now we check whether the selection starts or ends in the mother node of this
				if (rangeObject.startContainer === this.parentNode && rangeObject.startOffset > index) {
					// there will be one less object, so reduce the startOffset by one
					rangeObject.startOffset = rangeObject.startOffset - 1;
					// set the flag for range modification
					modifiedRange = true;
				}
				if (rangeObject.endContainer === this.parentNode && rangeObject.endOffset > index) {
					// there will be one less object, so reduce the endOffset by one
					rangeObject.endOffset = rangeObject.endOffset - 1;
					// set the flag for range modification
					modifiedRange = true;
				}

				// remove this text node
				jQuery(this).remove();

				break;
			}
		});

		// eventually remove the startnode itself
//		if (cleanup.removeempty
//				&& GENTICS.Utils.Dom.isBlockLevelElement(start)
//				&& (!start.childNodes || start.childNodes.length === 0)) {
//			if (rangeObject.startContainer == start) {
//				rangeObject.startContainer = start.parentNode;
//				rangeObject.startOffset = GENTICS.Utils.Dom.getIndexInParent(start);
//			}
//			if (rangeObject.endContainer == start) {
//				rangeObject.endContainer = start.parentNode;
//				rangeObject.endOffset = GENTICS.Utils.Dom.getIndexInParent(start);
//			}
//			startObject.remove();
//			modifiedRange = true;
//		}

		if (modifiedRange) {
			rangeObject.clearCaches();
		}

		return modifiedRange;
	},

	/**
	 * Get the index of the given node within its parent node
	 * @param {DOMObject} node node to check
	 * @return {Integer} index in the parent node or false if no node given or node has no parent
	 * @method
	 */
	getIndexInParent: function (node) {
		if (!node) {
			return false;
		}

		var
			index = 0,
			check = node.previousSibling;

		while(check) {
			index++;
			check = check.previousSibling;
		}

		return index;
	},

	/**
	 * Check whether the given node is a blocklevel element
	 * @param {DOMObject} node node to check
	 * @return {boolean} true if yes, false if not (or null)
	 * @method
	 */
	isBlockLevelElement: function (node) {
		if (!node) {
			return false;
		}
		if (node.nodeType === 1 && jQuery.inArray(node.nodeName.toLowerCase(), this.blockLevelElements) >= 0) {
			return true;
		} else {
			return false;
		}
	},

	/**
	 * Check whether the given node is a linebreak element
	 * @param {DOMObject} node node to check
	 * @return {boolean} true for linebreak elements, false for everything else
	 * @method
	 */
	isLineBreakElement: function (node) {
		if (!node) {
			return false;
		}
		return node.nodeType === 1 && node.nodeName.toLowerCase() == 'br';
	},

	/**
	 * Check whether the given node is a list element
	 * @param {DOMObject} node node to check
	 * @return {boolean} true for list elements (li, ul, ol), false for everything else
	 * @method
	 */
	isListElement: function (node) {
		if (!node) {
			return false;
		}
		return node.nodeType === 1 && jQuery.inArray(node.nodeName.toLowerCase(), this.listElements) >= 0;
	},

	/**
	 * This method checks, whether the passed dom object is a dom object, that would
	 * be split in cases of pressing enter. This currently is true for paragraphs
	 * and headings
	 * @param {DOMObject} el
	 *            dom object to check
	 * @return {boolean} true for split objects, false for other
	 * @method
	 */
	isSplitObject: function(el) {
		return el.nodeType === 1 && blockElementNames.hasOwnProperty(el.nodeName);
	},

	/**
	 * Starting with the given position (between nodes), search in the given direction to an adjacent notempty text node
	 * @param {DOMObject} parent parent node containing the position
	 * @param {Integer} index index of the position within the parent node
	 * @param {boolean} searchleft true when search direction is 'left' (default), false for 'right'
	 * @param {object} stopat define at which types of element we shall stop, may contain the following properties
	 * <pre>
	 * - blocklevel (default: true)
	 * - list (default: true)
	 * - linebreak (default: true)
	 * </pre>
	 * @return {DOMObject} the found text node or false if none found
	 * @method
	 */
	searchAdjacentTextNode: function (parent, index, searchleft, stopat) {
		if (!parent || parent.nodeType !== 1 || index < 0 || index > parent.childNodes.length) {
			return false;
		}

		if (typeof stopat === 'undefined') {
			stopat = {'blocklevel' : true, 'list' : true, 'linebreak' : true};
		}

		if (typeof stopat.blocklevel === 'undefined') {
			stopat.blocklevel = true;
		}
		if (typeof stopat.list === 'undefined') {
			stopat.list = true;
		}
		if (typeof stopat.linebreak === 'undefined') {
			stopat.linebreak = true;
		}

		if (typeof searchleft === 'undefined') {
			searchleft = true;
		}

		var
			nextNode,
			currentParent = parent;

		// start at the node left/right of the given position
		if (searchleft && index > 0) {
			nextNode = parent.childNodes[index - 1];
		}
		if (!searchleft && index < parent.childNodes.length) {
			nextNode = parent.childNodes[index];
		}
		
		//currentParent is not a number therefore it is sufficient to directly test for it with while(currentParent)
		//otherwise there would be an error if the object is null
		while (currentParent) {
		//while (typeof currentParent !== 'undefined') {
			if (!nextNode) {
				// no next node found, check whether the parent is a blocklevel element
				if (stopat.blocklevel && this.isBlockLevelElement(currentParent)) {
					// do not leave block level elements
					return false;
				} else if (stopat.list && this.isListElement(currentParent)) {
					// do not leave list elements
					return false;
				} else {
					// continue with the parent
					nextNode = searchleft ? currentParent.previousSibling : currentParent.nextSibling;
					currentParent = currentParent.parentNode;
				}
			} else if (nextNode.nodeType === 3 && jQuery.trim(nextNode.data).length > 0) {
				// we are lucky and found a notempty text node
				return nextNode;
			} else if (stopat.blocklevel && this.isBlockLevelElement(nextNode)) {
				// we found a blocklevel element, stop here
				return false;
			} else if (stopat.linebreak && this.isLineBreakElement(nextNode)) {
				// we found a linebreak, stop here
				return false;
			} else if (stopat.list && this.isListElement(nextNode)) {
				// we found a linebreak, stop here
				return false;
			} else if (nextNode.nodeType === 3) {
				// we found an empty text node, so step to the next
				nextNode = searchleft ? nextNode.previousSibling : nextNode.nextSibling;
			} else {
				// we found a non-blocklevel element, step into
				currentParent = nextNode;
				nextNode = searchleft ? nextNode.lastChild : nextNode.firstChild;
			}
		}
	},

	/**
	 * Insert the given DOM Object into the start/end of the given range. The method
	 * will find the appropriate place in the DOM tree for inserting the given
	 * object, and will eventually split elements in between. The given range will
	 * be updated if necessary. The updated range will NOT embrace the inserted
	 * object, which means that the object is actually inserted before or after the
	 * given range (depending on the atEnd parameter)
	 *
	 * @param {jQuery}
	 *				object object to insert into the DOM
	 * @param {GENTICS.Utils.RangeObject}
	 *				range range where to insert the object (at start or end)
	 * @param {jQuery}
	 *				limit limiting object(s) of the DOM modification
	 * @param {boolean}
	 *				atEnd true when the object shall be inserted at the end, false for
	 *				insertion at the start (default)
	 * @param {boolean}
	 *				true when the insertion shall be done, even if inserting the element
	 *				would not be allowed, false to deny inserting unallowed elements (default)
	 * @return true if the object could be inserted, false if not.
	 * @method
	 */
	insertIntoDOM: function (object, range, limit, atEnd, force) {
		// first find the appropriate place to insert the given object
		var parentElements = range.getContainerParents(limit, atEnd),
			that = this,
			newParent,
			container, offset, splitParts, contents;

		if (!limit) {
			limit = jQuery(document.body);
		}

		// if no parent elements exist (up to the limit), the new parent will be the
		// limiter itself
		if (parentElements.length === 0) {
			newParent = limit.get(0);
		} else {
			jQuery.each(parentElements, function (index, parent) {
				if (that.allowsNesting(parent, object.get(0))) {
					newParent = parent;
					return false;
				}
			});
		}

		if (typeof newParent === 'undefined' && limit.length > 0) {
			// found no possible new parent, so split up to the limit object
			newParent = limit.get(0);
		}

		// check whether it is allowed to insert the element at all
		if (!this.allowsNesting(newParent, object.get(0)) && !force) {
			return false;
		}

		if (typeof newParent !== 'undefined') {
			// we found a possible new parent, so we split the DOM up to the new parent
			splitParts = this.split(range, jQuery(newParent), atEnd);
			if (splitParts === true) {
				// DOM was not split (there was no need to split it), insert the new object anyway
				container = range.startContainer;
				offset = range.startOffset;
				if (atEnd) {
					container = range.endContainer;
					offset = range.endOffset;
				}
				if (offset === 0) {
					// insert right before the first element in the container
					contents = jQuery(container).contents();
					if (contents.length > 0) {
						contents.eq(0).before(object);
					} else {
						jQuery(container).append(object);
					}
					return true;
				} else {
					// insert right after the element at offset-1
					jQuery(container).contents().eq(offset-1).after(object);
					return true;
				}
			} else if (splitParts) {
				// if the DOM could be split, we insert the new object in between the split parts
				splitParts.eq(0).after(object);
				return true;
			} else {
				// could not split, so could not insert
				return false;
			}
		} else {
			// found no possible new parent, so we shall not insert
			return false;
		}
	},

	/**
	 * Remove the given DOM object from the DOM and modify the given range to reflect the user expected range after the object was removed
	 * TODO: finish this
	 * @param {DOMObject} object DOM object to remove
	 * @param {GENTICS.Utils.RangeObject} range range which eventually be modified
	 * @param {boolean} preserveContent true if the contents of the removed DOM object shall be preserved, false if not (default: false)
	 * @return true if the DOM object could be removed, false if not
	 * @hide
	 */
	removeFromDOM: function (object, range, preserveContent) {
		if (preserveContent) {
			// check whether the range will need modification
			var indexInParent = this.getIndexInParent(object),
				numChildren = jQuery(object).contents().length,
				parent = object.parentNode;

			if (range.startContainer == parent && range.startOffset > indexInParent) {
				range.startOffset += numChildren - 1;
			} else if (range.startContainer == object) {
				range.startContainer = parent;
				range.startOffset = indexInParent + range.startOffset;
			}

			if (range.endContainer == parent && range.endOffset > indexInParent) {
				range.endOffset += numChildren - 1;
			} else if (range.endContainer == object) {
				range.endContainer = parent;
				range.endOffset = indexInParent + range.endOffset;
			}

			// we simply unwrap the children of the object
			jQuery(object).contents().unwrap();

			// optionally do cleanup
			this.doCleanup({'merge' : true}, range, parent);
		} else {
			// TODO
		}
	},

	/**
	 * Remove the content defined by the given range from the DOM. Update the given
	 * range object to be a collapsed selection at the place of the previous
	 * selection.
	 * @param rangeObject range object
	 * @return true if the range could be removed, false if not
	 */
	removeRange: function (rangeObject) {
		if (!rangeObject) {
			// no range given
			return false;
		}
		if (rangeObject.isCollapsed()) {
			// the range is collapsed, nothing to delete
			return false;
		}

		// split partially contained text nodes at the start and end of the range
		if (rangeObject.startContainer.nodeType == 3 && rangeObject.startOffset > 0
			&& rangeObject.startOffset < rangeObject.startContainer.data.length) {
			this.split(rangeObject, jQuery(rangeObject.startContainer).parent(),
					   false);
		}
		if (rangeObject.endContainer.nodeType == 3 && rangeObject.endOffset > 0
			&& rangeObject.endOffset < rangeObject.endContainer.data.length) {
			this.split(rangeObject, jQuery(rangeObject.endContainer).parent(),
					   true);
		}

		// construct the range tree
		var rangeTree = rangeObject.getRangeTree();

		// collapse the range
		rangeObject.endContainer = rangeObject.startContainer;
		rangeObject.endOffset = rangeObject.startOffset;

		// remove the markup from the range tree
		this.recursiveRemoveRange(rangeTree, rangeObject);

		// do some cleanup
		this.doCleanup({'merge' : true}, rangeObject);
//		this.doCleanup({'merge' : true, 'removeempty' : true}, rangeObject);

		// clear the caches of the range object
		rangeObject.clearCaches();
	},

	recursiveRemoveRange: function (rangeTree, rangeObject) {
		// iterate over the rangetree objects of this level
		for (var i = 0; i < rangeTree.length; ++i) {
			// check for nodes fully in the range
			if (rangeTree[i].type == 'full') {
				// if the domobj is the startcontainer, or the startcontainer is inside the domobj, we need to update the rangeObject
				if (jQuery(rangeObject.startContainer).parents().andSelf().filter(rangeTree[i].domobj).length > 0) {
					rangeObject.startContainer = rangeObject.endContainer = rangeTree[i].domobj.parentNode;
					rangeObject.startOffset = rangeObject.endOffset = this.getIndexInParent(rangeTree[i].domobj);
				}

				// remove the object from the DOM
				jQuery(rangeTree[i].domobj).remove();
			} else if (rangeTree[i].type == 'partial' && rangeTree[i].children) {
				// node partially selected and has children, so do recursion
				this.recursiveRemoveRange(rangeTree[i].children, rangeObject);
			}
		}
	},

	/**
	 * Extend the given range to have start and end at the nearest word boundaries to the left (start) and right (end)
	 * @param {GENTICS.Utils.RangeObject} range range to be extended
	 * @param {boolean} fromBoundaries true if extending will also be done, if one or both ends of the range already are at a word boundary, false if not, default: false
	 * @method
	 */
	extendToWord: function (range, fromBoundaries) {
		// search the word boundaries to the left and right
		var leftBoundary = this.searchWordBoundary(range.startContainer, range.startOffset, true),
			rightBoundary = this.searchWordBoundary(range.endContainer, range.endOffset, false);

		// check whether we must not extend the range from word boundaries
		if (!fromBoundaries) {
			// we only extend the range if both ends would be different
			if (range.startContainer == leftBoundary.container && range.startOffset == leftBoundary.offset) {
				return;
			}
			if (range.endContainer == rightBoundary.container && range.endOffset == rightBoundary.offset) {
				return;
			}
		}

		// set the new boundaries
		range.startContainer = leftBoundary.container;
		range.startOffset = leftBoundary.offset;
		range.endContainer = rightBoundary.container;
		range.endOffset = rightBoundary.offset;

		// correct the range
		range.correctRange();

		// clear caches
		range.clearCaches();
	},

	/**
	 * Helper method to check whether the given DOM object is a word boundary.
	 * @param {DOMObject} object DOM object in question
	 * @return {boolean} true when the DOM object is a word boundary, false if not
	 * @hide
	 */
	isWordBoundaryElement: function (object) {
		if (!object || !object.nodeName) {
			return false;
		}
		return jQuery.inArray(object.nodeName.toLowerCase(), this.nonWordBoundaryTags) == -1;
	},

	/**
	 * Search for the next word boundary, starting at the given position
	 * @param {DOMObject} container container of the start position
	 * @param {Integer} offset offset of the start position
	 * @param {boolean} searchleft true for searching to the left, false for searching to the right (default: true)
	 * @return {object} object with properties 'container' and 'offset' marking the found word boundary
	 * @method
	 */
	searchWordBoundary: function (container, offset, searchleft) {
		if (typeof searchleft === 'undefined') {
			searchleft = true;
		}
		var boundaryFound = false, wordBoundaryPos, tempWordBoundaryPos, textNode;
		while (!boundaryFound) {
			// check the node type
			if (container.nodeType === 3) {
				// we are currently in a text node

				// find the nearest word boundary character
				if (!searchleft) {
					// search right
					wordBoundaryPos = container.data.substring(offset).search(this.nonWordRegex);
					if (wordBoundaryPos != -1) {
						// found a word boundary
						offset = offset + wordBoundaryPos;
						boundaryFound = true;
					} else {
						// found no word boundary, so we set the position after the container
						offset = this.getIndexInParent(container) + 1;
						container = container.parentNode;
					}
				} else {
					// search left
					wordBoundaryPos = container.data.substring(0, offset).search(this.nonWordRegex);
					tempWordBoundaryPos = wordBoundaryPos;
					while (tempWordBoundaryPos != -1) {
						wordBoundaryPos = tempWordBoundaryPos;
						tempWordBoundaryPos = container.data.substring(
								wordBoundaryPos + 1, offset).search(this.nonWordRegex);
						if (tempWordBoundaryPos != -1) {
							tempWordBoundaryPos = tempWordBoundaryPos + wordBoundaryPos + 1;
						}
					}

					if (wordBoundaryPos != -1) {
						// found a word boundary
						offset = wordBoundaryPos + 1;
						boundaryFound = true;
					} else {
						// found no word boundary, so we set the position before the container
						offset = this.getIndexInParent(container);
						container = container.parentNode;
					}
				}
			} else if (container.nodeType === 1) {
				// we are currently in an element node (between nodes)

				if (!searchleft) {
					// check whether there is an element to the right
					if (offset < container.childNodes.length) {
						// there is an element to the right, check whether it is a word boundary element
						if (this.isWordBoundaryElement(container.childNodes[offset])) {
							// we are done
							boundaryFound = true;
						} else {
							// element to the right is no word boundary, so enter it
							container = container.childNodes[offset];
							offset = 0;
						}
					} else {
						// no element to the right, check whether the element itself is a boundary element
						if (this.isWordBoundaryElement(container)) {
							// we are done
							boundaryFound = true;
						} else {
							// element itself is no boundary element, so go to parent
							offset = this.getIndexInParent(container) + 1;
							container = container.parentNode;
						}
					}
				} else {
					// check whether there is an element to the left
					if (offset > 0) {
						// there is an element to the left, check whether it is a word boundary element
						if (this.isWordBoundaryElement(container.childNodes[offset - 1])) {
							// we are done
							boundaryFound = true;
						} else {
							// element to the left is no word boundary, so enter it
							container = container.childNodes[offset - 1];
							offset = container.nodeType === 3 ? container.data.length : container.childNodes.length;
						}
					} else {
						// no element to the left, check whether the element itself is a boundary element
						if (this.isWordBoundaryElement(container)) {
							// we are done
							boundaryFound = true;
						} else {
							// element itself is no boundary element, so go to parent
							offset = this.getIndexInParent(container);
							container = container.parentNode;
						}
					}
				}
			}
		}

		if (container.nodeType !== 3) {
			textNode = this.searchAdjacentTextNode(container, offset, !searchleft);
			if (textNode) {
				container = textNode;
				offset = searchleft ? 0 : container.data.length;
			}
		}

		return {'container' : container, 'offset' : offset};
	},

	/**
	 * Check whether the given dom object is empty
	 * @param {DOMObject} domObject object to check
	 * @return {boolean} true when the object is empty, false if not
	 * @method
	 */
	isEmpty: function (domObject) {
		// a non dom object is considered empty
		if (!domObject) {
			return true;
		}

		// some tags are considered to be non-empty
		if (jQuery.inArray(domObject.nodeName.toLowerCase(), this.nonEmptyTags) != -1) {
			return false;
		}

		// text nodes are not empty, if they contain non-whitespace characters
		if (domObject.nodeType === 3) {
			return domObject.data.search(/\S/) == -1;
		}

		// all other nodes are not empty if they contain at least one child which is not empty
		for (var i = 0, childNodes = domObject.childNodes.length; i < childNodes; ++i) {
			if (!this.isEmpty(domObject.childNodes[i])) {
				return false;
			}
		}

		// found no contents, so the element is empty
		return true;
	},

	/**
	 * Set the cursor (collapsed selection) right after the given DOM object
	 * @param domObject DOM object
	 * @method
	 */
	setCursorAfter: function (domObject) {
		var 
			newRange = new GENTICS.Utils.RangeObject(),
			index = this.getIndexInParent(domObject),
			targetNode,
			offset;
		
		// selection cannot be set between to TEXT_NODEs
		// if domOject is a Text node set selection at last position in that node
		if ( domObject.nodeType == 3) {
			targetNode = domObject;
			offset = targetNode.nodeValue.length;

		// if domOject is a Text node set selection at last position in that node
		} else if ( domObject.nextSibling && domObject.nextSibling.nodeType == 3) {
			targetNode = domObject.nextSibling;
			offset = 0;
		} else {
			targetNode = domObject.parentNode;
			offset = this.getIndexInParent(domObject) + 1;
		}
		
		newRange.startContainer = newRange.endContainer = targetNode;
		newRange.startOffset = newRange.endOffset = offset;

		// select the range
		newRange.select();
		
		return newRange;
	},
	
	/**
	 * Select a DOM node
	 * will create a new range which spans the provided dom node and selects it afterwards
	 * @param domObject DOM object
	 * @method
	 */
	selectDomNode: function (domObject) {
		var newRange = new GENTICS.Utils.RangeObject();
		newRange.startContainer = newRange.endContainer = domObject.parentNode;
		newRange.startOffset = this.getIndexInParent(domObject);
		newRange.endOffset = newRange.startOffset + 1;
		newRange.select();
	},

	/**
	 * Set the cursor (collapsed selection) at the start into the given DOM object
	 * @param domObject DOM object
	 * @method
	 */
	setCursorInto: function (domObject) {
		// set a new range into the given dom object
		var newRange = new GENTICS.Utils.RangeObject();
		newRange.startContainer = newRange.endContainer = domObject;
		newRange.startOffset = newRange.endOffset = 0;

		// select the range
		newRange.select();
	},
	

	/**
	 * "An editing host is a node that is either an Element with a contenteditable
	 * attribute set to the true state, or the Element child of a Document whose
	 * designMode is enabled."
	 * @param domObject DOM object
	 * @method
	 */
	isEditingHost: function (node) {
		return node
			&& node.nodeType == 1 //ELEMENT_NODE
			&& (node.contentEditable == "true"
			|| (node.parentNode
			&& node.parentNode.nodeType == 9 //DOCUEMENT_NODE
			&& node.parentNode.designMode == "on"));
	},

	/**
	 * "Something is editable if it is a node which is not an editing host, does
	 * not have a contenteditable attribute set to the false state, and whose
	 * parent is an editing host or editable."
	 * @param domObject DOM object
	 * @method
	 */
	isEditable: function (node) {
		// This is slightly a lie, because we're excluding non-HTML elements with
		// contentEditable attributes.
		return node
			&& !this.isEditingHost(node)
			&& (node.nodeType != 1 || node.contentEditable != "false") // ELEMENT_NODE
			&& (this.isEditingHost(node.parentNode) || this.isEditable(node.parentNode));
	},

	/**
	 * "The editing host of node is null if node is neither editable nor an editing
	 * host; node itself, if node is an editing host; or the nearest ancestor of
	 * node that is an editing host, if node is editable."
	 * @param domObject DOM object
	 * @method
	 */
	getEditingHostOf: function(node) {
		if (this.isEditingHost(node)) {
			return node;
		} else if (this.isEditable(node)) {
			var ancestor = node.parentNode;
			while (!this.isEditingHost(ancestor)) {
				ancestor = ancestor.parentNode;
			}
			return ancestor;
		} else {
			return null;
		}
	},

	/**
	 * 
	 * "Two nodes are in the same editing host if the editing host of the first is
	 * non-null and the same as the editing host of the second."
	 * @param node1 DOM object
	 * @param node2 DOM object
	 * @method
	 */
	inSameEditingHost: function (node1, node2) {
		return this.getEditingHostOf(node1)
			&& this.getEditingHostOf(node1) == this.getEditingHostOf(node2);
	},

	// "A block node is either an Element whose "display" property does not have
	// resolved value "inline" or "inline-block" or "inline-table" or "none", or a
	// Document, or a DocumentFragment."
	isBlockNode: function (node) {
		return node
			&& ((node.nodeType == $_.Node.ELEMENT_NODE && $_( ["inline", "inline-block", "inline-table", "none"] ).indexOf($_.getComputedStyle(node).display) == -1)
			|| node.nodeType == $_.Node.DOCUMENT_NODE
			|| node.nodeType == $_.Node.DOCUMENT_FRAGMENT_NODE);
	},

	/**
	 * Get the first visible child of the given node.
	 * @param node node
	 * @param includeNode when set to true, the node itself may be returned, otherwise only children are allowed
	 * @return first visible child or null if none found
	 */
	getFirstVisibleChild: function (node, includeNode) {
		// no node -> no child
		if (!node) {
			return null;
		}

		// check whether the node itself is visible
		if ((node.nodeType == $_.Node.TEXT_NODE && this.isEmpty(node))
			|| (node.nodeType == $_.Node.ELEMENT_NODE && node.offsetHeight == 0 && jQuery.inArray(node.nodeName.toLowerCase(), this.nonEmptyTags) === -1)) {
			return null;
		}

		// if the node is a text node, or does not have children, or is not editable, it is the first visible child
		if (node.nodeType == $_.Node.TEXT_NODE
				|| (node.nodeType == $_.Node.ELEMENT_NODE && node.childNodes.length == 0)
				|| !jQuery(node).contentEditable()) {
			return includeNode ? node : null;
		}

		// otherwise traverse through the children
		for (var i = 0; i < node.childNodes.length; ++i) {
			var visibleChild = this.getFirstVisibleChild(node.childNodes[i], true);
			if (visibleChild != null) {
				return visibleChild;
			}
		}

		return null;
	},

	/**
	 * Get the last visible child of the given node.
	 * @param node node
	 * @param includeNode when set to true, the node itself may be returned, otherwise only children are allowed
	 * @return last visible child or null if none found
	 */
	getLastVisibleChild: function (node, includeNode) {
		// no node -> no child
		if (!node) {
			return null;
		}

		// check whether the node itself is visible
		if ((node.nodeType == $_.Node.TEXT_NODE && this.isEmpty(node))
			|| (node.nodeType == $_.Node.ELEMENT_NODE && node.offsetHeight == 0 && jQuery.inArray(node.nodeName.toLowerCase(), this.nonEmptyTags) === -1)) {
			return null;
		}

		// if the node is a text node, or does not have children, or is not editable, it is the first visible child
		if (node.nodeType == $_.Node.TEXT_NODE
				|| (node.nodeType == $_.Node.ELEMENT_NODE && node.childNodes.length == 0)
				|| !jQuery(node).contentEditable()) {
			return includeNode ? node : null;
		}

		// otherwise traverse through the children
		for (var i = node.childNodes.length - 1; i >= 0; --i) {
			var visibleChild = this.getLastVisibleChild(node.childNodes[i], true);
			if (visibleChild != null) {
				return visibleChild;
			}
		}

		return null;
	}
});


/**
 * Create the singleton object
 * @hide
 */
GENTICS.Utils.Dom = new Dom();

return GENTICS.Utils.Dom;

});<|MERGE_RESOLUTION|>--- conflicted
+++ resolved
@@ -57,11 +57,7 @@
     		//The determination of preceding versus following is implementation-specific.
     		'DOCUMENT_POSITION_IMPLEMENTATION_SPECIFIC': 0x20
     	},
-<<<<<<< HEAD
-	    blockElementNames = {
-=======
 		blockElementNames = {
->>>>>>> 4a01fb38
 			'P': true,
 			'H1': true,
 			'H2': true,
@@ -71,11 +67,6 @@
 			'H6': true,
 			'LI': true
 		};
-<<<<<<< HEAD
-=======
-
-	
->>>>>>> 4a01fb38
 
 /**
  * @namespace GENTICS.Utils

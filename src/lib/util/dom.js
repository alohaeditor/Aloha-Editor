/* dom.js is part of Aloha Editor project http://aloha-editor.org
 *
 * Aloha Editor is a WYSIWYG HTML5 inline editing library and editor.
 * Copyright (c) 2010-2012 Gentics Software GmbH, Vienna, Austria.
 * Contributors http://aloha-editor.org/contribution.php
 *
 * Aloha Editor is free software; you can redistribute it and/or
 * modify it under the terms of the GNU General Public License
 * as published by the Free Software Foundation; either version 2
 * of the License, or any later version.
 *
 * Aloha Editor is distributed in the hope that it will be useful,
 * but WITHOUT ANY WARRANTY; without even the implied warranty of
 * MERCHANTABILITY or FITNESS FOR A PARTICULAR PURPOSE.  See the
 * GNU General Public License for more details.
 *
 * You should have received a copy of the GNU General Public License
 * along with this program; if not, write to the Free Software
 * Foundation, Inc., 51 Franklin Street, Fifth Floor, Boston, MA 02110-1301, USA.
 *
 * As an additional permission to the GNU GPL version 2, you may distribute
 * non-source (e.g., minimized or compacted) forms of the Aloha-Editor
 * source code without the copy of the GNU GPL normally required,
 * provided you include this license notice and a URL through which
 * recipients can access the Corresponding Source.
 */
/*jslint eqeq: true */
// Ensure GENTICS Namespace
window.GENTICS = window.GENTICS || {};
window.GENTICS.Utils = window.GENTICS.Utils || {};

define([
	'jquery',
	'util/class'
], function (
	jQuery,
	Class
) {
	"use strict";

	var	GENTICS = window.GENTICS,
		//		Class = window.Class,
		// http://www.w3.org/TR/DOM-Level-3-Core/core.html#ID-1841493061
		Node = {
			'ELEMENT_NODE': 1,
			'ATTRIBUTE_NODE': 2,
			'TEXT_NODE': 3,
			'CDATA_SECTION_NODE': 4,
			'ENTITY_REFERENCE_NODE': 5,
			'ENTITY_NODE': 6,
			'PROCESSING_INSTRUCTION_NODE': 7,
			'COMMENT_NODE': 8,
			'DOCUMENT_NODE': 9,
			'DOCUMENT_TYPE_NODE': 10,
			'DOCUMENT_FRAGMENT_NODE': 11,
			'NOTATION_NODE': 12,
			//The two nodes are disconnected. Order between disconnected nodes is always implementation-specific.
			'DOCUMENT_POSITION_DISCONNECTED': 0x01,
			//The second node precedes the reference node.
			'DOCUMENT_POSITION_PRECEDING': 0x02,
			//The node follows the reference node.
			'DOCUMENT_POSITION_FOLLOWING': 0x04,
			//The node contains the reference node. A node which contains is always preceding, too.
			'DOCUMENT_POSITION_CONTAINS': 0x08,
			//The node is contained by the reference node. A node which is contained is always following, too.
			'DOCUMENT_POSITION_CONTAINED_BY': 0x10,
			//The determination of preceding versus following is implementation-specific.
			'DOCUMENT_POSITION_IMPLEMENTATION_SPECIFIC': 0x20
		},
		blockElementNames = {
			'P': true,
			'H1': true,
			'H2': true,
			'H3': true,
			'H4': true,
			'H5': true,
			'H6': true,
			'LI': true
		};

	/**
	 * Can't use elem.childNodes.length because
	 * http://www.quirksmode.org/dom/w3c_core.html
	 * "IE up to 8 does not count empty text nodes."
	 *
	 * Taken from Dom2.js
	 */
	function numChildren(elem) {
		var count = 0;
		var child = elem.firstChild;
		while (child) {
			count += 1;
			child = child.nextSibling;
		}
		return count;
	}

	/**
	 * Gets the index of the given node within its parent element.
	 * @param {Element} node
	 * @return {number}
	 *         Index in the parent node or -1 if no node given or node has no
	 *         parent.
	 */
	function getIndexInParent(node) {
		if (!node || !node.parentNode) {
			return -1;
		}

		var i,
		    childNodes = node.parentNode.childNodes,
			len = childNodes.length;
		for (i = 0; i < len; i++) {
			if (childNodes[i] === node) {
				return i;
			}
		}

		return -1;
	}

	/**
	 * Taken from Dom2.js
	 */
	function nodeLength(node) {
		if (1 === node.nodeType) {
			return numChildren(node);
		}
		if (3 === node.nodeType) {
			return node.length;
		}
		return 0;
	}

	/**
	 * Checks if the element given is an aloha-editing-p helper, added by split.
	 *
	 * @param {HTMLElement} node
	 * @return {Boolean} True if the given element is an
	 *                   aloha-editing-paragraph.
	 */
	function isAlohaEditingP(node) {
		return (
			node.className === 'aloha-editing-p'
<<<<<<< HEAD
				&& nodeLength(node) === 1
				&& node.children[0].nodeName === 'BR'
				&& node.children[0].className === 'aloha-end-br'
=======
				&& (
					node.childNodes.length === 1
					&& node.childNodes[0].nodeName === 'BR'
					&& node.childNodes[0].className === 'aloha-end-br'
				)
>>>>>>> 449f7cd8
		);
	}

	/**
	 * Starting from the given node, will walk forward (right-ward) through the
	 * node until an element is found that matches the predicate `match` or we
	 * reach the last element in the tree inside the editing host.
	 *
	 * @param {HTMLElement} node An element that must be inside an editable.
	 * @param {function(HTMLElement):Boolean} match A prediate function to
	 *                                              determine wether or not the
	 *                                              node matches one we are
	 *                                              looking for.
	 * @return {HTMLElement} The matched node that is forward in the DOM tree
	 *                       from `node`; null if nothing can be found that
	 *                       matches `match`.
	 */
	function findNodeForward(node, match) {
		if (!node) {
			return null;
		}
		if (match(node)) {
			return node;
		}
		var next = node.firstChild
			|| node.nextSibling
			|| (
				node.parentNode
				&& !GENTICS.Utils.Dom.isEditingHost(node.parentNode)
				&& node.parentNode.nextSibling
			);
		return next ? findNodeForward(next, match) : null;
	}

	function isVisiblyEmpty(node) {
		if (!node) {
			return true;
		}
		// TODO: use isChildlessElement()
		if ('BR' === node.nodeName) {
			return false;
		}
		if (node.nodeType === Node.TEXT_NODE) {
			// TODO: would prefer to use
			// (Html.isWhitespaces(node) || Html.isZeroWidthCharacters(node))
			// but cannot because of circular dependency
			if (node.data.search(/\S/) === -1) {
				return true;
			}
			// Fix for IE with zero-width characters
			if (1 === node.data.length && node.data.charCodeAt(0) >= 0x2000) {
				return true;
			}
			return false;
		}
		var numChildren = nodeLength(node);
		if (0 === numChildren) {
			return true;
		}
		var children = node.childNodes;
		var i;
		for (i = 0; i < numChildren; i++) {
			if (!isVisiblyEmpty(children[i])) {
				return false;
			}
		}
		return true;
	}

	/**
	 * Checks for the opposite condition of isVisiblyEmpty().
	 *
	 * @param {HTMLElement} node
	 * @return {Boolean} True if the given node is visible not empty.
	 */
	function isNotVisiblyEmpty(node) {
		return !isVisiblyEmpty(node);
	}

	/**
	 * Checks whether the given element is a "phantom" element-- ie: an element
	 * that is either invisible or an aloha-editing-paragraph element.
	 *
	 * @param {HTMLElement} node
	 * @return {Boolean} True if the element is a "phantom" element.
	 */
	function isPhantomNode(node) {
		return isVisiblyEmpty(node) || isAlohaEditingP(node);
	}

	/**
	 * Inserts the DOM node `element` appropriately during a split operation.
	 *
	 * The element `head` is used to reference where the element should be
	 * inserted.  Depending on the structure of this `head` node, the `element`
	 * will either replace/overwrite `head` or be appending immediately after
	 * `head`.
	 *
	 * @param {HTMLElement} head The "head" element of the "head and tail"
	 *                           nodes resulting from splitting a DOM element.
	 * @param {HTMLElement} element The element to be inserted between the head
	 *                              and tail split parts.
	 */
	function insertAfterSplit(head, element) {
		if (head.nodeType !== Node.TEXT_NODE && isPhantomNode(head)) {
			jQuery(head).replaceWith(element);
		} else {
			jQuery(head).after(element);
		}
	}

	/**
	 * @namespace GENTICS.Utils
	 * @class Dom provides methods to get information about the DOM and to manipulate it
	 * @singleton
	 */
	var Dom = Class.extend({
		getIndexInParent: getIndexInParent,
		/**
		 * Regex to find word characters.
		 */
		wordRegex: /[\u0041-\u005A\u0061-\u007A\u00AA\u00B5\u00BA\u00C0-\u00D6\u00D8-\u00F6\u00F8-\u02C1\u02C6-\u02D1\u02E0-\u02E4\u02EC\u02EE\u0370-\u0374\u0376\u0377\u037A-\u037D\u0386\u0388-\u038A\u038C\u038E-\u03A1\u03A3-\u03F5\u03F7-\u0481\u048A-\u0525\u0531-\u0556\u0559\u0561-\u0587\u05D0-\u05EA\u05F0-\u05F2\u0621-\u064A\u066E\u066F\u0671-\u06D3\u06D5\u06E5\u06E6\u06EE\u06EF\u06FA-\u06FC\u06FF\u0710\u0712-\u072F\u074D-\u07A5\u07B1\u07CA-\u07EA\u07F4\u07F5\u07FA\u0800-\u0815\u081A\u0824\u0828\u0904-\u0939\u093D\u0950\u0958-\u0961\u0971\u0972\u0979-\u097F\u0985-\u098C\u098F\u0990\u0993-\u09A8\u09AA-\u09B0\u09B2\u09B6-\u09B9\u09BD\u09CE\u09DC\u09DD\u09DF-\u09E1\u09F0\u09F1\u0A05-\u0A0A\u0A0F\u0A10\u0A13-\u0A28\u0A2A-\u0A30\u0A32\u0A33\u0A35\u0A36\u0A38\u0A39\u0A59-\u0A5C\u0A5E\u0A72-\u0A74\u0A85-\u0A8D\u0A8F-\u0A91\u0A93-\u0AA8\u0AAA-\u0AB0\u0AB2\u0AB3\u0AB5-\u0AB9\u0ABD\u0AD0\u0AE0\u0AE1\u0B05-\u0B0C\u0B0F\u0B10\u0B13-\u0B28\u0B2A-\u0B30\u0B32\u0B33\u0B35-\u0B39\u0B3D\u0B5C\u0B5D\u0B5F-\u0B61\u0B71\u0B83\u0B85-\u0B8A\u0B8E-\u0B90\u0B92-\u0B95\u0B99\u0B9A\u0B9C\u0B9E\u0B9F\u0BA3\u0BA4\u0BA8-\u0BAA\u0BAE-\u0BB9\u0BD0\u0C05-\u0C0C\u0C0E-\u0C10\u0C12-\u0C28\u0C2A-\u0C33\u0C35-\u0C39\u0C3D\u0C58\u0C59\u0C60\u0C61\u0C85-\u0C8C\u0C8E-\u0C90\u0C92-\u0CA8\u0CAA-\u0CB3\u0CB5-\u0CB9\u0CBD\u0CDE\u0CE0\u0CE1\u0D05-\u0D0C\u0D0E-\u0D10\u0D12-\u0D28\u0D2A-\u0D39\u0D3D\u0D60\u0D61\u0D7A-\u0D7F\u0D85-\u0D96\u0D9A-\u0DB1\u0DB3-\u0DBB\u0DBD\u0DC0-\u0DC6\u0E01-\u0E30\u0E32\u0E33\u0E40-\u0E46\u0E81\u0E82\u0E84\u0E87\u0E88\u0E8A\u0E8D\u0E94-\u0E97\u0E99-\u0E9F\u0EA1-\u0EA3\u0EA5\u0EA7\u0EAA\u0EAB\u0EAD-\u0EB0\u0EB2\u0EB3\u0EBD\u0EC0-\u0EC4\u0EC6\u0EDC\u0EDD\u0F00\u0F40-\u0F47\u0F49-\u0F6C\u0F88-\u0F8B\u1000-\u102A\u103F\u1050-\u1055\u105A-\u105D\u1061\u1065\u1066\u106E-\u1070\u1075-\u1081\u108E\u10A0-\u10C5\u10D0-\u10FA\u10FC\u1100-\u1248\u124A-\u124D\u1250-\u1256\u1258\u125A-\u125D\u1260-\u1288\u128A-\u128D\u1290-\u12B0\u12B2-\u12B5\u12B8-\u12BE\u12C0\u12C2-\u12C5\u12C8-\u12D6\u12D8-\u1310\u1312-\u1315\u1318-\u135A\u1380-\u138F\u13A0-\u13F4\u1401-\u166C\u166F-\u167F\u1681-\u169A\u16A0-\u16EA\u1700-\u170C\u170E-\u1711\u1720-\u1731\u1740-\u1751\u1760-\u176C\u176E-\u1770\u1780-\u17B3\u17D7\u17DC\u1820-\u1877\u1880-\u18A8\u18AA\u18B0-\u18F5\u1900-\u191C\u1950-\u196D\u1970-\u1974\u1980-\u19AB\u19C1-\u19C7\u1A00-\u1A16\u1A20-\u1A54\u1AA7\u1B05-\u1B33\u1B45-\u1B4B\u1B83-\u1BA0\u1BAE\u1BAF\u1C00-\u1C23\u1C4D-\u1C4F\u1C5A-\u1C7D\u1CE9-\u1CEC\u1CEE-\u1CF1\u1D00-\u1DBF\u1E00-\u1F15\u1F18-\u1F1D\u1F20-\u1F45\u1F48-\u1F4D\u1F50-\u1F57\u1F59\u1F5B\u1F5D\u1F5F-\u1F7D\u1F80-\u1FB4\u1FB6-\u1FBC\u1FBE\u1FC2-\u1FC4\u1FC6-\u1FCC\u1FD0-\u1FD3\u1FD6-\u1FDB\u1FE0-\u1FEC\u1FF2-\u1FF4\u1FF6-\u1FFC\u2071\u207F\u2090-\u2094\u2102\u2107\u210A-\u2113\u2115\u2119-\u211D\u2124\u2126\u2128\u212A-\u212D\u212F-\u2139\u213C-\u213F\u2145-\u2149\u214E\u2183\u2184\u2C00-\u2C2E\u2C30-\u2C5E\u2C60-\u2CE4\u2CEB-\u2CEE\u2D00-\u2D25\u2D30-\u2D65\u2D6F\u2D80-\u2D96\u2DA0-\u2DA6\u2DA8-\u2DAE\u2DB0-\u2DB6\u2DB8-\u2DBE\u2DC0-\u2DC6\u2DC8-\u2DCE\u2DD0-\u2DD6\u2DD8-\u2DDE\u2E2F\u3005\u3006\u3031-\u3035\u303B\u303C\u3041-\u3096\u309D-\u309F\u30A1-\u30FA\u30FC-\u30FF\u3105-\u312D\u3131-\u318E\u31A0-\u31B7\u31F0-\u31FF\u3400-\u4DB5\u4E00-\u9FCB\uA000-\uA48C\uA4D0-\uA4FD\uA500-\uA60C\uA610-\uA61F\uA62A\uA62B\uA640-\uA65F\uA662-\uA66E\uA67F-\uA697\uA6A0-\uA6E5\uA717-\uA71F\uA722-\uA788\uA78B\uA78C\uA7FB-\uA801\uA803-\uA805\uA807-\uA80A\uA80C-\uA822\uA840-\uA873\uA882-\uA8B3\uA8F2-\uA8F7\uA8FB\uA90A-\uA925\uA930-\uA946\uA960-\uA97C\uA984-\uA9B2\uA9CF\uAA00-\uAA28\uAA40-\uAA42\uAA44-\uAA4B\uAA60-\uAA76\uAA7A\uAA80-\uAAAF\uAAB1\uAAB5\uAAB6\uAAB9-\uAABD\uAAC0\uAAC2\uAADB-\uAADD\uABC0-\uABE2\uAC00-\uD7A3\uD7B0-\uD7C6\uD7CB-\uD7FB\uF900-\uFA2D\uFA30-\uFA6D\uFA70-\uFAD9\uFB00-\uFB06\uFB13-\uFB17\uFB1D\uFB1F-\uFB28\uFB2A-\uFB36\uFB38-\uFB3C\uFB3E\uFB40\uFB41\uFB43\uFB44\uFB46-\uFBB1\uFBD3-\uFD3D\uFD50-\uFD8F\uFD92-\uFDC7\uFDF0-\uFDFB\uFE70-\uFE74\uFE76-\uFEFC\uFF21-\uFF3A\uFF41-\uFF5A\uFF66-\uFFBE\uFFC2-\uFFC7\uFFCA-\uFFCF\uFFD2-\uFFD7\uFFDA-\uFFDC]/,

		/**
		 * Regex to find non-word characters.
		 */
		nonWordRegex: /[^\u0041-\u005A\u0061-\u007A\u00AA\u00B5\u00BA\u00C0-\u00D6\u00D8-\u00F6\u00F8-\u02C1\u02C6-\u02D1\u02E0-\u02E4\u02EC\u02EE\u0370-\u0374\u0376\u0377\u037A-\u037D\u0386\u0388-\u038A\u038C\u038E-\u03A1\u03A3-\u03F5\u03F7-\u0481\u048A-\u0525\u0531-\u0556\u0559\u0561-\u0587\u05D0-\u05EA\u05F0-\u05F2\u0621-\u064A\u066E\u066F\u0671-\u06D3\u06D5\u06E5\u06E6\u06EE\u06EF\u06FA-\u06FC\u06FF\u0710\u0712-\u072F\u074D-\u07A5\u07B1\u07CA-\u07EA\u07F4\u07F5\u07FA\u0800-\u0815\u081A\u0824\u0828\u0904-\u0939\u093D\u0950\u0958-\u0961\u0971\u0972\u0979-\u097F\u0985-\u098C\u098F\u0990\u0993-\u09A8\u09AA-\u09B0\u09B2\u09B6-\u09B9\u09BD\u09CE\u09DC\u09DD\u09DF-\u09E1\u09F0\u09F1\u0A05-\u0A0A\u0A0F\u0A10\u0A13-\u0A28\u0A2A-\u0A30\u0A32\u0A33\u0A35\u0A36\u0A38\u0A39\u0A59-\u0A5C\u0A5E\u0A72-\u0A74\u0A85-\u0A8D\u0A8F-\u0A91\u0A93-\u0AA8\u0AAA-\u0AB0\u0AB2\u0AB3\u0AB5-\u0AB9\u0ABD\u0AD0\u0AE0\u0AE1\u0B05-\u0B0C\u0B0F\u0B10\u0B13-\u0B28\u0B2A-\u0B30\u0B32\u0B33\u0B35-\u0B39\u0B3D\u0B5C\u0B5D\u0B5F-\u0B61\u0B71\u0B83\u0B85-\u0B8A\u0B8E-\u0B90\u0B92-\u0B95\u0B99\u0B9A\u0B9C\u0B9E\u0B9F\u0BA3\u0BA4\u0BA8-\u0BAA\u0BAE-\u0BB9\u0BD0\u0C05-\u0C0C\u0C0E-\u0C10\u0C12-\u0C28\u0C2A-\u0C33\u0C35-\u0C39\u0C3D\u0C58\u0C59\u0C60\u0C61\u0C85-\u0C8C\u0C8E-\u0C90\u0C92-\u0CA8\u0CAA-\u0CB3\u0CB5-\u0CB9\u0CBD\u0CDE\u0CE0\u0CE1\u0D05-\u0D0C\u0D0E-\u0D10\u0D12-\u0D28\u0D2A-\u0D39\u0D3D\u0D60\u0D61\u0D7A-\u0D7F\u0D85-\u0D96\u0D9A-\u0DB1\u0DB3-\u0DBB\u0DBD\u0DC0-\u0DC6\u0E01-\u0E30\u0E32\u0E33\u0E40-\u0E46\u0E81\u0E82\u0E84\u0E87\u0E88\u0E8A\u0E8D\u0E94-\u0E97\u0E99-\u0E9F\u0EA1-\u0EA3\u0EA5\u0EA7\u0EAA\u0EAB\u0EAD-\u0EB0\u0EB2\u0EB3\u0EBD\u0EC0-\u0EC4\u0EC6\u0EDC\u0EDD\u0F00\u0F40-\u0F47\u0F49-\u0F6C\u0F88-\u0F8B\u1000-\u102A\u103F\u1050-\u1055\u105A-\u105D\u1061\u1065\u1066\u106E-\u1070\u1075-\u1081\u108E\u10A0-\u10C5\u10D0-\u10FA\u10FC\u1100-\u1248\u124A-\u124D\u1250-\u1256\u1258\u125A-\u125D\u1260-\u1288\u128A-\u128D\u1290-\u12B0\u12B2-\u12B5\u12B8-\u12BE\u12C0\u12C2-\u12C5\u12C8-\u12D6\u12D8-\u1310\u1312-\u1315\u1318-\u135A\u1380-\u138F\u13A0-\u13F4\u1401-\u166C\u166F-\u167F\u1681-\u169A\u16A0-\u16EA\u1700-\u170C\u170E-\u1711\u1720-\u1731\u1740-\u1751\u1760-\u176C\u176E-\u1770\u1780-\u17B3\u17D7\u17DC\u1820-\u1877\u1880-\u18A8\u18AA\u18B0-\u18F5\u1900-\u191C\u1950-\u196D\u1970-\u1974\u1980-\u19AB\u19C1-\u19C7\u1A00-\u1A16\u1A20-\u1A54\u1AA7\u1B05-\u1B33\u1B45-\u1B4B\u1B83-\u1BA0\u1BAE\u1BAF\u1C00-\u1C23\u1C4D-\u1C4F\u1C5A-\u1C7D\u1CE9-\u1CEC\u1CEE-\u1CF1\u1D00-\u1DBF\u1E00-\u1F15\u1F18-\u1F1D\u1F20-\u1F45\u1F48-\u1F4D\u1F50-\u1F57\u1F59\u1F5B\u1F5D\u1F5F-\u1F7D\u1F80-\u1FB4\u1FB6-\u1FBC\u1FBE\u1FC2-\u1FC4\u1FC6-\u1FCC\u1FD0-\u1FD3\u1FD6-\u1FDB\u1FE0-\u1FEC\u1FF2-\u1FF4\u1FF6-\u1FFC\u2071\u207F\u2090-\u2094\u2102\u2107\u210A-\u2113\u2115\u2119-\u211D\u2124\u2126\u2128\u212A-\u212D\u212F-\u2139\u213C-\u213F\u2145-\u2149\u214E\u2183\u2184\u2C00-\u2C2E\u2C30-\u2C5E\u2C60-\u2CE4\u2CEB-\u2CEE\u2D00-\u2D25\u2D30-\u2D65\u2D6F\u2D80-\u2D96\u2DA0-\u2DA6\u2DA8-\u2DAE\u2DB0-\u2DB6\u2DB8-\u2DBE\u2DC0-\u2DC6\u2DC8-\u2DCE\u2DD0-\u2DD6\u2DD8-\u2DDE\u2E2F\u3005\u3006\u3031-\u3035\u303B\u303C\u3041-\u3096\u309D-\u309F\u30A1-\u30FA\u30FC-\u30FF\u3105-\u312D\u3131-\u318E\u31A0-\u31B7\u31F0-\u31FF\u3400-\u4DB5\u4E00-\u9FCB\uA000-\uA48C\uA4D0-\uA4FD\uA500-\uA60C\uA610-\uA61F\uA62A\uA62B\uA640-\uA65F\uA662-\uA66E\uA67F-\uA697\uA6A0-\uA6E5\uA717-\uA71F\uA722-\uA788\uA78B\uA78C\uA7FB-\uA801\uA803-\uA805\uA807-\uA80A\uA80C-\uA822\uA840-\uA873\uA882-\uA8B3\uA8F2-\uA8F7\uA8FB\uA90A-\uA925\uA930-\uA946\uA960-\uA97C\uA984-\uA9B2\uA9CF\uAA00-\uAA28\uAA40-\uAA42\uAA44-\uAA4B\uAA60-\uAA76\uAA7A\uAA80-\uAAAF\uAAB1\uAAB5\uAAB6\uAAB9-\uAABD\uAAC0\uAAC2\uAADB-\uAADD\uABC0-\uABE2\uAC00-\uD7A3\uD7B0-\uD7C6\uD7CB-\uD7FB\uF900-\uFA2D\uFA30-\uFA6D\uFA70-\uFAD9\uFB00-\uFB06\uFB13-\uFB17\uFB1D\uFB1F-\uFB28\uFB2A-\uFB36\uFB38-\uFB3C\uFB3E\uFB40\uFB41\uFB43\uFB44\uFB46-\uFBB1\uFBD3-\uFD3D\uFD50-\uFD8F\uFD92-\uFDC7\uFDF0-\uFDFB\uFE70-\uFE74\uFE76-\uFEFC\uFF21-\uFF3A\uFF41-\uFF5A\uFF66-\uFFBE\uFFC2-\uFFC7\uFFCA-\uFFCF\uFFD2-\uFFD7\uFFDA-\uFFDC]/,

		/**
		 * Tags which can safely be merged
		 * @hide
		 */
		mergeableTags: ['b', 'code', 'del', 'em', 'i', 'ins', 'strong', 'sub', 'sup', '#text'],

		/**
		 * Tags which do not mark word boundaries
		 * @hide
		 */
		nonWordBoundaryTags: ['a', 'b', 'code', 'del', 'em', 'i', 'ins', 'span', 'strong', 'sub', 'sup', '#text'],

		/**
		 * Tags which are considered 'nonempty', even if they have no children (or not data)
		 * TODO: finish this list
		 * @hide
		 */
		nonEmptyTags: ['br'],

		/**
		 * Tags which make up Flow Content or Phrasing Content, according to the HTML 5 specification,
		 * @see http://dev.w3.org/html5/spec/Overview.html#flow-content
		 * @see http://dev.w3.org/html5/spec/Overview.html#phrasing-content
		 * @hide
		 */
		tags: {
			'flow': ['a', 'abbr', 'acronym', 'address', 'area', 'article', 'aside', 'audio', 'b', 'bdi', 'bdo', 'blockquote', 'br', 'button', 'canvas', 'cite', 'code', 'command', 'datalist', 'del', 'details', 'dfn', 'div', 'dl', 'em', 'embed', 'fieldset', 'figure', 'footer', 'form', 'h1', 'h2', 'h3', 'h4', 'h5', 'h6', 'header', 'hgroup', 'hr', 'i', 'iframe', 'img', 'input', 'ins', 'kbd', 'keygen', 'label', 'map', 'mark', 'math', 'menu', 'meter', 'nav', 'noscript', 'object', 'ol', 'output', 'p', 'pre', 'progress', 'q', 'ruby', 's', 'samp', 'script', 'section', 'select', 'small', 'span', 'strong', 'style', 'sub', 'sup', 'svg', 'table', 'textarea', 'time', 'u', 'ul', 'var', 'video', 'wbr', '#text'],
			'phrasing': ['a', 'abbr', 'acronym', 'area', 'audio', 'b', 'bdi', 'bdo', 'br', 'button', 'canvas', 'cite', 'code', 'command', 'datalist', 'del', 'dfn', 'em', 'embed', 'i', 'iframe', 'img', 'input', 'ins', 'kbd', 'keygen', 'label', 'map', 'mark', 'math', 'meter', 'noscript', 'object', 'output', 'progress', 'q', 'ruby', 'samp', 'script', 'select', 'small', 'span', 'strong', 'sub', 'sup', 'svg', 'textarea', 'time', 'u', 'var', 'video', 'wbr', '#text']
		},

		/**
		 * Possible children of tags, according to the HTML 5
		 * specification.
		 * See http://dev.w3.org/html5/spec/Overview.html#elements-1
		 * Moved to http://www.whatwg.org/specs/web-apps/current-work/#elements-1
		 * @hide
		 */
		children: {
			'a': 'phrasing', // transparent
			'abbr': 'phrasing',
			'acronym': 'phrasing',
			'address': 'flow',
			'area': 'empty',
			'article': 'flow',
			'aside': 'flow',
			'audio': 'source', // transparent
			'b': 'phrasing',
			'base': 'empty',
			'bdo': 'phrasing',
			'blockquote': 'phrasing',
			'body': 'flow',
			'br': 'empty',
			'button': 'phrasing',
			'canvas': 'phrasing', // transparent
			'caption': 'flow',
			'cite': 'phrasing',
			'code': 'phrasing',
			'col': 'empty',
			'colgroup': 'col',
			'command': 'empty',
			'datalist': ['phrasing', 'option'],
			'dd': 'flow',
			'del': 'phrasing',
			'div': 'flow',
			'details': ['summary', 'flow'],
			'dfn': 'flow',
			'dl': ['dt', 'dd'],
			'dt': 'phrasing', // varies
			'em': 'phrasing',
			'embed': 'empty',
			'fieldset': ['legend', 'flow'],
			'figcaption': 'flow',
			'figure': ['figcaption', 'flow'],
			'footer': 'flow',
			'form': 'flow',
			'h1': 'phrasing',
			'h2': 'phrasing',
			'h3': 'phrasing',
			'h4': 'phrasing',
			'h5': 'phrasing',
			'h6': 'phrasing',
			//head
			'header': 'flow',
			'hgroup': ['h1', 'h2', 'h3', 'h4', 'h5', 'h6'],
			'hr': 'empty',
			//html :)
			'i': 'phrasing',
			'iframe': '#text',
			'img': 'empty',
			'input': 'empty',
			'ins': 'phrasing', // transparent
			'kbd': 'phrasing',
			'keygen': 'empty',
			'label': 'phrasing',
			'legend': 'phrasing',
			'li': 'flow',
			'link': 'empty',
			'map': 'area', // transparent
			'mark': 'phrasing',
			'menu': ['li', 'flow'],
			'meta': 'empty',
			'meter': 'phrasing',
			'nav': 'flow',
			'noscript': 'phrasing', // varies
			'object': 'param', // transparent
			'ol': 'li',
			'optgroup': 'option',
			'option': '#text',
			'output': 'phrasing',
			'p': 'phrasing',
			'param': 'empty',
			'pre': 'phrasing',
			'progress': 'phrasing',
			'q': 'phrasing',
			'rp': 'phrasing',
			'rt': 'phrasing',
			'ruby': ['phrasing', 'rt', 'rp'],
			's': 'phrasing',
			'samp': 'pharsing',
			'script': '#script', //script
			'section': 'flow',
			'select': ['option', 'optgroup'],
			'small': 'phrasing',
			'source': 'empty',
			'span': 'phrasing',
			'strong': 'phrasing',
			'style': 'phrasing', // varies
			'sub': 'phrasing',
			'summary': 'phrasing',
			'sup': 'phrasing',
			'table': ['caption', 'colgroup', 'thead', 'tbody', 'tfoot', 'tr'],
			'tbody': 'tr',
			'td': 'flow',
			'textarea': '#text',
			'tfoot': 'tr',
			'th': 'phrasing',
			'thead': 'tr',
			'time': 'phrasing',
			'title': '#text',
			'tr': ['th', 'td'],
			'track': 'empty',
			'u': 'phrasing',
			'ul': 'li',
			'var': 'phrasing',
			'video': 'source', // transparent
			'wbr': 'empty'
		},

		/**
		 * List of nodenames of blocklevel elements
		 * TODO: finish this list
		 * @hide
		 */
		blockLevelElements: ['p', 'h1', 'h2', 'h3', 'h4', 'h5', 'h6', 'blockquote', 'div', 'pre'],

		/**
		 * List of nodenames of list elements
		 * @hide
		 */
		listElements: ['li', 'ol', 'ul'],

		/**
		 * List of nodenames of table elements
		 * @hide
		 */
		tableElements: ['caption', 'colgroup', 'table', 'thead', 'tbody', 'tfoot', 'tr', 'td'],

		/**
		 * Splits a DOM element at the given position up until the limiting object(s), so that it is valid HTML again afterwards.
		 * @param {RangeObject} range Range object that indicates the position of the splitting.
		 *				This range will be updated, so that it represents the same range as before the split.
		 * @param {jQuery} limit Limiting node(s) for the split.
		 *				The limiting node will not be included in the split itself.
		 *				If no limiting object is set, the document body will be the limiting object.
		 * @param {boolean} atEnd If set to true, the DOM will be splitted at the end of the range otherwise at the start.
		 * @return {object} jQuery object containing the two root DOM objects of the split, true if the DOM did not need to be split or false if the DOM could not be split
		 * @method
		 */
		split: function (range, limit, atEnd) {
			var splitElement = jQuery(range.startContainer),
				splitPosition = range.startOffset,
				updateRange,
			    path,
			    parents,
				newDom,
			    insertElement,
			    secondPart,
				i,
			    pathLength,
			    element,
			    jqelement,
			    children,
			    newElement,
				next,
			    prev,
			    offset;

			if (atEnd) {
				splitElement = jQuery(range.endContainer);
				splitPosition = range.endOffset;
			}

			if (limit.length < 1) {
				limit = jQuery(document.body);
			}

			// we may have to update the range if it is not collapsed and we are splitting at the start
			updateRange = (!range.isCollapsed() && !atEnd);

			// find the path up to the highest object that will be splitted
			parents = splitElement.parents().get();
			parents.unshift(splitElement.get(0));

			parents.forEach(function (element, index) {
				var isLimit = limit.filter(function () {
					return this == element;
				}).length;

				if (isLimit) {
					if (index > 0) {
						path = parents.slice(0, index);
					}
					return false;
				}
			});

			// nothing found to split -> return here
			if (!path) {
				return true;
			}

			path = path.reverse();

			// iterate over the path, create new dom nodes for every element and move
			// the contents right of the split to the new element
			for (i = 0, pathLength = path.length; i < pathLength; ++i) {
				element = path[i];
				if (i === pathLength - 1) {
					// last element in the path -> we have to split it

					// split the last part into two parts
					if (element.nodeType === 3) {
						// text node
						secondPart = document.createTextNode(element.data.substring(splitPosition, element.data.length));
						element.data = element.data.substring(0, splitPosition);
						// this is done to make sure that empty block elements are visible.
						if (this.isBlockLevelElement(element.parentElement) && this.isEmpty(secondPart) && jQuery('br', newDom).length === 0) {
							secondPart = jQuery('<br/>').addClass('aloha-end-br');
						}
					} else {
						// other nodes
						jqelement = jQuery(element);
						children = jqelement.contents();
						newElement = jqelement.clone(false).empty();
						secondPart = newElement.append(children.slice(splitPosition, children.length)).get(0);
						jQuery(secondPart).addClass('aloha-editing-p');
						if (secondPart.childNodes.length === 1 && secondPart.childNodes.item(0).nodeName.toLowerCase() === 'br') {
							jQuery(secondPart.childNodes.item(0)).addClass('aloha-end-br');
						}
					}

					// update the range if necessary
					if (updateRange && range.endContainer === element) {
						range.endContainer = secondPart;
						range.endOffset -= splitPosition;
						range.clearCaches();
					}

					// add the second part
					if (insertElement) {
						insertElement.prepend(secondPart);
					} else {
						jQuery(element).after(secondPart);
					}
				} else {
					// create the new element of the same type and prepend it to the previously created element
					newElement = jQuery(element).clone(false).empty();

					if (!newDom) {
						newDom = newElement;
					} else {
						insertElement.prepend(newElement);
					}
					insertElement = newElement;

					// move all contents right of the split to the new element
					while (true) {
						next = path[i + 1].nextSibling;
						if (!next) {
							break;
						}
						insertElement.append(next);
					}

					// update the range if necessary
					if (updateRange && range.endContainer === element) {
						range.endContainer = newElement.get(0);
						prev = path[i + 1];
						offset = 0;
						while (true) {
							prev = prev.previousSibling;
							if (!prev) {
								break;
							}
							offset++;
						}
						range.endOffset -= offset;
						range.clearCaches();
					}
				}
			}

			// append the new dom
			jQuery(path[0]).after(newDom);

			return jQuery([path[0], newDom ? newDom.get(0) : secondPart]);
		},

		/**
		 * Check whether the HTML 5 specification allows direct nesting of the given DOM
		 * objects.
		 * @param {object} outerDOMObject
		 *            outer (nesting) DOM Object
		 * @param {object} innerDOMObject
		 *            inner (nested) DOM Object
		 * @return {boolean} true when the nesting is allowed, false if not
		 * @method
		 */
		allowsNesting: function (outerDOMObject, innerDOMObject) {
			if (!outerDOMObject || !outerDOMObject.nodeName || !innerDOMObject || !innerDOMObject.nodeName) {
				return false;
			}

			var outerNodeName = outerDOMObject.nodeName.toLowerCase(),
				innerNodeName = innerDOMObject.nodeName.toLowerCase();

			if (!this.children[outerNodeName]) {
				return false;
			}

			// check whether the nesting is configured by node names (like for table)
			if (this.children[outerNodeName] == innerNodeName) {
				return true;
			}
			if (
				Array.isArray(this.children[outerNodeName])
				&& this.children[outerNodeName].includes(innerNodeName)
			) {
				return true;
			}

			if (
				Array.isArray(this.tags[this.children[outerNodeName]])
				&& this.tags[this.children[outerNodeName]].includes(innerNodeName)
			) {
				return true;
			}

			return false;
		},

		/**
		 * Apply the given markup additively to the given range. The given rangeObject will be modified if necessary
		 * @param {GENTICS.Utils.RangeObject} rangeObject range to which the markup shall be added
		 * @param {jQuery} markup markup to be applied as jQuery object
		 * @param {boolean} allownesting true when nesting of the added markup is allowed, false if not (default: false)
		 * @method
		 */
		addMarkup: function (rangeObject, markup, nesting) {
			// split partially contained text nodes at the start and end of the range
			if (rangeObject.startContainer.nodeType === 3
				    && rangeObject.startOffset > 0
				    && rangeObject.startOffset < rangeObject.startContainer.data.length) {
				this.split(rangeObject, jQuery(rangeObject.startContainer).parent(), false);
			}
			if (rangeObject.endContainer.nodeType === 3 && rangeObject.endOffset > 0 && rangeObject.endOffset < rangeObject.endContainer.data.length) {
				this.split(rangeObject, jQuery(rangeObject.endContainer).parent(), true);
			}

			// get the range tree
			var rangeTree = rangeObject.getRangeTree();
			this.recursiveAddMarkup(rangeTree, markup, rangeObject, nesting);

			// cleanup DOM
			this.doCleanup({
				'merge': true,
				'removeempty': true
			}, rangeObject);
		},

		/**
		 * Recursive helper method to add the given markup to the range
		 * @param rangeTree rangetree at the current level
		 * @param markup markup to be applied
		 * @param rangeObject range object, which eventually is updated
		 * @param nesting true when nesting of the added markup is allowed, false if not
		 * @hide
		 */
		recursiveAddMarkup: function (rangeTree, markup, rangeObject, nesting) {
			var i, innerRange, rangeLength;

			// iterate through all rangetree objects of that level
			for (i = 0, rangeLength = rangeTree.length; i < rangeLength; ++i) {
				// check whether the rangetree object is fully contained and the markup may be wrapped around the object
				if (rangeTree[i].type == 'full' && this.allowsNesting(markup.get(0), rangeTree[i].domobj)) {
					// we wrap the object, when
					// nesting of markup is allowed or the node is not of the markup to be added
					if ((nesting || rangeTree[i].domobj.nodeName != markup.get(0).nodeName)) {
						// wrap the object
						jQuery(rangeTree[i].domobj).wrap(markup);

						// TODO eventually update the range (if it changed)

						// when nesting is not allowed, we remove the markup from the inner element
						if (!nesting && rangeTree[i].domobj.nodeType !== 3) {
							innerRange = new GENTICS.Utils.RangeObject();
							innerRange.startContainer = innerRange.endContainer = rangeTree[i].domobj.parentNode;
							innerRange.startOffset = 0;
							innerRange.endOffset = innerRange.endContainer.childNodes.length;
							this.removeMarkup(innerRange, markup, jQuery(rangeTree[i].domobj.parentNode));
						}
					}
				} else {
					// TODO check whether the object may be replaced by the given markup
					//if (false) {
					// TODO replace
					//} else {
					// recurse into the children (if any), but not if nesting is not
					// allowed and the object is of the markup to be added
					if ((nesting || (rangeTree[i].domobj && rangeTree[i].domobj.nodeName !== markup.get(0).nodeName)) && rangeTree[i].children && rangeTree[i].children.length > 0) {
						this.recursiveAddMarkup(rangeTree[i].children, markup);
					}
				}
			}
		},

		/**
		 * Find the highest occurrence of a node with given nodename within the parents
		 * of the start. When limit objects are given, the search stops there.
		 * The limiting object is of the found type, it won't be considered
		 * @param {DOMObject} start start object
		 * @param {String} nodeName name of the node to search for (case-insensitive)
		 * @param {jQuery} limit Limiting node(s) as jQuery object (if none given, the search will stop when there are no more parents)
		 * @return {DOMObject} the found DOM object or undefined
		 * @method
		 */
		findHighestElement: function (start, nodeName, limit) {
			nodeName = nodeName.toLowerCase();

			// this will be the highest found markup object (up to a limit object)
			var highestObject,
			// blah
			    testObject = start,
				// helper function to stop when we reach a limit object
				isLimit = limit ? function () {
					return limit.filter(
						function () {
							return testObject == this;
						}
					).length;
				} : function () {
					return false;
				};

			// now get the highest parent that has the given markup (until we reached
			// one of the limit objects or there are no more parent nodes)
			while (!isLimit() && testObject) {
				if (testObject.nodeName.toLowerCase() === nodeName) {
					highestObject = testObject;
				}
				testObject = testObject.parentNode;
			}

			return highestObject;
		},

		/**
		 * Remove the given markup from the given range. The given rangeObject will be modified if necessary
		 * TODO: add parameter deep/shallow
		 * @param {GENTICS.Utils.RangeObject} rangeObject range from which the markup shall be removed
		 * @param {jQuery} markup markup to be removed as jQuery object
		 * @param {jQuery} limit Limiting node(s) as jQuery object
		 * @param {boolean} removeNonEditables Whether to remove nodes which are
		 *		not content editable (default: true)
		 * @method
		 */
		removeMarkup: function (rangeObject, markup, limit, removeNonEditables) {
			if (typeof removeNonEditables == 'undefined') {
				removeNonEditables = true;
			}

			var nodeName = markup.get(0).nodeName,
				startSplitLimit = this.findHighestElement(rangeObject.startContainer, nodeName, limit),
				endSplitLimit = this.findHighestElement(rangeObject.endContainer, nodeName, limit),
				didSplit = false,
				highestObject,
			    root,
			    rangeTree;

			if (startSplitLimit && rangeObject.startOffset > 0) {
				// when the start is in the start of its container, we don't split
				this.split(rangeObject, jQuery(startSplitLimit).parent(), false);
				didSplit = true;
			}

			if (endSplitLimit) {
				// when the end is in the end of its container, we don't split
				if (rangeObject.endContainer.nodeType === 3 && rangeObject.endOffset < rangeObject.endContainer.data.length) {
					this.split(rangeObject, jQuery(endSplitLimit).parent(), true);
					didSplit = true;
				}
				if (rangeObject.endContainer.nodeType === 1 && rangeObject.endOffset < rangeObject.endContainer.childNodes.length) {
					this.split(rangeObject, jQuery(endSplitLimit).parent(), true);
					didSplit = true;
				}
			}

			// when we split the DOM, we maybe need to correct the range
			if (didSplit) {
				rangeObject.correctRange();
			}

			// find the highest occurrence of the markup
			highestObject = this.findHighestElement(rangeObject.getCommonAncestorContainer(), nodeName, limit);
			root = highestObject ? highestObject.parentNode : rangeObject.getCommonAncestorContainer();

			if (root) {
				// construct the range tree
				rangeTree = rangeObject.getRangeTree(root);

				// remove the markup from the range tree
				this.recursiveRemoveMarkup(rangeTree, markup, removeNonEditables);

				// cleanup DOM
				this.doCleanup({
					'merge': true,
					'removeempty': true
				}, rangeObject, root);
			}
		},

		/**
		 * TODO: pass the range itself and eventually update it if necessary
		 * Recursive helper method to remove the given markup from the range
		 * @param rangeTree rangetree at the current level
		 * @param markup markup to be applied
		 * @param removeNonEditables whether to remove nodes which are not
		 *		content editable.
		 * @hide
		 */
		recursiveRemoveMarkup: function (rangeTree, markup, removeNonEditables) {
			var i, rangeLength, content;
			var nodeName = markup[0].nodeName;

			// iterate over the rangetree objects of this level
			for (i = 0, rangeLength = rangeTree.length; i < rangeLength; ++i) {
				var curTree = rangeTree[i];
				var obj = curTree.domobj;

				// check whether the object is the markup to be removed and is fully into the range
				if (curTree.type == 'full'
						&& obj.nodeName == nodeName
						&& (removeNonEditables || this.isEditable(obj))) {
					var $obj = jQuery(obj);

					// found the markup, so remove it
					content = $obj.contents();
					if (content.length > 0) {
						// when the object has children, we unwrap them
						content.first().unwrap();
					} else {
						// obj has no children, so just remove it
						$obj.remove();
					}
				}

				// if the object has children, we do the recurTreesion now
				if (curTree.children) {
					this.recursiveRemoveMarkup(curTree.children, markup, removeNonEditables);
				}
			}
		},

		/**
		 * Cleanup the DOM, starting with the given startobject (or the common ancestor container of the given range)
		 * ATTENTION: If range is a selection you need to update the selection after doCleanup
		 * Cleanup modes (given as properties in 'cleanup'):
		 * <pre>
		 * - merge: merges multiple successive nodes of same type, if this is allowed, starting at the children of the given node (defaults to false)
		 * - removeempty: removes empty element nodes (defaults to false)
		 * - mergeable: Custom function to predicate whether or not a given
		 *              element should be mergeable. Overrides `mergeableTags'.
		 * </pre>
		 * Example for calling this method:<br/>
		 * <code>GENTICS.Utils.Dom.doCleanup({merge:true,removeempty:false}, range)</code>
		 * @param {object} cleanup type of cleanup to be done
		 * @param {GENTICS.Utils.RangeObject} rangeObject range which is eventually updated
		 * @param {DOMObject} start start object, if not given, the commonancestorcontainer is used as startobject insted
		 * @return {boolean} true when the range (startContainer/startOffset/endContainer/endOffset) was modified, false if not
		 * @method
		 */
		doCleanup: function (cleanup, rangeObject, start) {
			var that = this,
				prevNode,
			    modifiedRange,
			    startObject,
			    startOffset,
			    endOffset;

			if (typeof cleanup === 'undefined') {
				cleanup = {};
			}
			if (typeof cleanup.merge === 'undefined') {
				cleanup.merge = false;
			}
			if (typeof cleanup.removeempty === 'undefined') {
				cleanup.removeempty = false;
			}

			if (typeof start === 'undefined' && rangeObject) {
				start = rangeObject.getCommonAncestorContainer();
			}
			// remember the previous node here (successive nodes of same type will be merged into this)
			prevNode = false;
			// check whether the range needed to be modified during merging
			modifiedRange = false;
			// get the start object
			startObject = jQuery(start);
			startOffset = rangeObject.startOffset;
			endOffset = rangeObject.endOffset;

			// iterate through all sub nodes
			startObject.contents().each(function () {
				var nodeType;

				// Try to read the nodeType property and return if we do not have permission
				// ie.: frame document to an external URL
				try {
					nodeType = this.nodeType;
				} catch (e) {
					return;
				}

				// stop on iframes
				if (this.nodeName === 'IFRAME') {
					return;
				}

				// decide further actions by node type
				switch (nodeType) {
				// found a non-text node
				case 1:
					var thisNodeName = this.nodeName;
					if (prevNode && prevNode.nodeName === thisNodeName) {
						// found a successive node of same type

						// now we check whether the selection starts or ends in the mother node after the current node
						if (rangeObject.startContainer === startObject && startOffset > getIndexInParent(this)) {
							// there will be one less object, so reduce the startOffset by one
							rangeObject.startOffset -= 1;
							// set the flag for range modification
							modifiedRange = true;
						}
						if (rangeObject.endContainer === startObject && endOffset > getIndexInParent(this)) {
							// there will be one less object, so reduce the endOffset by one
							rangeObject.endOffset -= 1;
							// set the flag for range modification
							modifiedRange = true;
						}

						// merge the contents of this node into the previous one
						jQuery(prevNode).append(jQuery(this).contents());

						// after merging, we eventually need to cleanup the prevNode again
						modifiedRange |= that.doCleanup(cleanup, rangeObject, prevNode);

						// remove this node
						jQuery(this).remove();

					} else {
						// do the recursion step here
						modifiedRange |= that.doCleanup(cleanup, rangeObject, this);

						// eventually remove empty elements
						var removed = false;
						if (cleanup.removeempty) {
							if (GENTICS.Utils.Dom.isBlockLevelElement(this) && this.childNodes.length === 0) {
								//							jQuery(this).remove();
								removed = true;
							}
							if (
								that.mergeableTags.includes(thisNodeName.toLowerCase())
								&& jQuery(this).text().length === 0
								&& this.childNodes.length === 0
							) {
								//							jQuery(this).remove();
								removed = true;
							}
						}

						// when the current node was not removed, we eventually store it as previous (mergeable) tag
						if (!removed) {
							if (cleanup.mergeable ? cleanup.mergeable(this) : that.mergeableTags.includes(thisNodeName.toLowerCase())) {
								prevNode = this;
							} else {
								prevNode = false;
							}
						} else {
							// now we check whether the selection starts or ends in the mother node of this
							if (rangeObject.startContainer === this.parentNode && startOffset > getIndexInParent(this)) {
								// there will be one less object, so reduce the startOffset by one
								rangeObject.startOffset = rangeObject.startOffset - 1;
								// set the flag for range modification
								modifiedRange = true;
							}
							if (rangeObject.endContainer === this.parentNode && endOffset > getIndexInParent(this)) {
								// there will be one less object, so reduce the endOffset by one
								rangeObject.endOffset = rangeObject.endOffset - 1;
								// set the flag for range modification
								modifiedRange = true;
							}

							// remove this text node
							jQuery(this).remove();

						}
					}

					break;
				// found a text node
				case 3:
					// found a text node
					if (prevNode && prevNode.nodeType === 3 && cleanup.merge) {
						// the current text node will be merged into the last one, so
						// check whether the selection starts or ends in the current
						// text node
						var prevNodeValue = prevNode.nodeValue,
							prevNodeValueLength = prevNodeValue.length;

						if (rangeObject.startContainer === this) {
							// selection starts in the current text node

							// update the start container to the last node
							rangeObject.startContainer = prevNode;

							// update the start offset
							rangeObject.startOffset += prevNodeValueLength;

							// set the flag for range modification
							modifiedRange = true;

						} else if (rangeObject.startContainer === prevNode.parentNode && rangeObject.startOffset === getIndexInParent(prevNode) + 1) {
							// selection starts right between the previous and current text nodes (which will be merged)

							// update the start container to the previous node
							rangeObject.startContainer = prevNode;

							// set the start offset
							rangeObject.startOffset = prevNodeValueLength;

							// set the flag for range modification
							modifiedRange = true;
						}

						if (rangeObject.endContainer === this) {
							// selection ends in the current text node

							// update the end container to be the last node
							rangeObject.endContainer = prevNode;

							// update the end offset
							rangeObject.endOffset += prevNodeValueLength;

							// set the flag for range modification
							modifiedRange = true;

						} else if (rangeObject.endContainer === prevNode.parentNode && rangeObject.endOffset === getIndexInParent(prevNode) + 1) {
							// selection ends right between the previous and current text nodes (which will be merged)

							// update the end container to the previous node
							rangeObject.endContainer = prevNode;

							// set the end offset
							rangeObject.endOffset = prevNodeValueLength;

							// set the flag for range modification
							modifiedRange = true;
						}

						// now append the contents of the current text node into the previous
						prevNode.data += this.data;

						// remove empty text nodes
					} else if (!(this.nodeValue === '' && cleanup.removeempty)) {
						prevNode = this;
						// we are finish here don't delete this node
						break;
					}

					// now we check whether the selection starts or ends in the mother node of this
					if (rangeObject.startContainer === this.parentNode && rangeObject.startOffset > getIndexInParent(this)) {
						// there will be one less object, so reduce the startOffset by one
						rangeObject.startOffset = rangeObject.startOffset - 1;
						// set the flag for range modification
						modifiedRange = true;
					}
					if (rangeObject.endContainer === this.parentNode && rangeObject.endOffset > getIndexInParent(this)) {
						// there will be one less object, so reduce the endOffset by one
						rangeObject.endOffset = rangeObject.endOffset - 1;
						// set the flag for range modification
						modifiedRange = true;
					}

					// remove this text node
					jQuery(this).remove();

					// if this is the last text node in a sequence, we remove any zero-width spaces in the text node,
					// unless it is the only character
					var prevNodeNextSibling = prevNode.nextSibling;
					if (prevNode && prevNode.nodeType === 3 && (!prevNodeNextSibling || prevNodeNextSibling.nodeType !== 3)) {
						var pos;
						var prevNodeData = prevNode.data;
						var prevNodeDataLength = prevNodeData.length;
						for (pos = prevNodeDataLength - 1; pos >= 0 && prevNodeDataLength > 1; pos--) {
							if (prevNodeData.charAt(pos) === '\u200b') {
								prevNode.deleteData(pos, 1);
								if (rangeObject.startContainer === prevNode && rangeObject.startOffset > pos) {
									rangeObject.startOffset--;
									modifiedRange = true;
								}
								if (rangeObject.endContainer === prevNode && rangeObject.endOffset > pos) {
									rangeObject.endOffset--;
									modifiedRange = true;
								}
							}
						}
					}

					break;
				}
			});

			// eventually remove the startnode itself
			//		if (cleanup.removeempty
			//				&& GENTICS.Utils.Dom.isBlockLevelElement(start)
			//				&& (!start.childNodes || start.childNodes.length === 0)) {
			//			if (rangeObject.startContainer == start) {
			//				rangeObject.startContainer = start.parentNode;
			//				rangeObject.startOffset = GENTICS.Utils.Dom.getIndexInParent(start);
			//			}
			//			if (rangeObject.endContainer == start) {
			//				rangeObject.endContainer = start.parentNode;
			//				rangeObject.endOffset = GENTICS.Utils.Dom.getIndexInParent(start);
			//			}
			//			startObject.remove();
			//			modifiedRange = true;
			//		}

			if (modifiedRange) {
				rangeObject.clearCaches();
			}

			return modifiedRange;
		},

		/**
		 * Check whether the given node is a blocklevel element
		 * @param {DOMObject} node node to check
		 * @return {boolean} true if yes, false if not (or null)
		 * @method
		 */
		isBlockLevelElement: function (node) {
			if (!node) {
				return false;
			}
			if (node.nodeType === 1 && this.blockLevelElements.includes(node.nodeName.toLowerCase())) {
				return true;
			}
			return false;
		},

		/**
		 * Check whether the given node is a table element
		 * @param {DOMObject} node node to check
		 * @return {boolean} true if yes, false if not (or null)
		 * @method
		 */
		isTableElement: function (node) {
			if (!node) {
				return false;
			}
			if (node.nodeType === 1 && this.tableElements.includes(node.nodeName.toLowerCase())) {
				return true;
			}
			return false;
		},

		/**
		 * Check whether the given node is a linebreak element
		 * @param {DOMObject} node node to check
		 * @return {boolean} true for linebreak elements, false for everything else
		 * @method
		 */
		isLineBreakElement: function (node) {
			if (!node) {
				return false;
			}
			return node.nodeType === 1 && node.nodeName.toLowerCase() == 'br';
		},

		/**
		 * Check whether the given node is a hr element
		 * @param {DOMObject} node node to check
		 * @return {boolean} true for hr elements, false for everything else
		 * @method
		 */
		isHorizontalRulerElement: function (node) {
			if (!node) {
				return false;
			}
			return node.nodeType === 1 && node.nodeName.toLowerCase() == 'hr';
		},

		/**
		 * Check whether the given node is a list element
		 * @param {DOMObject} node node to check
		 * @return {boolean} true for list elements (li, ul, ol), false for everything else
		 * @method
		 */
		isListElement: function (node) {
			if (!node) {
				return false;
			}
			return node.nodeType === 1 && this.listElements.includes(node.nodeName.toLowerCase());
		},

		/**
		 * This method checks, whether the passed dom object is a dom object, that would
		 * be split in cases of pressing enter. This currently is true for paragraphs
		 * and headings
		 * @param {DOMObject} el
		 *            dom object to check
		 * @return {boolean} true for split objects, false for other
		 * @method
		 */
		isSplitObject: function (el) {
			return el.nodeType === 1 && blockElementNames.hasOwnProperty(el.nodeName);
		},

		/**
		 * Starting with the given position (between nodes), search in the given direction to an adjacent notempty text node
		 * @param {DOMObject} parent parent node containing the position
		 * @param {Integer} index index of the position within the parent node
		 * @param {boolean} searchleft true when search direction is 'left' (default), false for 'right'
		 * @param {object} stopat define at which types of element we shall stop, may contain the following properties
		 * <pre>
		 * - blocklevel (default: true)
		 * - list (default: true)
		 * - linebreak (default: true)
		 * - table (default: true)
		 * </pre>
		 * @param {object} options additional options to guide the search. May contain the following properties
		 * <pre>
		 * - acceptUntrimmed (default: false): accept a text node even if it only contains whitespace
		 * </pre>
		 * @return {DOMObject} the found text node or false if none found
		 * @method
		 */
		searchAdjacentTextNode: function (parent, index, searchleft, stopat, options) {
			if (!parent || parent.nodeType !== 1 || index < 0 || index > parent.childNodes.length) {
				return false;
			}

			if (typeof stopat === 'undefined') {
				stopat = {
					'blocklevel': true,
					'list': true,
					'linebreak': true,
					'table': true
				};
			}

			if (typeof stopat.blocklevel === 'undefined') {
				stopat.blocklevel = true;
			}
			if (typeof stopat.list === 'undefined') {
				stopat.list = true;
			}
			if (typeof stopat.linebreak === 'undefined') {
				stopat.linebreak = true;
			}
			if (typeof stopat.table === 'undefined') {
				stopat.table = true;
			}

			if (typeof searchleft === 'undefined') {
				searchleft = true;
			}

			options = Object.assign({ acceptUntrimmed: false }, options);

			var nextNode,
			    currentParent = parent;

			// start at the node left/right of the given position
			if (searchleft && index > 0) {
				nextNode = parent.childNodes[index - 1];
			}
			if (!searchleft && index < parent.childNodes.length) {
				nextNode = parent.childNodes[index];
			}

			//currentParent is not a number therefore it is sufficient to directly test for it with while(currentParent)
			//otherwise there would be an error if the object is null
			while (currentParent) {
				//while (typeof currentParent !== 'undefined') {
				if (!nextNode) {
					// no next node found, check whether the parent is a blocklevel element
					if (stopat.blocklevel && this.isBlockLevelElement(currentParent)) {
						// do not leave block level elements
						return false;
					}
					if (stopat.table && this.isTableElement(currentParent)) {
						// do not leave table level elements
						return false;
					}
					if (stopat.list && this.isListElement(currentParent)) {
						// do not leave list elements
						return false;
					}
					// continue with the parent
					nextNode = searchleft ? currentParent.previousSibling : currentParent.nextSibling;
					currentParent = currentParent.parentNode;
					continue;
				} else if (nextNode.nodeType === 3
						&& (options.acceptUntrimmed ? nextNode.data : nextNode.data.trim()).length > 0) {
					// we are lucky and found a notempty text node
					return nextNode;
				}
				if (stopat.blocklevel && this.isBlockLevelElement(nextNode)) {
					// we found a blocklevel element, stop here
					return false;
				}
				if (stopat.table && this.isTableElement(nextNode)) {
					// we found a table element, stop here
					return false;
				}
				if (stopat.linebreak && (this.isLineBreakElement(nextNode) || this.isHorizontalRulerElement(nextNode))) {
					// we found a linebreak, stop here
					return false;
				}
				if (stopat.list && this.isListElement(nextNode)) {
					// we found a linebreak, stop here
					return false;
				}
				if (nextNode.nodeType === 3) {
					// we found an empty text node, so step to the next
					nextNode = searchleft ? nextNode.previousSibling : nextNode.nextSibling;
				} else {
					// we found a non-blocklevel element, step into
					currentParent = nextNode;
					nextNode = searchleft ? nextNode.lastChild : nextNode.firstChild;
				}
			}
		},

		/**
		 * Insert the given DOM Object into the start/end of the given range. The method
		 * will find the appropriate place in the DOM tree for inserting the given
		 * object, and will eventually split elements in between. The given range will
		 * be updated if necessary. The updated range will NOT embrace the inserted
		 * object, which means that the object is actually inserted before or after the
		 * given range (depending on the atEnd parameter)
		 *
		 * @param {jQuery}
		 *				object object to insert into the DOM
		 * @param {GENTICS.Utils.RangeObject}
		 *				range range where to insert the object (at start or end)
		 * @param {jQuery}
		 *				limit limiting object(s) of the DOM modification
		 * @param {boolean}
		 *				atEnd true when the object shall be inserted at the end, false for
		 *				insertion at the start (default)
		 * @param {boolean}
		 *				true when the insertion shall be done, even if inserting the element
		 *				would not be allowed, false to deny inserting unallowed elements (default)
		 * @return true if the object could be inserted, false if not.
		 * @method
		 */
		insertIntoDOM: function (object, range, limit, atEnd, force) {
			// first find the appropriate place to insert the given object
			var parentElements = range.getContainerParents(limit, atEnd),
				that = this,
				newParent,
				container,
			    offset,
			    splitParts,
			    contents;

			if (!limit) {
				limit = jQuery(document.body);
			}

			// if no parent elements exist (up to the limit), the new parent will be the
			// limiter itself
			if (parentElements.length === 0) {
				newParent = limit.get(0);
			} else {
				// make sure  it is a jquery object
				parentElements = jQuery(parentElements);
				parentElements.each(function (index, parent) {
					if (that.allowsNesting(parent, object.get(0))) {
						newParent = parent;
						return false;
					}
				});
			}

			if (typeof newParent === 'undefined' && limit.length > 0) {
				// found no possible new parent, so split up to the limit object
				newParent = limit.get(0);
			}

			// check whether it is allowed to insert the element at all
			if (!this.allowsNesting(newParent, object.get(0)) && !force) {
				return false;
			}

			if (typeof newParent !== 'undefined') {
				// we found a possible new parent, so we split the DOM up to the new parent
				splitParts = this.split(range, jQuery(newParent), atEnd);
				if (splitParts === true) {
					// DOM was not split (there was no need to split it), insert the new object anyway
					container = range.startContainer;
					offset = range.startOffset;
					if (atEnd) {
						container = range.endContainer;
						offset = range.endOffset;
					}
					// Sometimes the offset can be greater than the length of the
					// container contents due to a bug. In that case adjust the offset.
					if (offset > jQuery(container).contents().length) {
						offset = jQuery(container).contents().length;
					}
					if (offset === 0) {
						// insert right before the first element in the container
						contents = jQuery(container).contents();
						if (contents.length > 0) {
							contents.eq(0).before(object);
						} else {
							jQuery(container).append(object);
						}
						return true;
					}
					// insert right after the element at offset-1
					jQuery(container).contents().eq(offset - 1).after(object);
					return true;
				}
				if (splitParts) {
					// ASSERT(splitParts.length === 2)
					var head = splitParts[0];
					var tail = splitParts[1];
					insertAfterSplit(head, object);
					if (isPhantomNode(tail)) {
						var afterTail = tail.nextSibling
						             || (tail.parentNode && tail.parentNode.nextSibling);
						if (findNodeForward(afterTail, isNotVisiblyEmpty)) {
							// Because the tail element that is generated from
							// the splitting is superfluous since there is
							// already a visible element in which to place the
							// selection.
							jQuery(tail).remove();
						}
					}
					return true;
				}
				// could not split, so could not insert
				return false;
			}
			// found no possible new parent, so we shall not insert
			return false;
		},

		/**
		 * Remove the given DOM object from the DOM and modify the given range to reflect the user expected range after the object was removed
		 * TODO: finish this
		 * @param {DOMObject} object DOM object to remove
		 * @param {GENTICS.Utils.RangeObject} range range which eventually be modified
		 * @param {boolean} preserveContent true if the contents of the removed DOM object shall be preserved, false if not (default: false)
		 * @return true if the DOM object could be removed, false if not
		 * @hide
		 */
		removeFromDOM: function (object, range, preserveContent) {
			if (preserveContent) {
				// check whether the range will need modification
				var indexInParent = getIndexInParent(object),
					numChildren = jQuery(object).contents().length,
					parent = object.parentNode;

				if (range.startContainer == parent && range.startOffset > indexInParent) {
					range.startOffset += numChildren - 1;
				} else if (range.startContainer == object) {
					range.startContainer = parent;
					range.startOffset = indexInParent + range.startOffset;
				}

				if (range.endContainer == parent && range.endOffset > indexInParent) {
					range.endOffset += numChildren - 1;
				} else if (range.endContainer == object) {
					range.endContainer = parent;
					range.endOffset = indexInParent + range.endOffset;
				}

				// we simply unwrap the children of the object
				jQuery(object).contents().unwrap();

				// optionally do cleanup
				this.doCleanup({
					'merge': true
				}, range, parent);
			}
		},

		/**
		 * Remove the content defined by the given range from the DOM. Update the given
		 * range object to be a collapsed selection at the place of the previous
		 * selection.
		 * @param rangeObject range object
		 * @return true if the range could be removed, false if not
		 */
		removeRange: function (rangeObject) {
			if (!rangeObject) {
				// no range given
				return false;
			}
			if (rangeObject.isCollapsed()) {
				// the range is collapsed, nothing to delete
				return false;
			}

			// split partially contained text nodes at the start and end of the range
			if (rangeObject.startContainer.nodeType == 3
				    && rangeObject.startOffset > 0
				    && rangeObject.startOffset < rangeObject.startContainer.data.length) {
				this.split(rangeObject, jQuery(rangeObject.startContainer).parent(), false);
			}
			if (rangeObject.endContainer.nodeType == 3 && rangeObject.endOffset > 0 && rangeObject.endOffset < rangeObject.endContainer.data.length) {
				this.split(rangeObject, jQuery(rangeObject.endContainer).parent(), true);
			}

			// construct the range tree
			var rangeTree = rangeObject.getRangeTree();

			// collapse the range
			rangeObject.endContainer = rangeObject.startContainer;
			rangeObject.endOffset = rangeObject.startOffset;

			// remove the markup from the range tree
			this.recursiveRemoveRange(rangeTree, rangeObject);

			// do some cleanup
			this.doCleanup({
				'merge': true
			}, rangeObject);
			//		this.doCleanup({'merge' : true, 'removeempty' : true}, rangeObject);

			// clear the caches of the range object
			rangeObject.clearCaches();
		},

		recursiveRemoveRange: function (rangeTree, rangeObject) {
			// iterate over the rangetree objects of this level
			var i;
			for (i = 0; i < rangeTree.length; ++i) {
				// check for nodes fully in the range
				if (rangeTree[i].type == 'full') {
					// if the domobj is the startcontainer, or the startcontainer is inside the domobj, we need to update the rangeObject
					if (jQuery(rangeObject.startContainer).parents().addBack().filter(rangeTree[i].domobj).length > 0) {
						rangeObject.startContainer = rangeObject.endContainer = rangeTree[i].domobj.parentNode;
						rangeObject.startOffset = rangeObject.endOffset = getIndexInParent(rangeTree[i].domobj);
					}

					// remove the object from the DOM
					jQuery(rangeTree[i].domobj).remove();
				} else if (rangeTree[i].type == 'partial' && rangeTree[i].children) {
					// node partially selected and has children, so do recursion
					this.recursiveRemoveRange(rangeTree[i].children, rangeObject);
				}
			}
		},

		/**
		 * Extend the given range to have start and end at the nearest word boundaries to the left (start) and right (end)
		 * @param {GENTICS.Utils.RangeObject} range range to be extended
		 * @param {boolean} fromBoundaries true if extending will also be done, if one or both ends of the range already are at a word boundary, false if not, default: false
		 * @method
		 */
		extendToWord: function (range, fromBoundaries) {
			// search the word boundaries to the left and right
			var leftBoundary = this.searchWordBoundary(range.startContainer, range.startOffset, true),
				rightBoundary = this.searchWordBoundary(range.endContainer, range.endOffset, false);

			// check whether we must not extend the range from word boundaries
			if (!fromBoundaries) {
				// we only extend the range if both ends would be different
				if (range.startContainer == leftBoundary.container && range.startOffset == leftBoundary.offset) {
					return;
				}
				if (range.endContainer == rightBoundary.container && range.endOffset == rightBoundary.offset) {
					return;
				}
			}

			// set the new boundaries
			range.startContainer = leftBoundary.container;
			range.startOffset = leftBoundary.offset;
			range.endContainer = rightBoundary.container;
			range.endOffset = rightBoundary.offset;

			// correct the range
			range.correctRange();

			// clear caches
			range.clearCaches();
		},

		/**
		 * Helper method to check whether the given DOM object is a word boundary.
		 * @param {DOMObject} object DOM object in question
		 * @return {boolean} true when the DOM object is a word boundary, false if not
		 * @hide
		 */
		isWordBoundaryElement: function (object) {
			if (!object || !object.nodeName) {
				return false;
			}
			return !this.nonWordBoundaryTags.includes(object.nodeName.toLowerCase());
		},

		/**
		 * Search for the next word boundary, starting at the given position
		 * @param {DOMObject} container container of the start position
		 * @param {Integer} offset offset of the start position
		 * @param {boolean} searchleft true for searching to the left, false for searching to the right (default: true)
		 * @return {object} object with properties 'container' and 'offset' marking the found word boundary
		 * @method
		 */
		searchWordBoundary: function (container, offset, searchleft) {
			if (typeof searchleft === 'undefined') {
				searchleft = true;
			}
			var boundaryFound = false,
				wordBoundaryPos,
			    tempWordBoundaryPos,
			    textNode;
			while (!boundaryFound) {
				// check the node type
				var containerIndex = getIndexInParent(container);
				if (container.nodeType === 3) {
					// we are currently in a text node

					// find the nearest word boundary character
					if (!searchleft) {
						// search right
						wordBoundaryPos = container.data.substring(offset).search(this.nonWordRegex);
						if (wordBoundaryPos != -1) {
							// found a word boundary
							offset = offset + wordBoundaryPos;
							boundaryFound = true;
						} else {
							// found no word boundary, so we set the position after the container
							offset = containerIndex + 1;
							container = container.parentNode;
						}
					} else {
						// search left
						wordBoundaryPos = container.data.substring(0, offset).search(this.nonWordRegex);
						tempWordBoundaryPos = wordBoundaryPos;
						while (tempWordBoundaryPos != -1) {
							wordBoundaryPos = tempWordBoundaryPos;
							tempWordBoundaryPos = container.data.substring(wordBoundaryPos + 1, offset).search(this.nonWordRegex);
							if (tempWordBoundaryPos != -1) {
								tempWordBoundaryPos = tempWordBoundaryPos + wordBoundaryPos + 1;
							}
						}

						if (wordBoundaryPos != -1) {
							// found a word boundary
							offset = wordBoundaryPos + 1;
							boundaryFound = true;
						} else {
							// found no word boundary, so we set the position before the container
							offset = containerIndex;
							container = container.parentNode;
						}
					}
				} else if (container.nodeType === 1) {
					// we are currently in an element node (between nodes)

					if (!searchleft) {
						// check whether there is an element to the right
						if (offset < container.childNodes.length) {
							// there is an element to the right, check whether it is a word boundary element
							if (this.isWordBoundaryElement(container.childNodes[offset])) {
								// we are done
								boundaryFound = true;
							} else {
								// element to the right is no word boundary, so enter it
								container = container.childNodes[offset];
								offset = 0;
							}
						} else {
							// no element to the right, check whether the element itself is a boundary element
							if (this.isWordBoundaryElement(container)) {
								// we are done
								boundaryFound = true;
							} else {
								// element itself is no boundary element, so go to parent
								offset = containerIndex + 1;
								container = container.parentNode;
							}
						}
					} else {
						// check whether there is an element to the left
						if (offset > 0) {
							// there is an element to the left, check whether it is a word boundary element
							if (this.isWordBoundaryElement(container.childNodes[offset - 1])) {
								// we are done
								boundaryFound = true;
							} else {
								// element to the left is no word boundary, so enter it
								container = container.childNodes[offset - 1];
								offset = container.nodeType === 3 ? container.data.length : container.childNodes.length;
							}
						} else {
							// no element to the left, check whether the element itself is a boundary element
							if (this.isWordBoundaryElement(container)) {
								// we are done
								boundaryFound = true;
							} else {
								// element itself is no boundary element, so go to parent
								offset = containerIndex;
								container = container.parentNode;
							}
						}
					}
				}
			}

			if (container.nodeType !== 3) {
				textNode = this.searchAdjacentTextNode(container, offset, !searchleft);
				if (textNode) {
					container = textNode;
					offset = searchleft ? 0 : container.data.length;
				}
			}

			return {
				'container': container,
				'offset': offset
			};
		},

		/**
		 * Check whether the given dom object is empty
		 * @param {DOMObject} domObject object to check
		 * @return {boolean} true when the object is empty, false if not
		 * @method
		 */
		isEmpty: function (domObject) {
			// a non dom object is considered empty
			if (!domObject) {
				return true;
			}

			// some tags are considered to be non-empty
			if (this.nonEmptyTags.includes(domObject.nodeName.toLowerCase())) {
				return false;
			}

			// text nodes are not empty, if they contain non-whitespace characters
			if (domObject.nodeType === 3) {
				if (domObject.data.search(/\S/) == -1) {
					return true;
				} else if (domObject.data.length === 1 // Fix FOR IE no width chars
						&& domObject.data.charCodeAt(0) >= 0x2000) {
					return true;
				}

				return false;
			}

			// all other nodes are not empty if they contain at least one child which is not empty
			var i, childNodes;
			for (i = 0, childNodes = domObject.childNodes.length; i < childNodes; ++i) {
				if (!this.isEmpty(domObject.childNodes[i])) {
					return false;
				}
			}

			// found no contents, so the element is empty
			return true;
		},

		/**
		 * Set the cursor (collapsed selection) right after the given DOM object
		 * @param domObject DOM object
		 * @method
		 */
		setCursorAfter: function (domObject) {
			var newRange = new GENTICS.Utils.RangeObject(),
				index = getIndexInParent(domObject),
				targetNode,
				offset;

			// selection cannot be set between to TEXT_NODEs
			// if domOject is a Text node set selection at last position in that node
			if (domObject.nodeType == 3) {
				targetNode = domObject;
				offset = targetNode.nodeValue.length;

				// if domOject is a Text node set selection at last position in that node
			} else if (domObject.nextSibling && domObject.nextSibling.nodeType == 3) {
				targetNode = domObject.nextSibling;
				offset = 0;
			} else {
				targetNode = domObject.parentNode;
				offset = getIndexInParent(domObject) + 1;
			}

			newRange.startContainer = newRange.endContainer = targetNode;
			newRange.startOffset = newRange.endOffset = offset;

			// select the range
			newRange.select();

			return newRange;
		},

		/**
		 * Select a DOM node
		 * will create a new range which spans the provided dom node and selects it afterwards
		 * @param domObject DOM object
		 * @method
		 */
		selectDomNode: function (domObject) {
			var newRange = new GENTICS.Utils.RangeObject();
			newRange.startContainer = newRange.endContainer = domObject.parentNode;
			newRange.startOffset = getIndexInParent(domObject);
			newRange.endOffset = newRange.startOffset + 1;
			newRange.select();
		},

		/**
		 * Set the cursor (collapsed selection) at the start into the given DOM object
		 * @param domObject DOM object
		 * @method
		 */
		setCursorInto: function (domObject) {
			// set a new range into the given dom object
			var newRange = new GENTICS.Utils.RangeObject();
			newRange.startContainer = newRange.endContainer = domObject;
			newRange.startOffset = newRange.endOffset = 0;

			// select the range
			newRange.select();
		},


		/**
		 * "An editing host is a node that is either an Element with a contenteditable
		 * attribute set to the true state, or the Element child of a Document whose
		 * designMode is enabled."
		 * @param domObject DOM object
		 * @method
		 */
		isEditingHost: function (node) {
			return node
				&& node.nodeType == 1 //ELEMENT_NODE
				&& (node.contentEditable == "true" || (node.parentNode && node.parentNode.nodeType == 9 //DOCUEMENT_NODE
													   && node.parentNode.designMode == "on"));
		},

		/**
		 * "Something is editable if it is a node which is not an editing host, does
		 * not have a contenteditable attribute set to the false state, and whose
		 * parent is an editing host or editable."
		 * @param domObject DOM object
		 * @method
		 */
		isEditable: function (node) {
			// This is slightly a lie, because we're excluding non-HTML elements with
			// contentEditable attributes.
			return node
				&& !this.isEditingHost(node)
				&& (node.nodeType != 1 || node.contentEditable != "false") // ELEMENT_NODE
				&& (this.isEditingHost(node.parentNode) || this.isEditable(node.parentNode));
		},

		/**
		 * "The editing host of node is null if node is neither editable nor an editing
		 * host; node itself, if node is an editing host; or the nearest ancestor of
		 * node that is an editing host, if node is editable."
		 * @param domObject DOM object
		 * @method
		 */
		getEditingHostOf: function (node) {
			if (this.isEditingHost(node)) {
				return node;
			}
			if (this.isEditable(node)) {
				var ancestor = node.parentNode;
				while (!this.isEditingHost(ancestor)) {
					ancestor = ancestor.parentNode;
				}
				return ancestor;
			}
			return null;
		},

		/**
		 *
		 * "Two nodes are in the same editing host if the editing host of the first is
		 * non-null and the same as the editing host of the second."
		 * @param node1 DOM object
		 * @param node2 DOM object
		 * @method
		 */
		inSameEditingHost: function (node1, node2) {
			return this.getEditingHostOf(node1) && this.getEditingHostOf(node1) == this.getEditingHostOf(node2);
		},

		// "A block node is either an Element whose "display" property does not have
		// resolved value "inline" or "inline-block" or "inline-table" or "none", or a
		// Document, or a DocumentFragment."
		isBlockNode: function (node) {
			return node && (
				(node.nodeType == Node.ELEMENT_NODE
					&& !["inline", "inline-block", "inline-table", "none"].includes(getComputedStyle(node).display)
				)
				|| node.nodeType == Node.DOCUMENT_NODE
				|| node.nodeType == Node.DOCUMENT_FRAGMENT_NODE
			);
		},

		/**
		 * Get the first visible child of the given node.
		 * @param node node
		 * @param includeNode when set to true, the node itself may be returned, otherwise only children are allowed
		 * @param stopElements optional list of node names (upper case) of elements where to stop searching
		 * @return first visible child or null if none found
		 */
		getFirstVisibleChild: function (node, includeNode, stopElements) {
			// no node -> no child
			if (!node) {
				return null;
			}

			// check whether the node itself is visible
			if (
				(node.nodeType == Node.TEXT_NODE
					&& this.isEmpty(node)
				)
				|| (
					node.nodeType == Node.ELEMENT_NODE
					&& this.getOffsetHeight(node) === 0
					&& !this.nonEmptyTags.includes(node.nodeName.toLowerCase())
				)
			) {
				return null;
			}

			// if the node is a text node, or does not have children, or is not editable, it is the first visible child
			if (node.nodeType == Node.TEXT_NODE || (node.nodeType == Node.ELEMENT_NODE && node.childNodes.length == 0) || !jQuery(node).contentEditable()) {
				return includeNode ? node : null;
			}

			// when we find one of the stop elements, we return it
			if (Array.isArray(stopElements) && stopElements.includes(node.nodeName)) {
				return includeNode ? node : null;
			}

			// otherwise traverse through the children
			var i;
			for (i = 0; i < node.childNodes.length; ++i) {
				var visibleChild = this.getFirstVisibleChild(node.childNodes[i], true, stopElements);
				if (visibleChild != null) {
					return visibleChild;
				}
			}

			return null;
		},

		/**
		 * Get the last visible child of the given node.
		 * @param node node
		 * @param includeNode when set to true, the node itself may be returned, otherwise only children are allowed
		 * @param stopElements optional list of node names (upper case) of elements where to stop searching
		 * @return last visible child or null if none found
		 */
		getLastVisibleChild: function (node, includeNode, stopElements) {
			// no node -> no child
			if (!node) {
				return null;
			}

			// check whether the node itself is visible
			if (
				(
					node.nodeType == Node.TEXT_NODE
					&& this.isEmpty(node)
				)
				|| (
					node.nodeType == Node.ELEMENT_NODE
					&& this.getOffsetHeight(node) === 0
					&& !this.nonEmptyTags.includes(node.nodeName.toLowerCase())
				)
			) {
				return null;
			}

			// if the node is a text node, or does not have children, or is not editable, it is the first visible child
			if (
				node.nodeType == Node.TEXT_NODE
				|| (
					node.nodeType == Node.ELEMENT_NODE
					&& node.childNodes.length == 0
				)
				|| !jQuery(node).contentEditable()
			) {
				return includeNode ? node : null;
			}

			// when we find one of the stop elements, we return it
			if (Array.isArray(stopElements) && stopElements.includes(node.nodeName)) {
				return includeNode ? node : null;
			}

			// otherwise traverse through the children
			var i;
			for (i = node.childNodes.length - 1; i >= 0; --i) {
				var visibleChild = this.getLastVisibleChild(node.childNodes[i], true, stopElements);
				if (visibleChild != null) {
					return visibleChild;
				}
			}

			return null;
		},

		/**
		 * Workaround to get the offsetHeight from a DOM node. IE7 (and all IEs in IE7 mode) have a very weird bug that
		 * returns 0 when reading the offsetHeight from a DOM node for the first time. When reading again (without any
		 * modification in between), the correct value would be returned.
		 * Therefore, this method will get the offsetHeight and if it is 0, read it again.
		 * @param {DOMObject} node
		 * @return {number} offsetHeight
		 */
		getOffsetHeight: function (node) {
			if (!node) {
				return 0;
			}
			var offsetHeight = node.offsetHeight;
			if (offsetHeight === 0) {
				offsetHeight = node.offsetHeight;
			}
			return offsetHeight;
		},

		/**
		 * Check whether the given node is an empty block level element.
		 * A block level element is considered empty, if it does not contain other children than
		 * <ol>
		 * <li>empty text nodes</li>
		 * <li>a final break</li>
		 * </ol>
		 * @param {DOMObject} node to check
		 * @return {boolean} true for empty block level elements
		 */
		isEmptyBlockLevelElement: function (node) {
			if (!this.isBlockLevelElement(node)) {
				return false;
			}

			if (!node.childNodes) {
				return true;
			}

			var len = node.childNodes.length, breakFound = false, i, child;
			for (i = 0; i < len; i++) {
				child = node.childNodes[i];
				if (child.nodeName === 'BR') {
					if (breakFound) {
						// we found another break, so the element is not empty
						return false;
					} else {
						// first break found, no harm done (so far)
						breakFound = true;
					}
				} else if (!this.isEmpty(child)) {
					return false;
				}
			}

			return true;
		}
	});


	/**
	 * Create the singleton object
	 * @hide
	 */
	GENTICS.Utils.Dom = new Dom();

	return GENTICS.Utils.Dom;

});<|MERGE_RESOLUTION|>--- conflicted
+++ resolved
@@ -142,17 +142,11 @@
 	function isAlohaEditingP(node) {
 		return (
 			node.className === 'aloha-editing-p'
-<<<<<<< HEAD
-				&& nodeLength(node) === 1
-				&& node.children[0].nodeName === 'BR'
-				&& node.children[0].className === 'aloha-end-br'
-=======
 				&& (
 					node.childNodes.length === 1
 					&& node.childNodes[0].nodeName === 'BR'
 					&& node.childNodes[0].className === 'aloha-end-br'
 				)
->>>>>>> 449f7cd8
 		);
 	}
 

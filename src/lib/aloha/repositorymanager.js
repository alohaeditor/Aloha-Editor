/* repositorymanager.js is part of Aloha Editor project http://aloha-editor.org
 *
 * Aloha Editor is a WYSIWYG HTML5 inline editing library and editor.
 * Copyright (c) 2010-2012 Gentics Software GmbH, Vienna, Austria.
 * Contributors http://aloha-editor.org/contribution.php
 *
 * Aloha Editor is free software; you can redistribute it and/or
 * modify it under the terms of the GNU General Public License
 * as published by the Free Software Foundation; either version 2
 * of the License, or any later version.
 *
 * Aloha Editor is distributed in the hope that it will be useful,
 * but WITHOUT ANY WARRANTY; without even the implied warranty of
 * MERCHANTABILITY or FITNESS FOR A PARTICULAR PURPOSE.  See the
 * GNU General Public License for more details.
 *
 * You should have received a copy of the GNU General Public License
 * along with this program; if not, write to the Free Software
 * Foundation, Inc., 51 Franklin Street, Fifth Floor, Boston, MA 02110-1301, USA.
 *
 * As an additional permission to the GNU GPL version 2, you may distribute
 * non-source (e.g., minimized or compacted) forms of the Aloha-Editor
 * source code without the copy of the GNU GPL normally required,
 * provided you include this license notice and a URL through which
 * recipients can access the Corresponding Source.
 */
define(['aloha/core', 'util/class', 'jquery', 'aloha/console'], function (Aloha, Class, jQuery, console) {
	'use strict';

	/**
	 * Repository Manager
	 * @namespace Aloha
	 * @class RepositoryManager
	 * @singleton
	 */
	Aloha.RepositoryManager = Class.extend({

		repositories: [],
		settings: {},
<<<<<<< HEAD
		managerInitialized: false,
=======
		initialized: false,
>>>>>>> f6449aa8

		/**
		 * Initialize all registered repositories
		 * Before we invoke each repositories init method, we merge the global
		 * repository settings into each repository's custom settings
		 * Warning: testing has shown that repositories are maybe not loaded yet
		 * (found that case in IE7), so don't rely on that in this init function.
		 *
		 * @todo: Write unit tests to check that global and custom settings are
		 * applied correctly
		 *
		 * @return void
		 * @hide
		 */
		init: function () {
			var repositories = this.repositories;

			if (Aloha.settings && Aloha.settings.repositories) {
				this.settings = Aloha.settings.repositories;
			}

			// use the configured repository manger query timeout or 5 sec
			this.settings.timeout = this.settings.timeout || 5000;

<<<<<<< HEAD
			for (i = 0; i < j; ++i) {
				repository = repositories[i];

				if (!repository.settings) {
					repository.settings = {};
				}

				if (this.settings[repository.repositoryId]) {
					jQuery.extend(
						repository.settings,
						this.settings[repository.repositoryId]
					);
				}

				repository.init();
				this.managerInitialized = true;
=======
			var count_repositories = repositories.length;
			var i;
			for (i = 0; i < count_repositories; ++i) {
				var repository = repositories[i];
				this.initRepository(repository);
>>>>>>> f6449aa8
			}

			this.initialized = true;
		},

		/**
		 * Register a Repository.
		 *
		 * @param {Aloha.Repository} repository Repository to register
		 */
		register: function (repository) {
			if (!this.getRepository(repository.repositoryId)) {
				this.repositories.push(repository);
<<<<<<< HEAD
				
				if (this.managerInitialized) {
					if (!repository.settings) {
						repository.settings = {};
					}

					if (this.settings[repository.repositoryId]) {
						jQuery.extend(
							repository.settings,
							this.settings[repository.repositoryId]
						);
					}

					repository.init();
=======

				// If we have initialized already we have to call
				// this on our own (late-loading)
				if (this.initialized) {
					this.initRepository(repository);
>>>>>>> f6449aa8
				}
			} else {
				console.warn(this, 'A repository with name { ' + repository.repositoryId + ' } already registerd. Ignoring this.');
			}
		},

		/**
		 * Initializes a repository.
		 *
		 * @param {Aloha.Repository} repository Repository to initialize
		 */
		initRepository: function (repository) {

			if (!repository.settings) {
				repository.settings = {};
			}

			if (this.settings[repository.repositoryId]) {
				jQuery.extend(repository.settings, this.settings[repository.repositoryId]);
			}

			repository.init();
		},

		/**
		 * Returns the repository object identified by repositoryId.
		 *
		 * @param {String} repositoryId - the name of the repository
		 * @return {?Aloha.Repository} a repository or null if name not found
		 */
		getRepository: function (repositoryId) {
			var repositories = this.repositories,
				i,
				j = repositories.length;

			for (i = 0; i < j; ++i) {
				if (repositories[i].repositoryId === repositoryId) {
					return repositories[i];
				}
			}

			return null;
		},

		/**
		 * Searches a all repositories for repositoryObjects matching query and
		 * repositoryObjectType.
		 *
		<pre><code>
			var params = {
					queryString: 'hello',
					objectTypeFilter: ['website'],
					filter: null,
					inFolderId: null,
					orderBy: null,
					maxItems: null,
					skipCount: null,
					renditionFilter: null,
					repositoryId: null
			};
			Aloha.RepositoryManager.query( params, function( items ) {
				// do something with the result items
				console.log(items);
			});
		</code></pre>
		 *
		 * @param {Object <String,Mixed>} params object with properties
		 * <div class="mdetail-params"><ul>
		 * <li><code> queryString</code> :  String <div class="sub-desc">The query string for full text search</div></li>
		 * <li><code> objectTypeFilter</code> : array  (optional) <div class="sub-desc">Object types that will be returned.</div></li>
		 * <li><code> filter</code> : array (optional) <div class="sub-desc">Attributes that will be returned.</div></li>
		 * <li><code> inFolderId</code> : boolean  (optional) <div class="sub-desc">This is indicates whether or not a candidate object is a child-object of the folder object identified by the given inFolderId (objectId).</div></li>
		 * <li><code> inTreeId</code> : boolean  (optional) <div class="sub-desc">This indicates whether or not a candidate object is a descendant-object of the folder object identified by the given inTreeId (objectId).</div></li>
		 * <li><code> orderBy</code> : array  (optional) <div class="sub-desc">ex. [{lastModificationDate:’DESC’, name:’ASC’}]</div></li>
		 * <li><code> maxItems</code> : Integer  (optional) <div class="sub-desc">number items to return as result</div></li>
		 * <li><code> skipCount</code> : Integer  (optional) <div class="sub-desc">This is tricky in a merged multi repository scenario</div></li>
		 * <li><code> renditionFilter</code> : array  (optional) <div class="sub-desc">Instead of termlist an array of kind or mimetype is expected. If null or array.length == 0 all renditions are returned. See http://docs.oasis-open.org/cmis/CMIS/v1.0/cd04/cmis-spec-v1.0.html#_Ref237323310 for renditionFilter</div></li>
		 * </ul></div>
		 * @param {Function} callback - defines a callback function( items ) which will be called when all repositories returned their results or after a time out of 5sec.
		 * "items" is an Array of objects construced with Document/Folder.
		 * @void
		 */
		query: function (params, callback) {
			var that = this,
				repo,
				// The merged results, collected from repository responses
				allitems = [],
				// the merge metainfo, collected from repository responses
				allmetainfo = {
					numItems: 0,
					hasMoreItems: false
				},
				// The set of repositories towhich we want to delegate work
				repositories = [],
				// A counting semaphore (working in reverse, ie: 0 means free)
				numOpenCallbacks = 0,
				// When this timer times-out, whatever has been collected in
				// allitems will be returned to the calling client, and
				// numOpenCallbacks will be reset to 0
				timer,
				i,
			    j,
				/**
				 * Invoked by each repository when it wants to present its
				 * results to the manager.
				 *
				 * Collects the results from each repository, and decrements
				 * the numOpenCallbacks semaphore to indicate that there is one
				 * less repository for which we are waiting a reponse.
				 *
				 * If a repository invokes this callback after all
				 * openCallbacks have been closed (ie: numOpenCallbacks == 0),
				 * then the repository was too late ("missed the ship"), and
				 * will be ignored.
				 *
				 * If numOpenCallbacks decrements to 0 during this call, it
				 * means that the the manager is ready to report the results
				 * back to the client through the queryCallback method.
				 *
				 * nb: "this" is reference to the calling repository.
				 *
				 * @param {Array} items - Results returned by the repository
				 * @param {Object<String,Number>} metainfo - optional Metainfo returned by the repository
				 */
				processResults = function (items, metainfo) {
					if (numOpenCallbacks === 0) {
						return;
					}

					var j = items ? items.length : 0;

					if (j) {
						// Add the repositoryId for each item if a negligent
						// repository did not do so.
						if (!items[0].repositoryId) {
							var repoId = this.repositoryId,
								i;
							for (i = 0; i < j; ++i) {
								items[i].repositoryId = repoId;
							}
						}

						jQuery.merge(allitems, items);
					}

					if (metainfo && allmetainfo) {
						if (jQuery.isNumeric(metainfo.numItems) && jQuery.isNumeric(allmetainfo.numItems)) {
							allmetainfo.numItems += metainfo.numItems;
						} else {
							allmetainfo.numItems = undefined;
						}

						if (typeof metainfo.hasMoreItems === 'boolean' && typeof allmetainfo.hasMoreItems === 'boolean') {
							allmetainfo.hasMoreItems = allmetainfo.hasMoreItems || metainfo.hasMoreItems;
						} else {
							allmetainfo.hasMoreItems = undefined;
						}

						if (metainfo.timeout) {
							allmetainfo.timeout = true;
						}
					} else {
						// at least one repository did not return metainfo, so
						// we have no aggregated metainfo at all
						allmetainfo = undefined;
					}
					console.debug(this, "The repository " + this.repositoryId + " returned with " + j + " results.");
					// TODO how to return the metainfo here?
					if (--numOpenCallbacks === 0) {
						that.queryCallback(callback, allitems, allmetainfo, timer);
					}
				};

			// Unless the calling client specifies otherwise, we will wait a
			// maximum of 5 seconds for all repositories to be queried and
			// respond. 5 seconds is deemed to be the reasonable time to wait
			// when querying the repository manager in the context of something
			// like autocomplete
			var timeout = parseInt(params.timeout, 10) || this.settings.timeout;
			timer = window.setTimeout(function () {
				if (numOpenCallbacks > 0) {
					console.warn(this, numOpenCallbacks + " repositories did not return before the configured timeout of " + timeout + "ms.");
				}
				numOpenCallbacks = 0;
				// store in the metainfo, that a timeout occurred
				allmetainfo = allmetainfo || {};
				allmetainfo.timeout = true;
				that.queryCallback(callback, allitems, allmetainfo, timer);
			}, timeout);

			// If repositoryId or a list of repository ids, is not specified in
			// the params object, then we will query all registered
			// repositories
			if (params.repositoryId) {
				repositories.push(this.getRepository(params.repositoryId));
			} else {
				repositories = this.repositories;
			}

			j = repositories.length;

			var repoQueue = [];

			// We need to know how many callbacks we will open before invoking
			// the query method on each, so that as soon as the first one does
			// callback, the correct number of open callbacks will be available
			// to check.

			for (i = 0; i < j; ++i) {
				repo = repositories[i];

				// if no repositoryId is given query all repositories
				// if a repositoryID is given only query if it is the right repository
				if ((!params.repositoryId || repo.repositoryId === params.repositoryId) && typeof repo.query === 'function') {
					++numOpenCallbacks;
					repoQueue.push(repo);
				}
			}

			j = repoQueue.length;

			function makeApplyRepoToProcessResults(repo) {
				return function () {
					processResults.apply(repo, arguments);
				};
			}

			for (i = 0; i < j; ++i) {
				repo = repoQueue[i];
				repo.query(params, makeApplyRepoToProcessResults(repo));
			}

			// If none of the repositories implemented the query method, then
			// don't wait for the timeout, simply report to the client
			if (numOpenCallbacks === 0) {
				this.queryCallback(callback, allitems, allmetainfo, timer);
			}
		},

		/**
		 * Passes all the results we have collected to the client through the
		 * callback it specified
		 *
		 * @param {Function} callback - Callback specified by client when
		 *								invoking the query method
		 * @param {Array} items - Results, collected from all repositories
		 * @param {Object<String,Number>} metainfo - optional object containing metainfo
		 * @param {Timer} timer - We need to clear this timer
		 * @return void
		 * @hide
		 */
		queryCallback: function (callback, items, metainfo, timer) {
			if (timer) {
				clearTimeout(timer);
				timer = undefined;
			}

			// TODO: Implement sorting based on repository specification
			// sort items by weight
			//items.sort( function( a, b ) {
			//	return ( b.weight || 0 ) - ( a.weight || 0 );
			//} );

			// prepare result data for the JSON Reader
			var result = {
				items: items,
				results: items.length
			};

			if (metainfo) {
				result.numItems = metainfo.numItems;
				result.hasMoreItems = metainfo.hasMoreItems;
				result.timeout = metainfo.timeout;
			}

			callback.call(this, result);
		},

		/**
		 * @todo: This method needs to be covered with some unit tests
		 *
		 * Returns children items. (see query for an example)
		 * @param {Object<String,Mixed>} params - object with properties
		 * <div class="mdetail-params"><ul>
		 * <li><code> objectTypeFilter</code> : array  (optional) <div class="sub-desc">Object types that will be returned.</div></li>
		 * <li><code> filter</code> : array  (optional) <div class="sub-desc">Attributes that will be returned.</div></li>
		 * <li><code> inFolderId</code> : boolean  (optional) <div class="sub-desc">This indicates whether or not a candidate object is a child-object of the folder object identified by the given inFolderId (objectId).</div></li>
		 * <li><code> orderBy</code> : array  (optional) <div class="sub-desc">ex. [{lastModificationDate:’DESC’, name:’ASC’}]</div></li>
		 * <li><code> maxItems</code> : Integer  (optional) <div class="sub-desc">number items to return as result</div></li>
		 * <li><code> skipCount</code> : Integer  (optional) <div class="sub-desc">This is tricky in a merged multi repository scenario</div></li>
		 * <li><code> renditionFilter</code> : array  (optional) <div class="sub-desc">Instead of termlist an array of kind or mimetype is expected. If null or array.length == 0 all renditions are returned. See http://docs.oasis-open.org/cmis/CMIS/v1.0/cd04/cmis-spec-v1.0.html#_Ref237323310 for renditionFilter</div></li>
		 * </ul></div>
		 * @param {Function} callback - defines a callback function( items ) which will be called when all repositories returned their results or after a time out of 5sec.
		 * "items" is an Array of objects construced with Document/Folder.
		 * @void
		 */
		getChildren: function (params, callback) {
			var that = this,
				repo,
				// The marged results, collected from repository responses
				allitems = [],
				// The set of repositories towhich we want to delegate work
				repositories = [],
				// A counting semaphore (working in reverse, ie: 0 means free)
				numOpenCallbacks = 0,
				// When this timer times-out, whatever has been collected in
				// allitems will be returned to the calling client, and
				// numOpenCallbacks will be reset to 0
				timer,
				i,
			    j,
				processResults = function (items) {
					if (numOpenCallbacks === 0) {
						return;
					}

					if (allitems && items) {
						jQuery.merge(allitems, items);
					}

					if (--numOpenCallbacks === 0) {
						that.getChildrenCallback(callback, allitems, timer);
					}
				};

			// If the inFolderId is the default id of 'aloha', then return all
			// registered repositories
			if (params.inFolderId === 'aloha') {
				var repoFilter = params.repositoryFilter,
					hasRepoFilter = (repoFilter && repoFilter.length);

				j = this.repositories.length;

				for (i = 0; i < j; ++i) {
					repo = this.repositories[i];
					if (!hasRepoFilter || jQuery.inArray(repo.repositoryId, repoFilter) > -1) {
						repositories.push(new Aloha.RepositoryFolder({
							id: repo.repositoryId,
							name: repo.repositoryName,
							repositoryId: repo.repositoryId,
							type: 'repository',
							hasMoreItems: true
						}));
					}
				}

				that.getChildrenCallback(callback, repositories, null);

				return;
			}

			repositories = this.repositories;

			var timeout = parseInt(params.timeout, 10) || this.settings.timeout;
			timer = window.setTimeout(function () {
				numOpenCallbacks = 0;
				that.getChildrenCallback(callback, allitems, timer);
			}, timeout);

			j = repositories.length;

			function makeApplyRepoToProcessResults(repo) {
				return function () {
					processResults.apply(repo, arguments);
				};
			}

			for (i = 0; i < j; ++i) {
				repo = repositories[i];

				// if no repositoryId is given query all repositories
				// if a repositoryID is given only query if it is the right repository
				if ((!params.repositoryId || repo.repositoryId === params.repositoryId) && typeof repo.getChildren === 'function') {
					++numOpenCallbacks;
					repo.getChildren(params, makeApplyRepoToProcessResults(repo));
				}
			}

			if (numOpenCallbacks === 0) {
				this.getChildrenCallback(callback, allitems, timer);
			}
		},

		/**
		 * Returns results for getChildren to calling client
		 *
		 * @return void
		 * @hide
		 */
		getChildrenCallback: function (callback, items, timer) {
			if (timer) {
				clearTimeout(timer);
				timer = undefined;
			}

			callback.call(this, items);
		},

		/**
		 * @fixme: Not tested, but the code for this function does not seem to
		 *        compute repository.makeClean will be undefined
		 *
		 * @todo: Rewrite this function header comment so that is clearer
		 *
		 * Pass an object, which represents an marked repository to corresponding
		 * repository, so that it can make the content clean (prepare for saving)
		 *
		 * @param {jQuery} obj - representing an editable
		 * @return void
		 */
		makeClean: function (obj) {
			// iterate through all registered repositories
			var that = this,
				repository = {},
				i = 0,
				j = that.repositories.length;

			// find all repository tags
			obj.find('[data-gentics-aloha-repository=' + this.prefix + ']').each(function () {
				while (i < j) {
					repository.makeClean(obj);
					i += 1;
				}
				console.debug(that, 'Passing contents of HTML Element with id { ' + this.attr('id') + ' } for cleaning to repository { ' + repository.repositoryId + ' }');
				repository.makeClean(this);
			});
		},

		/**
		 * Marks an object as repository of this type and with this item.id.
		 * Objects can be any DOM objects as A, SPAN, ABBR, etc. or
		 * special objects such as aloha-aloha_block elements.
		 * This method marks the target obj with two private attributes:
		 * (see http://dev.w3.org/html5/spec/elements.html#embedding-custom-non-visible-data)
		 * * data-gentics-aloha-repository: stores the repositoryId
		 * * data-gentics-aloha-object-id: stores the object.id
		 *
		 * @param {DOMObject} obj - DOM object to mark
		 * @param {Aloha.Repository.Object} item - the item which is applied to obj,
		 *		if set to null, the data-GENTICS-... attributes are removed
		 * @return void
		 */
		markObject: function (obj, item) {
			if (!obj) {
				return;
			}

			if (item) {
				var repository = this.getRepository(item.repositoryId);

				if (repository) {
					jQuery(obj).attr({
						'data-gentics-aloha-repository': item.repositoryId,
						'data-gentics-aloha-object-id': item.id
					});

					repository.markObject(obj, item);
				} else {
					console.error(this, 'Trying to apply a repository { ' + item.name + ' } to an object, but item has no repositoryId.');
				}
			} else {
				jQuery(obj).removeAttr('data-gentics-aloha-repository').removeAttr('data-gentics-aloha-object-id');
			}
		},

		/**
		 * Get the object for which the given DOM object is marked from the
		 * repository.
		 *
		 * @param {DOMObject} obj - DOM object which probably is marked
		 * @param {Function} callback - callback function
		 */
		getObject: function (obj, callback) {
			var that = this,
				$obj = jQuery(obj),
				repository = this.getRepository($obj.attr('data-gentics-aloha-repository')),
				itemId = $obj.attr('data-gentics-aloha-object-id');

			if (repository && itemId) {
				// initialize the item cache (per repository) if not already done
				this.itemCache = this.itemCache || [];
				this.itemCache[repository.repositoryId] = this.itemCache[repository.repositoryId] || [];

				// when the item is cached, we just call the callback method
				if (this.itemCache[repository.repositoryId][itemId]) {
					callback.call(this, [this.itemCache[repository.repositoryId][itemId]]);
				} else {
					// otherwise we get the object from the repository
					repository.getObjectById(itemId, function (items) {
						// make sure the item is in the cache (for subsequent calls)
						that.itemCache[repository.repositoryId][itemId] = items[0];
						callback.call(this, items);
					});
				}
			}
		},

		/**
		 * This function gets called by the repository browser when a folder is opened.
		 * At the moment this forwards the call to the repository only.
		 * 
		 * @param {object}	folder	object that gets forwarded
		 */
		folderOpened: function (folder) {
			var repository = this.getRepository(folder.repositoryId);

			if (typeof repository.folderOpened === 'function') {
				repository.folderOpened(folder);
			}
		},

		/**
		 * This function gets called by the repository browser when a folder is closed.
		 * At the moment this forwards the call to the repository only.
		 * 
		 * @param {object}	folder	object that gets forwarded
		 */
		folderClosed: function (folder) {
			var repository = this.getRepository(folder.repositoryId);

			if (typeof repository.folderClosed === 'function') {
				repository.folderClosed(folder);
			}
		},

		/**
		 * This function gets called by the repository browser when a folder is selected.
		 * At the moment this forwards the call to the repository only.
		 * 
		 * @param {object}	folder	object that gets forwarded
		 */
		folderSelected: function (folder) {
			var repository = this.getRepository(folder.repositoryId);

			if (typeof repository.folderSelected === 'function') {
				repository.folderSelected(folder);
			}
		},

		/**
		 * Get the selected folder
		 * @returns selected folder or undefined
		 */
		getSelectedFolder: function () {
			var i, len = this.repositories.length,
				selected;

			for (i = 0; i < len; ++i) {
				if (typeof this.repositories[i].getSelectedFolder === 'function') {
					selected = this.repositories[i].getSelectedFolder();
					if (selected) {
						return selected;
					}
				}
			}
		},

		/**
		 * @return {String} name of repository manager object
		 */
		toString: function () {
			return 'repositorymanager';
		}

	});

	Aloha.RepositoryManager = new Aloha.RepositoryManager();

	// We return the constructor, not the instance of Aloha.RepositoryManager
	return Aloha.RepositoryManager;
});<|MERGE_RESOLUTION|>--- conflicted
+++ resolved
@@ -37,11 +37,7 @@
 
 		repositories: [],
 		settings: {},
-<<<<<<< HEAD
-		managerInitialized: false,
-=======
 		initialized: false,
->>>>>>> f6449aa8
 
 		/**
 		 * Initialize all registered repositories
@@ -66,30 +62,11 @@
 			// use the configured repository manger query timeout or 5 sec
 			this.settings.timeout = this.settings.timeout || 5000;
 
-<<<<<<< HEAD
-			for (i = 0; i < j; ++i) {
-				repository = repositories[i];
-
-				if (!repository.settings) {
-					repository.settings = {};
-				}
-
-				if (this.settings[repository.repositoryId]) {
-					jQuery.extend(
-						repository.settings,
-						this.settings[repository.repositoryId]
-					);
-				}
-
-				repository.init();
-				this.managerInitialized = true;
-=======
 			var count_repositories = repositories.length;
 			var i;
 			for (i = 0; i < count_repositories; ++i) {
 				var repository = repositories[i];
 				this.initRepository(repository);
->>>>>>> f6449aa8
 			}
 
 			this.initialized = true;
@@ -103,28 +80,11 @@
 		register: function (repository) {
 			if (!this.getRepository(repository.repositoryId)) {
 				this.repositories.push(repository);
-<<<<<<< HEAD
-				
-				if (this.managerInitialized) {
-					if (!repository.settings) {
-						repository.settings = {};
-					}
-
-					if (this.settings[repository.repositoryId]) {
-						jQuery.extend(
-							repository.settings,
-							this.settings[repository.repositoryId]
-						);
-					}
-
-					repository.init();
-=======
 
 				// If we have initialized already we have to call
 				// this on our own (late-loading)
 				if (this.initialized) {
 					this.initRepository(repository);
->>>>>>> f6449aa8
 				}
 			} else {
 				console.warn(this, 'A repository with name { ' + repository.repositoryId + ' } already registerd. Ignoring this.');
@@ -226,7 +186,7 @@
 				// numOpenCallbacks will be reset to 0
 				timer,
 				i,
-			    j,
+				j,
 				/**
 				 * Invoked by each repository when it wants to present its
 				 * results to the manager.
@@ -435,7 +395,7 @@
 				// numOpenCallbacks will be reset to 0
 				timer,
 				i,
-			    j,
+				j,
 				processResults = function (items) {
 					if (numOpenCallbacks === 0) {
 						return;

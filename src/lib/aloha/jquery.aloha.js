--- conflicted
+++ resolved
@@ -319,10 +319,7 @@
 
 	jQuery.isNumeric = function(o) {
 		return ! isNaN (o-0);
-<<<<<<< HEAD
-	};
-=======
-	},
+	};
 
 	/**
 	 * check if a mixed var is empty or not
@@ -371,7 +368,6 @@
 
 	    return false;
 	}
->>>>>>> ced8eddd
 	
 	/*
 	 * jQuery Hotkeys Plugin

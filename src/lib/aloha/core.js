/*core.js is part of Aloha Editor project http://aloha-editor.org
 *
 * Aloha Editor is a WYSIWYG HTML5 inline editing library and editor.
 * Copyright (c) 2010-2012 Gentics Software GmbH, Vienna, Austria.
 * Contributors http://aloha-editor.org/contribution.php
 *
 * Aloha Editor is free software; you can redistribute it and/or
 * modify it under the terms of the GNU General Public License
 * as published by the Free Software Foundation; either version 2
 * of the License, or any later version.
 *
 * Aloha Editor is distributed in the hope that it will be useful,
 * but WITHOUT ANY WARRANTY; without even the implied warranty of
 * MERCHANTABILITY or FITNESS FOR A PARTICULAR PURPOSE.  See the
 * GNU General Public License for more details.
 *
 * You should have received a copy of the GNU General Public License
 * along with this program; if not, write to the Free Software
 * Foundation, Inc., 51 Franklin Street, Fifth Floor, Boston, MA 02110-1301, USA.
 *
 * As an additional permission to the GNU GPL version 2, you may distribute
 * non-source (e.g., minimized or compacted) forms of the Aloha-Editor
 * source code without the copy of the GNU GPL normally required,
 * provided you include this license notice and a URL through which
 * recipients can access the Corresponding Source.
 */
define([
	'jquery',
	'aloha/pluginmanager'
], function (
	$,
	PluginManager
) {
	'use strict';

	var Aloha = window.Aloha;

	/**
	 * Checks whether the current user agent is supported.
	 *
	 * @return {boolean} True if Aloha supports the current browser.
	 */
	function isBrowserSupported() {
		var browser = $.browser;
		var version = browser.version;
		return !(
			// Chrome/Safari 4
			(browser.webkit && parseFloat(version) < 532.5) ||
			// FF 3.5
			(browser.mozilla && parseFloat(version) < 1.9) ||
			// IE 7
			(browser.msie && version < 7) ||
			// Right now Opera needs some work
			(browser.opera && version < 11)
		);
	}

	/**
	 * Checks whether the given jQuery event originates from an Aloha dialog
	 * element.
	 *
	 * This is used to facilitate a hackish way of preventing blurring
	 * editables when interacting with Aloha UI modals.
	 *
	 * @param {jQuery<Event>} $event
	 * @return {boolean} True if $event is initiated from within an Aloha
	 *                   dialog element.
	 */
	function originatesFromDialog($event) {
		var $target = $($event.target);
		return $target.is('.aloha-dialog') ||
		       0 < $target.closest('.aloha-dialog').length;
	}

	/**
	 * Registers events on the documents to cause editables to be blurred when
	 * clicking outside of editables.
	 *
	 * Hack: Except when the click originates from a modal dialog.
	 */
	function registerEvents() {
		$('html').mousedown(function ($event) {
			if (Aloha.activeEditable && !Aloha.eventHandled
					&& !originatesFromDialog($event)) {
				Aloha.deactivateEditable();
			}
		}).mouseup(function () {
			Aloha.eventHandled = false;
		});
	}

	/**
	 * Initialize Aloha.
	 *
	 * @param {function} next Function to call after initialization.
	 */
	function initAloha(event, next) {
		if (!isBrowserSupported()) {
			var console = window.console;
			if (console) {
				var fn = console.error ? 'error' : console.log ? 'log' : null;
				if (fn) {
					console[fn]('This browser is not supported');
				}
			}
			return;
		}

		// Because different css is to be applied based on what the user-agent
		// supports.  For example: outlines do not render in IE7.
		if ($.browser.webkit) {
			$('html').addClass('aloha-webkit');
		} else if ($.browser.opera) {
			$('html').addClass('aloha-opera');
		} else if ($.browser.msie) {
			$('html').addClass('aloha-ie' + parseInt($.browser.version, 10));
		} else if ($.browser.mozilla) {
			$('html').addClass('aloha-mozilla');
		}

		if (navigator.appVersion.indexOf('Win') !== -1) {
			Aloha.OSName = 'Win';
		} else if (navigator.appVersion.indexOf('Mac') !== -1) {
			Aloha.OSName = 'Mac';
		} else if (navigator.appVersion.indexOf('X11') !== -1) {
			Aloha.OSName = 'Unix';
		} else if (navigator.appVersion.indexOf('Linux') !== -1) {
			Aloha.OSName = 'Linux';
		}

		registerEvents();
		Aloha.settings.base = Aloha.getAlohaUrl();
		Aloha.Log.init();

		// Initialize error handler for general javascript errors.
		if (Aloha.settings.errorhandling) {
			window.onerror = function (msg, url, line) {
				Aloha.Log.error(Aloha, 'Error message: ' + msg + '\nURL: ' +
				                       url + '\nLine Number: ' + line);
				return true;
			};
		}

		event();
		next();
	}

	/**
	 * Initialize managers
	 */
	function initRepositoryManager(event, next) {
		Aloha.RepositoryManager.init();
		event();
		next();
	}

	/**
	 * Initialize Aloha plugins.
	 *
	 * @param {function} onPluginsInitialized Callback that will be invoked
	 *                                        after all plugins have been
	 *                                        initialized.  Whereas plugins are
	 *                                        loaded synchronously, plugins may
	 *                                        initialize asynchronously.
	 */
	function initPluginManager(event, next) {
		// Because if there are no loadedPlugins specified, then the default is
		// to initialized all available plugins.
		if (0 === Aloha.loadedPlugins.length) {
			var plugins = PluginManager.plugins;
			var plugin;
			for (plugin in plugins) {
				if (plugins.hasOwnProperty(plugin)) {
					Aloha.loadedPlugins.push(plugin);
				}
			}
		}

		var fired = false;

		PluginManager.init(function () {
			if (!fired) {
				event();
				fired = true;
			}
			next();
		}, Aloha.loadedPlugins);

		if (!fired) {
			event();
			fired = true;
		}
	}

	/**
	 * Begin initialize editables.
	 */
	function initEditables(event, next) {
		var i;
		for (i = 0; i < Aloha.editables.length; i++) {
			if (!Aloha.editables[i].ready) {
				Aloha.editables[i].init();
			}
		}
		event();
		next();
	}

	/**
	 * Initialization phases.
	 *
	 * These stages denote the initialization states which Aloha will go
	 * through from loading to ready.
	 *
	 * Each phase object contains the following properties:
	 *        fn : The process that is to be invoked during this phase.
	 *             Will take two functions: event() and next().
	 *     event : The event name, which if provided, will be fired after the
	 *             phase has been started (optional).
	 *  deferred : A $.Deferred() object to hold event handlers until that
	 *             initialization phase has been done (optional).
	 *
	 * @type {Array.<phase>}
	 */
	var phases = [
		// Phase 0: Waiting for initialization to begin.  This is the state at
		//          load-time.
		{
			fn: null,
			event: null,
			deferred: null
		},

		// Phase 1: DOM is ready; performing compatibility checks, registering
		//          basic events, and initializing logging.
		{
			fn: initAloha,
			event: null,
			deferred: null
		},

		// Phase 2: Initial checks have passed; Initializing repository manger.
		{
			fn: initRepositoryManager,
			event: null,
			deferred: null
		},

		// Phase 3: Repository manager is ready for use; commence
		//          initialization of configured or default plugins.
		{
			fn: initPluginManager,
			event: 'aloha-plugins-loaded',
			deferred: null
		},

		// Phase 4: Plugins have all begun their initialization process, but it
		//          is not necessary that they have completed.  Start
		//          initializing editable, along with their scaffolding UI.
		//          Editables will not be fully initialized however, until
		//          plugins have finished initialization.
		{
			fn: initEditables,
			event: null,
			deferred: null
		},

		// Phase 5: The "ready" state.  Notify the system that Aloha is fully
		//          loaded, and ready for use.
		{
			fn: null,
			event: 'aloha-ready',
			deferred: null
		}
	];


	/**
	 * Base Aloha Object
	 * @namespace Aloha
	 * @class Aloha The Aloha base object, which contains all the core functionality
	 * @singleton
	 */
	$.extend(true, Aloha, {

		/**
		 * The Aloha Editor Version we are using
		 * It should be set by us and updated for the particular branch
		 * @property
		 */
		version: '${version}',

		/**
		 * Array of editables that are managed by Aloha
		 * @property
		 * @type Array
		 */
		editables: [],

		/**
		 * The currently active editable is referenced here
		 * @property
		 * @type Aloha.Editable
		 */
		activeEditable: null,

		/**
		 * settings object, which will contain all Aloha settings
		 * @cfg {Object} object Aloha's settings
		 */
		settings: {},

		/**
		 * defaults object, which will contain all Aloha defaults
		 * @cfg {Object} object Aloha's settings
		 */
		defaults: {},

		/**
		 * Namespace for ui components
		 */
		ui: {},

		/**
		 * This represents the name of the users OS. Could be:
		 * 'Mac', 'Linux', 'Win', 'Unix', 'Unknown'
		 * @property
		 * @type string
		 */
		OSName: 'Unknown',

		/**
		 * A list of loaded plugin names, available after the STAGES.PLUGINS
		 * initialization phase.
		 *
		 * @type {Array.<string>}
		 * @internal
		 */
		loadedPlugins: [],

		/**
		 * Maps names of plugins (link) to the base URL (../plugins/common/link).
		 */
		_pluginBaseUrlByName: {},

		/**
		 * Start the initialization process.
		 */
		init: function () {
			Aloha.initialize(phases);
		},

		/**
		 * Returns list of loaded plugins (without Bundle name)
		 *
		 * @return array
		 */
		getLoadedPlugins: function () {
			return this.loadedPlugins;
		},

		/**
		 * Returns true if a certain plugin is loaded, false otherwise.
		 *
		 * @param {string} plugin Name of plugin
		 * @return {boolean} True if plugin with given name is load.
		 */
<<<<<<< HEAD
		isPluginLoaded: function (pluginName) {
			var found = false;
			jQuery.each(this.loadedPlugins, function () {
				if (pluginName.toString() === this.toString()) {
					found = true;
				}
			});
			return found;
		},

		/**
		 * Initialise Aloha
		 */
		initAloha: function (next) {
			var $html = jQuery('html');

			// check browser version on init
			// this has to be revamped, as
			if ((jQuery.browser.webkit && parseInt(jQuery.browser.version, 10) < 20) // Chrome/Safari 4
			         || (jQuery.browser.mozilla && parseFloat(jQuery.browser.version) < 1.9) // FF 3.5
				     || (jQuery.browser.msie && jQuery.browser.version < 7) // IE 7
				     || (jQuery.browser.opera && jQuery.browser.version < 11)) { // right now, Opera needs some work
				if (window.console && window.console.log) {
					window.console.log('Your browser is not supported.');
=======
		isPluginLoaded: function (name) {
			var loaded = false;
			$.each(this.loadedPlugins, function (i, plugin) {
				if (name === plugin.toString()) {
					loaded = true;
					return false;
>>>>>>> 4f26aa06
				}
			});
			return loaded;
		},

		/**
		 * Activates editable and deactivates all other Editables.
		 *
		 * @param {Editable} editable the Editable to be activated
		 */
		activateEditable: function (editable) {
			// Because editables may be removed on blur, Aloha.editables.length
			// is not cached.
			var editables = Aloha.editables;
			var i;
			for (i = 0; i < editables.length; i++) {
				if (editables[i] !== editable && editables[i].isActive) {
					editables[i].blur();
				}
			}
			Aloha.activeEditable = editable;
		},

		/**
		 * Returns the current Editable
		 * @return {Editable} returns the active Editable
		 */
		getActiveEditable: function () {
			return Aloha.activeEditable;
		},

		/**
		 * Deactivates the active Editable.
		 *
		 * TODO: Would be better named "deactivateActiveEditable".
		 */
		deactivateEditable: function () {
			if (Aloha.activeEditable) {
				Aloha.activeEditable.blur();
				Aloha.activeEditable = null;
			}
		},

		/**
		 * Gets an editable by an ID or null if no Editable with that ID
		 * registered.
		 *
		 * @param {string} id The element id to look for.
		 * @return {Aloha.Editable|null} An editable, or null if none if found
		 *                               for the given id.
		 */
		getEditableById: function (id) {
			// Because if the element is a textarea, then it's necessary to
			// route to the editable div.
			var $editable = $('#' + id);
			if ($editable.length
					&& 'textarea' === $editable[0].nodeName.toLowerCase()) {
				id = id + '-aloha';
			}
			var i;
			for (i = 0; i < Aloha.editables.length; i++) {
				if (Aloha.editables[i].getId() === id) {
					return Aloha.editables[i];
				}
			}
			return null;
		},

		/**
		 * Checks whether an object is a registered Aloha Editable.
		 * @param {jQuery} obj the jQuery object to be checked.
		 * @return {boolean}
		 */
		isEditable: function (obj) {
			var i, editablesLength;

			for (i = 0, editablesLength = Aloha.editables.length; i < editablesLength; i++) {
				if (Aloha.editables[i].originalObj.get(0) === obj) {
					return true;
				}
			}
			return false;
		},

		/**
		 * Gets the nearest editable parent of the DOM element contained in the
		 * given jQuery object.
		 *
		 * @param {jQuery} $element jQuery unit set containing DOM element.
		 * @return {Aloha.Editable} Editable, or null if none found.
		 */
		getEditableHost: (function () {
			var getEditableOf = function (editable) {
				var i;
				for (i = 0; i < Aloha.editables.length; i++) {
					if (Aloha.editables[i].originalObj[0] === editable) {
						return Aloha.editables[i];
					}
				}
				return null;
			};

			return function ($element) {
				if (!$element || 0 === $element.length) {
					return null;
				}
				var editable = getEditableOf($element[0]);
				if (!editable) {
					$element.parents().each(function (__unused__, node) {
						editable = getEditableOf(node);
						if (editable) {
							return false;
						}
					});
				}
				return editable;
			};
		}()),

		/**
		 * Logs a message to the console.
		 *
		 * @param {string} level Level of the log
		 *                       ("error", "warn" or "info", "debug").
		 * @param {object} component Component that calls the log.
		 * @param {string} message Log message.
		 * @hide
		 */
		log: function (level, component, message) {
			if (typeof Aloha.Log !== 'undefined') {
				Aloha.Log.log(level, component, message);
			}
		},

		/**
		 * Register the given editable.
		 *
		 * @param {Editable} editable to register.
		 * @hide
		 */
		registerEditable: function (editable) {
			Aloha.editables.push(editable);
		},

		/**
		 * Unregister the given editable. It will be deactivated and removed
		 * from editables.
		 *
		 * @param {Editable} editable The editable to unregister.
		 * @hide
		 */
		unregisterEditable: function (editable) {
			var index = $.inArray(editable, Aloha.editables);
			if (index !== -1) {
				Aloha.editables.splice(index, 1);
			}
		},

		/**
		 * Check whether at least one editable was modified.
		 *
		 * @return {boolean} True when at least one editable was modified,
		 *                   false otherwise.
		 */
		isModified: function () {
			var i;
			for (i = 0; i < Aloha.editables.length; i++) {
				if (Aloha.editables[i].isModified
						&& Aloha.editables[i].isModified()) {
					return true;
				}
			}
			return false;
		},

		/**
		 * Determines the Aloha Url.
		 *
		 * @return {String} Aloha's baseUrl setting or "" if not set.
		 */
		getAlohaUrl: function (suffix) {
			return Aloha.settings.baseUrl || '';
		},

		/**
		 * Gets the plugin's url.
		 *
		 * @param {string} name The name with which the plugin was registered
		 *                      with.
		 * @return {string} The fully qualified url of this plugin.
		 */
		getPluginUrl: function (name) {
			if (name) {
				return null;
			}
			var url = Aloha.settings._pluginBaseUrlByName[name];
			if (url) {
				// Check if url is absolute and attach base url if it is not.
				if (!url.match("^(\/|http[s]?:).*")) {
					url = Aloha.getAlohaUrl() + '/' + url;
				}
			}
			return url;
		},

		/**
		 * Disable object resizing by executing command 'enableObjectResizing',
		 * if the browser supports this.
		 */
		disableObjectResizing: function () {
			try {
				// This will disable browsers image resizing facilities in
				// order disable resize handles.
				var supported;
				try {
					supported = document.queryCommandSupported('enableObjectResizing');
				} catch (e) {
					supported = false;
					Aloha.Log.log('enableObjectResizing is not supported.');
				}
				if (supported) {
					document.execCommand('enableObjectResizing', false, false);
					Aloha.Log.log('enableObjectResizing disabled.');
				}
			} catch (e2) {
				Aloha.Log.error(e2, 'Could not disable enableObjectResizing');
				// this is just for others, who will not support disabling enableObjectResizing
			}
		},

		/**
		 * Human-readable string representation of this.
		 *
		 * @hide
		 */
		toString: function () {
			return 'Aloha';
		}
	});

	return Aloha;
});<|MERGE_RESOLUTION|>--- conflicted
+++ resolved
@@ -365,39 +365,12 @@
 		 * @param {string} plugin Name of plugin
 		 * @return {boolean} True if plugin with given name is load.
 		 */
-<<<<<<< HEAD
-		isPluginLoaded: function (pluginName) {
-			var found = false;
-			jQuery.each(this.loadedPlugins, function () {
-				if (pluginName.toString() === this.toString()) {
-					found = true;
-				}
-			});
-			return found;
-		},
-
-		/**
-		 * Initialise Aloha
-		 */
-		initAloha: function (next) {
-			var $html = jQuery('html');
-
-			// check browser version on init
-			// this has to be revamped, as
-			if ((jQuery.browser.webkit && parseInt(jQuery.browser.version, 10) < 20) // Chrome/Safari 4
-			         || (jQuery.browser.mozilla && parseFloat(jQuery.browser.version) < 1.9) // FF 3.5
-				     || (jQuery.browser.msie && jQuery.browser.version < 7) // IE 7
-				     || (jQuery.browser.opera && jQuery.browser.version < 11)) { // right now, Opera needs some work
-				if (window.console && window.console.log) {
-					window.console.log('Your browser is not supported.');
-=======
 		isPluginLoaded: function (name) {
 			var loaded = false;
 			$.each(this.loadedPlugins, function (i, plugin) {
 				if (name === plugin.toString()) {
 					loaded = true;
 					return false;
->>>>>>> 4f26aa06
 				}
 			});
 			return loaded;

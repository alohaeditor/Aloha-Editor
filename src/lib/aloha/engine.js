--- conflicted
+++ resolved
@@ -4,28 +4,20 @@
 	'util/maps',
 	'util/html',
 	'util/dom',
-<<<<<<< HEAD
 	'util/dom2',
 	'jquery',
-	'aloha/content-rules'
-=======
-	'jquery',
+	'aloha/content-rules',
 	'PubSub'
->>>>>>> d6552cce
 ], function (
 	Aloha,
 	$_,
 	Maps,
 	Html,
 	Dom,
-<<<<<<< HEAD
 	Dom2,
 	jQuery,
-	ContentRules
-=======
-	jQuery,
+	ContentRules,
 	PubSub
->>>>>>> d6552cce
 ) {
 	"use strict";
 

--- conflicted
+++ resolved
@@ -218,29 +218,11 @@
 		subscribeToEvents: function () {
 			var that = this;
 
-<<<<<<< HEAD
-			Aloha.bind('aloha-selection-changed', function (event, range) {
+			PubSub.sub('aloha.selection.context-change', function (message) {
 				if (!that.isOpen) {
-					that.checkActivePanels(range);
+					that.checkActivePanels(message.range);
 				}
 			});
-=======
-			// add the event handler for context selection change
-			PubSub.sub('aloha.selection.context-change', function (message) {
-					that.checkActivePanels(message.range);
-				});
-
-			$container.mousedown(function (e) {
-					e.originalEvent.stopSelectionUpdate = true;
-					Aloha.eventHandled = true;
-					//e.stopSelectionUpdate = true;
-				});
-
-			$container.mouseup(function (e) {
-					e.originalEvent.stopSelectionUpdate = true;
-					Aloha.eventHandled = false;
-				});
->>>>>>> cd1e5e38
 
 			Aloha.bind('aloha-editable-deactivated', function (event, params) {
 				if (!that.isOpen) {

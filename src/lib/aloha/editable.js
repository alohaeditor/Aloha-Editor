--- conflicted
+++ resolved
@@ -449,15 +449,10 @@
 			var placeholderClass = this.placeholderClass,
 			    range;
 
-<<<<<<< HEAD
 			if (jQuery( '.' + placeholderClass, obj).length === 0) return;
 
-	//		// remove browser br
-	//		jQuery( 'br', obj ).remove();
-=======
 			// remove browser br
 			// jQuery( 'br', obj ).remove();
->>>>>>> a0cc385a
 
 			// set the cursor // remove placeholder
 			if ( setCursor === true ) {

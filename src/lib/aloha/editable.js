--- conflicted
+++ resolved
@@ -788,19 +788,6 @@
 		getContents: function (asObject) {
 			var raw = this.obj.html();
 			var cache = editableContentCache[this.getId()];
-<<<<<<< HEAD
-=======
-			if (cache && raw === cache.raw) {
-				return asObject ? cache.elements : cache.clean;
-			}
-
-			var $clone = this.obj.clone(false);
-			$clone.find( '.aloha-cleanme' ).remove();
-			this.removePlaceholder($clone);
-			PluginManager.makeClean($clone);
-
-			makeClean($clone);
->>>>>>> 93255ab3
 
 			if (!cache || raw !== cache.raw) {
 				var $clone = this.obj.clone(false);

/*!
* This file is part of Aloha Editor Project http://aloha-editor.org
* Copyright (c) 2010-2011 Gentics Software GmbH, aloha@gentics.com
* Contributors http://aloha-editor.org/contribution.php 
* Licensed unter the terms of http://www.aloha-editor.org/license.html
*//*
* Aloha Editor is free software: you can redistribute it and/or modify
* it under the terms of the GNU Affero General Public License as published by
* the Free Software Foundation, either version 3 of the License, or
* (at your option) any later version.*
*
* Aloha Editor is distributed in the hope that it will be useful,
* but WITHOUT ANY WARRANTY; without even the implied warranty of
* MERCHANTABILITY or FITNESS FOR A PARTICULAR PURPOSE. See the
* GNU Affero General Public License for more details.
*
* You should have received a copy of the GNU Affero General Public License
* along with this program. If not, see <http://www.gnu.org/licenses/>.
*/
define(
['aloha/core', 'aloha/jquery', 'aloha/ext', 'util/class', 'aloha/console', 'vendor/jquery.store'],
function(Aloha, jQuery, Ext, Class, console) {
	"use strict";
	var GENTICS = window.GENTICS;

	/**
	 * Constructor for a floatingmenu tab
	 * @namespace Aloha.FloatingMenu
	 * @class Tab
	 * @constructor
	 * @param {String} label label of the tab
	 */
	var Tab = Class.extend({
		_constructor: function(label) {
			this.label = label;
			this.groups = [];
			this.groupMap = {};
			this.visible = true;
		},

		/**
		 * Get the group with given index. If it does not yet exist, create a new one
		 * @method
		 * @param {int} group group index of the group to get
		 * @return group object
		 */
		getGroup: function(group) {
			var groupObject = this.groupMap[group];
			if (typeof groupObject === 'undefined') {
				groupObject = new Group();
				this.groupMap[group] = groupObject;
				this.groups.push(groupObject);
				// TODO resort the groups
			}

			return groupObject;
		},

		/**
		 * Get the EXT component representing the tab
		 * @return EXT component (EXT.Panel)
		 * @hide
		 */
		getExtComponent: function () {
			var that = this;

			if (!this.extPanel) {
				this.extPanel = new Ext.Panel({
					'tbar' : [],
					'title' : this.label,
					'style': 'margin-top:0px',
					'bodyStyle': 'display:none',
					'autoScroll': true
				});
			}

			jQuery.each(this.groups, function(index, group) {
				// let each group generate its ext component and add them to
				// the panel once.
				if (!group.extButtonGroup) {
					that.extPanel.getTopToolbar().add(group.getExtComponent());
				}
			});

			return this.extPanel;
		},

		/**
		 * Recalculate the visibility of all groups within the tab
		 * @hide
		 */
		doLayout: function() {
			var that = this;

			if (Aloha.Log.isDebugEnabled()) {
				Aloha.Log.debug(this, 'doLayout called for tab ' + this.label);
			}
			this.visible = false;

			// check all groups in this tab
			jQuery.each(this.groups, function(index, group) {
				that.visible |= group.doLayout();
			});

			if (Aloha.Log.isDebugEnabled()) {
				Aloha.Log.debug(this, 'tab ' + this.label + (this.visible ? ' is ' : ' is not ') + 'visible now');
			}

			return this.visible;
		}
	});

	/**
	 * Constructor for a floatingmenu group
	 * @namespace Aloha.FloatingMenu
	 * @class Group
	 * @constructor
	 */
	var Group = Class.extend({
		_constructor: function() {
			this.buttons = [];
			this.fields = [];
		},

		/**
		 * Add a button to this group
		 * @param {Button} buttonInfo to add to the group
		 */
		addButton: function(buttonInfo) {
			if (buttonInfo.button instanceof Aloha.ui.AttributeField) {
				if (this.fields.length < 2) {
					this.fields.push(buttonInfo);
				} else {
					throw new Error("Too much fields in this group");
				}
			} else {
				// Every plugin API entryPoint (method) should be securised enough
				// to avoid Aloha to block at startup even
				// if a plugin is badly designed
				if (typeof buttonInfo.button !== "undefined"){
					this.buttons.push(buttonInfo);
				}
			}
		},

		/**
		 * Get the EXT component representing the group (Ext.ButtonGroup)
		 * @return the Ext.ButtonGroup
		 * @hide
		 */
		getExtComponent: function () {
			var that = this, l,
				items = [],
				buttonCount = 0,
				columnCount = 0,
				len, idx, half;


			if (typeof this.extButtonGroup === 'undefined') {
			
				if (this.fields.length > 1) {
					columnCount = 1;
				}

				jQuery.each(this.buttons, function(index, button) {
					// count the number of buttons (large buttons count as 2)
					buttonCount += button.button.size == 'small' ? 1 : 2;
				});
				columnCount = columnCount + Math.ceil(buttonCount / 2);

				len = this.buttons.length;
				idx = 0;
				half =  Math.ceil(this.buttons.length / 2) - this.buttons.length % 2 ;

				if (this.fields.length > 0) {
					that.buttons.push(this.fields[0]);
					items.push(this.fields[0].button.getExtConfigProperties());
				}

				while (--len >= half) {
					items.push(this.buttons[idx++].button.getExtConfigProperties());
				}
				++len;
				if (this.fields.length > 1) {
					that.buttons.push(this.fields[1]);
					items.push(this.fields[1].button.getExtConfigProperties());
				}
				while (--len >=0) {
					items.push(this.buttons[idx++].button.getExtConfigProperties());
				}

				this.extButtonGroup = new Ext.ButtonGroup({
					'columns' : columnCount,
					'items': items
				});

	//			jQuery.each(this.fields, function(id, field){
	//				that.buttons.push(field);
	//			});
				// now find the Ext.Buttons and set to the GENTICS buttons
				jQuery.each(this.buttons, function(index, buttonInfo) {
					buttonInfo.button.extButton = that.extButtonGroup.findById(buttonInfo.button.id);
					// the following code is a work arround because ExtJS initializes later.
					// The ui wrapper store the information and here we use it... ugly.
					// if there are any listeners added before initializing the extButtons
					if ( buttonInfo.button.listenerQueue && buttonInfo.button.listenerQueue.length > 0 ) {
						while ( true ) {
							l = buttonInfo.button.listenerQueue.shift();
							if ( !l ) {break;}
							buttonInfo.button.extButton.addListener(l.eventName, l.handler, l.scope, l.options);
						}
					}
					if (buttonInfo.button.extButton.setObjectTypeFilter) {
						if (buttonInfo.button.objectTypeFilter) {
							buttonInfo.button.extButton.noQuery = false;
						}
						if ( buttonInfo.button.objectTypeFilter == 'all' ) {
							buttonInfo.button.objectTypeFilter = null;
						}
						buttonInfo.button.extButton.setObjectTypeFilter(buttonInfo.button.objectTypeFilter);
						if ( buttonInfo.button.displayField) {
							buttonInfo.button.extButton.displayField = buttonInfo.button.displayField;
						}
						if ( buttonInfo.button.tpl ) {
							buttonInfo.button.extButton.tpl = buttonInfo.button.tpl;
						}
					}
				});
			}

			return this.extButtonGroup;
		},

		/**
		 * Recalculate the visibility of the buttons and the group
		 * @hide
		 */
		doLayout: function () {
			var groupVisible = false,
				that = this;
			jQuery.each(this.buttons, function(index, button) {
				if (typeof button.button !== "undefined") {
					var extButton = that.extButtonGroup.findById(button.button.id),
					buttonVisible = button.button.isVisible() && button.scopeVisible;
					
					if (!extButton) {
						return;
					}
				
					if (buttonVisible && extButton.hidden) {
						extButton.show();
					} else if (!buttonVisible && extButton && !extButton.hidden) {
						extButton.hide();
					}
				
					groupVisible |= buttonVisible;
				}
			});
			if (groupVisible && this.extButtonGroup.hidden) {
				this.extButtonGroup.show();
			} else if (!groupVisible && !this.extButtonGroup.hidden) {
				this.extButtonGroup.hide();
			}
		
			return groupVisible;

		}
	});

	//=========================================================================
	//
	// Floating Menu
	//
	//=========================================================================

	var lastFloatingMenuPos = {
		top: null,
		left: null
	};

	/**
	 * Handler for window scroll event.  Positions the floating menu
	 * appropriately.
	 *
	 * @param {Aloha.FloatingMenu} floatingmenu
	 */
	function onWindowScroll( floatingmenu ) {
		if ( !Aloha.activeEditable ) {
			return;
		}

		var element = floatingmenu.obj;
		var editablePos = Aloha.activeEditable.obj.offset();
		var isTopAligned = floatingmenu.behaviour === 'topalign';
		var isAppended = floatingmenu.behaviour === 'append';
		var isManuallyPinned = floatingmenu.pinned
							 && ( parseInt( element.css( 'left' ), 10 )
								  != ( editablePos.left
									   + floatingmenu.horizontalOffset
									 ) );

		// no calculation when pinned manually or has behaviour 'append'
		if ( isTopAligned && isManuallyPinned || isAppended ) {
			return;
		}

		var floatingmenuHeight = element.height();
		var scrollTop = jQuery( document ).scrollTop();

		// This value is what the top position of the floating menu *would* be
		// if we tried to position it above the active editable.
		var floatingmenuTop = editablePos.top - floatingmenuHeight
		                    + floatingmenu.marginTop
		                    - floatingmenu.topalignOffset;

		// The floating menu does not fit in the space between the top of the
		// viewport and the editable, so position it at the top of the viewport
		// and over the editable.
		if ( scrollTop > floatingmenuTop ) {
			editablePos.top = isTopAligned
							? scrollTop + floatingmenu.marginTop
							: floatingmenu.marginTop;

		// There is enough space on top of the editable to fit the entire
		// floating menu, so we do so.
		} else if ( scrollTop <= floatingmenuTop ) {
			editablePos.top -= floatingmenuHeight
							 + ( isTopAligned
								 ? floatingmenu.marginTop +
								   floatingmenu.topalignOffset
								 : 0 );
		}

		floatingmenu.floatTo( editablePos );
	}

	/**
	 * Aloha's Floating Menu
	 * @namespace Aloha
	 * @class FloatingMenu
	 * @singleton
	 */
	var FloatingMenu = Class.extend({
		/**
		 * Define the default scopes
		 * @property
		 * @type Object
		 */
		scopes: {
			'Aloha.empty' : {
				'name' : 'Aloha.empty',
				'extendedScopes' : [],
				'buttons' : []
			},
			'Aloha.global' : {
				'name' : 'Aloha.global',
				'extendedScopes' : ['Aloha.empty'],
				'buttons' : []
			},
			'Aloha.continuoustext' : {
				'name' : 'Aloha.continuoustext',
				'extendedScopes' : ['Aloha.global'],
				'buttons' : []
			}
		},

		/**
		 * Array of tabs within the floatingmenu
		 * @hide
		 */
		tabs: [],

		/**
		 * 'Map' of tabs (for easy access)
		 * @hide
		 */
		tabMap: {},

		/**
		 * Flag to mark whether the floatingmenu is initialized
		 * @hide
		 */
		initialized: false,

		/**
		 * Array containing all buttons
		 * @hide
		 */
		allButtons: [],

		/**
		 * top part of the floatingmenu position
		 * @hide
		 */
		top: 100,

		/**
		 * left part of the floatingmenu position
		 * @hide
		 */
		left: 100,

		/**
		 * store pinned status - true, if the FloatingMenu is pinned
		 * @property
		 * @type boolean
		 */
		pinned: false,

		/**
		 * just a reference to the jQuery(window) object, which is used quite often
		 */
		window: jQuery(window),

		/**
		 * Aloha.settings.floatingmenu.behaviour
		 * 
		 * Is used to define the floating menu (fm) float behaviour.
		 *
		 * available: 
		 *  'float' (default) the fm will float next to the position where the caret is,
		 *  'topalign' the fm is fixed above the contentEditable which is active,
		 *  'append' the fm is appended to the defined 'element' element position (top/left)
		 */
		behaviour: 'float',

		/**
		 * Aloha.settings.floatingmenu.element
		 *
		 * Is used to define the element where the floating menu is positioned when
		 * Aloha.settings.floatingmenu.behaviour is set to 'append'
		 * 
		 */
		element: 'floatingmenu',

		/**
		 * topalign offset to be used for topalign behavior
		 */
		topalignOffset: 0,
		
		/**
		 * topalign offset to be used for topalign behavior
		 */
		horizontalOffset: 0,
		
		/**
		 * will only be hounoured when behaviour is set to 'topalign'. Adds a margin,
		 * so the floating menu is not directly attached to the top of the page
		 */
		marginTop: 10,
		
		/**
		 * Define whether the floating menu shall be draggable or not via Aloha.settings.floatingmanu.draggable
		 * Default is: true 
		 */
		draggable: true,
		
		/**
		 * Define whether the floating menu shall be pinned or not via Aloha.settings.floatingmanu.pin
		 * Default is: false 
		 */
		pin: false,
		
		/**
		 * A list of all buttons that have been added to the floatingmenu
		 * This needs to be tracked, as adding buttons twice will break the fm
		 */
		buttonsAdded: [],
		
		/**
		 * Will be initialized by checking Aloha.settings.toolbar, which will contain the config for
		 * the floating menu. If there is no config, tabs and groups will be generated programmatically
		 */
		fromConfig: false,
		
		/**
		 * hide a tab
		*/
		hideTab: false,

		/**
		 * Initialize the floatingmenu
		 * @hide
		 */
		init: function() {

			// check for behaviour setting of the floating menu
		    if ( Aloha.settings.floatingmenu ) {
		    	if ( typeof Aloha.settings.floatingmenu.draggable ===
				         'boolean' ) {
		    		this.draggable = Aloha.settings.floatingmenu.draggable;
		    	}

				if ( typeof Aloha.settings.floatingmenu.behaviour ===
				         'string' ) {
					this.behaviour = Aloha.settings.floatingmenu.behaviour;
				}

				if ( typeof Aloha.settings.floatingmenu.topalignOffset !==
					    'undefined' ) {
					this.topalignOffset = parseInt(
						Aloha.settings.floatingmenu.topalignOffset, 10 );
				}

				if ( typeof Aloha.settings.floatingmenu.horizontalOffset !==
				         'undefined' ) {
					this.horizontalOffset = parseInt(
						Aloha.settings.floatingmenu.horizontalOffset , 10 );
				}

				if ( typeof Aloha.settings.floatingmenu.marginTop ===
				         'number' ) {
				    this.marginTop = parseInt(
						Aloha.settings.floatingmenu.marginTop , 10 );
				}

				if ( typeof Aloha.settings.floatingmenu.element ===
						'string' ) {
					this.element = Aloha.settings.floatingmenu.element;
				}
				if ( typeof Aloha.settings.floatingmenu.pin ===
						'boolean' ) {
					this.pin = Aloha.settings.floatingmenu.pin;
				}

				if ( typeof Aloha.settings.floatingmenu.width !==
				         'undefined' ) {
					this.width = parseInt( Aloha.settings.floatingmenu.width,
						10 );
				}
		    }

			jQuery.storage = new jQuery.store();

			this.currentScope = 'Aloha.global';

			var that = this;

			this.window.unload(function () {
				// store fm position if the panel is pinned to be able to restore it next time
				if (that.pinned) {
					jQuery.storage.set('Aloha.FloatingMenu.pinned', 'true');
					jQuery.storage.set('Aloha.FloatingMenu.top', that.top);
					jQuery.storage.set('Aloha.FloatingMenu.left', that.left);
					if (Aloha.Log.isInfoEnabled()) {
						Aloha.Log.info(this, 'stored FloatingMenu pinned position {' + that.left
								+ ', ' + that.top + '}');
					}
				} else {
					// delete old localStorages
					jQuery.storage.del('Aloha.FloatingMenu.pinned');
					jQuery.storage.del('Aloha.FloatingMenu.top');
					jQuery.storage.del('Aloha.FloatingMenu.left');
				}
				if (that.userActivatedTab) {
					jQuery.storage.set('Aloha.FloatingMenu.activeTab', that.userActivatedTab);
				}
			}).resize(function () {
				if (that.behaviour === 'float') {
					if (that.pinned) {
						that.fixPinnedPosition();
						that.refreshShadow();
						that.extTabPanel.setPosition(that.left, that.top);
					} else {
						var target = that.calcFloatTarget(Aloha.Selection.getRangeObject());
						if (target) {
							that.floatTo(target);
						}
					}
				}
			});
			Aloha.bind('aloha-ready', function() {
				that.generateComponent();
				that.initialized = true;
			});
			
			if (typeof Aloha.settings.toolbar === 'object') {
				this.fromConfig = true;
			}
		},

		/**
		 * jQuery reference to the extjs tabpanel
		 * @hide
		 */
		obj: null,

		/**
		 * jQuery reference to the shadow obj
		 * @hide
		 */
		shadow: null,

		/**
		 * jQuery reference to the panels body wrap div
		 * @hide
		 */
		panelBody: null,
		
		/**
		 * The panels width
		 * @hide
		 */
		width: 400,

		/**
		 * initialize tabs and groups according to the current configuration
		 */
		initTabsAndGroups: function () {
			var that = this;
			
			// if there is no toolbar config tabs and groups have been initialized before
			if (!this.fromConfig) {
				return;
			}
			
			jQuery.each(Aloha.settings.toolbar.tabs, function (tab, groups) {
				// generate or retrieve tab
				var tabObject = that.tabMap[tab];
				if (typeof tabObject === 'undefined') {
					// the tab object does not yet exist, so create a new tab and add it to the list
					tabObject = new Tab(tab);
					that.tabs.push(tabObject);
					that.tabMap[tab] = tabObject;
				}
				
				// generate groups for current tab
				jQuery.each(groups, function (group, buttons) {
					var groupObject = tabObject.getGroup(group),
						i;

					// now get all the buttons for that group
					jQuery.each(buttons, function (j, button) {
						if (jQuery.inArray(button, that.buttonsAdded) !== -1) {
							// buttons must not be added twice
							console.warn('Skipping button {' + button + '}. A button can\'t be added ' + 
								'to the floating menu twice. Config key: {Aloha.settings.toolbar.' + 
									tab + '.' + group + '}');
									return;
						}
						
						// now add the button to the group
						for (i = 0; i < that.allButtons.length; i++) {
							if (button === that.allButtons[i].button.name) {
								groupObject.addButton(that.allButtons[i]);
								// remember that we've added the button
								that.buttonsAdded.push(that.allButtons[i].button.name);
								break;
							}
						}
					});
				});
			});
		},

		/**
		 * Generate the rendered component for the floatingmenu
		 * @hide
		 */
		generateComponent: function () {
			var that = this, pinTab;

			// initialize tabs and groups first
			this.initTabsAndGroups();

			// Initialize and configure the tooltips
			Ext.QuickTips.init();
			Ext.apply(Ext.QuickTips.getQuickTip(), {
				minWidth : 10
			});

			
			
			if (this.extTabPanel) {
				// TODO dispose of the ext component
			} else {
				
				// Enable or disable the drag functionality
				var dragConfiguration = false;

				if ( that.draggable ) {
					dragConfiguration = {
						insertProxy: false,
						onDrag : function(e) {
							var pel = this.proxy.getEl();
							this.x = pel.getLeft(true);
							this.y = pel.getTop(true);
							this.panel.shadow.hide();
						},
						endDrag : function(e) {
							var top = (that.pinned) ? this.y - jQuery(document).scrollTop() : this.y;
					
							that.left = this.x;
							that.top = top;

							// store the last floating menu position when the floating menu was dragged around
							lastFloatingMenuPos.left = that.left;
							lastFloatingMenuPos.top = that.top;

							this.panel.setPosition(this.x, top);
							that.refreshShadow();
							this.panel.shadow.show();
						}
					};
				}
				// generate the tabpanel object
				this.extTabPanel = new Ext.TabPanel({
					activeTab: 0,
					width: that.width, // 336px this fits the multisplit button and 6 small buttons placed in 3 cols
					plain: false,
					draggable: dragConfiguration,
					floating: {shadow: false},
					defaults: {
						autoScroll: true
					},
					layoutOnTabChange : true,
					shadow: false,
					cls: 'aloha-floatingmenu ext-root',
					listeners : {
						'tabchange' : {
							'fn' : function(tabPanel, tab) {
								if (tab.title != that.autoActivatedTab) {
									if (Aloha.Log.isDebugEnabled()) {
										Aloha.Log.debug(that, 'User selected tab ' + tab.title);
									}
									// remember the last user-selected tab
									that.userActivatedTab = tab.title;
								} else {
									if (Aloha.Log.isDebugEnabled()) {
										Aloha.Log.debug(that, 'Tab ' + tab.title + ' was activated automatically');
									}
								}
								that.autoActivatedTab = undefined;
						
								// ok, this is kind of a hack: when the tab changes, we check all buttons for multisplitbuttons (which have the method setActiveDOMElement).
								// if a DOM Element is queued to be set active, we try to do this now.
								// the reason for this is that the active DOM element can only be set when the multisplit button is currently visible.
								jQuery.each(that.allButtons, function(index, buttonInfo) {
									if (typeof buttonInfo.button !== 'undefined'
										&& typeof buttonInfo.button.extButton !== 'undefined'
										&& buttonInfo.button.extButton !== null
										&& typeof buttonInfo.button.extButton.setActiveDOMElement === 'function') {
										if (typeof buttonInfo.button.extButton.activeDOMElement !== 'undefined') {
											buttonInfo.button.extButton.setActiveDOMElement(buttonInfo.button.extButton.activeDOMElement);
										}
									}
								});
						
								// adapt the shadow
								if (that.extTabPanel.isVisible()) {
									that.extTabPanel.shadow.show();
									that.refreshShadow();
								}
							}
						}
					},
					enableTabScroll : true
				});
		
		
			}

			// add the tabs
			jQuery.each(this.tabs, function(index, tab) {
				// let each tab generate its ext component and add them to the panel
				try {
					if (!tab.extPanel) {
						// if the tab itself was not generated, we do this and add it to the panel
						that.extTabPanel.add(tab.getExtComponent());
					} else {
						// otherwise, we will make sure that probably missing groups are generated, but don't add the tab to the menu (again)
						tab.getExtComponent();
					}
				} catch(e) {
					Aloha.Log.error(that,"Error while inserting tab: " + e);
				}
			});

			// add the dropshadow
			if (!this.extTabPanel.shadow) {
				this.extTabPanel.shadow = jQuery('<div id="aloha-floatingmenu-shadow" class="aloha-shadow">&#160;</div>').hide();
				jQuery('body').append(this.extTabPanel.shadow);
			}

			// add an empty pin tab item, store reference
			pinTab = this.extTabPanel.add({
				title : '&#160;'
			});

			// finally render the panel to the body
			this.extTabPanel.render(document.body);

			// finish the pin element after the FM has rendered (before there are noe html contents to be manipulated
			jQuery(pinTab.tabEl)
				.addClass('aloha-floatingmenu-pin')
				.html('&#160;')
				.mousedown(function (e) {
					that.togglePin();
					// Note: this event is deliberately stopped here, although normally,
					// we would set the flag GENTICS.Aloha.eventHandled instead.
					// But when the event bubbles up, no tab would be selected and
					// the floatingmenu would be rather thin.
					e.stopPropagation();
				});

			// a reference to the panels body needed for shadow size & position
			this.panelBody = jQuery('div.aloha-floatingmenu div.x-tab-panel-bwrap');

			// do the visibility
			this.doLayout();

			// bind jQuery reference to extjs obj
			// this has to be done AFTER the tab panel has been rendered
			this.obj = jQuery(this.extTabPanel.getEl().dom);

			if (jQuery.storage.get('Aloha.FloatingMenu.pinned') == 'true') {
				//this.togglePin();

				this.top = parseInt(jQuery.storage.get('Aloha.FloatingMenu.top'),10);
				this.left = parseInt(jQuery.storage.get('Aloha.FloatingMenu.left'),10);

				// do some positioning fixes
				this.fixPinnedPosition();

				if (Aloha.Log.isInfoEnabled()) {
					Aloha.Log.info(this, 'restored FloatingMenu pinned position {' + this.left + ', ' + this.top + '}');
				}

				this.refreshShadow();
			}

			// set the user activated tab stored in a localStorage
			if (jQuery.storage.get('Aloha.FloatingMenu.activeTab')) {
				this.userActivatedTab = jQuery.storage.get('Aloha.FloatingMenu.activeTab');
			}

			// for now, position the panel somewhere
			this.extTabPanel.setPosition(this.left, this.top);

			// mark the event being handled by aloha, because we don't want to recognize
			// a click into the floatingmenu to be a click into nowhere (which would
			// deactivate the editables)
			this.obj.mousedown(function (e) {
				e.originalEvent.stopSelectionUpdate = true;
				Aloha.eventHandled = true;
				//e.stopSelectionUpdate = true;
			});

			this.obj.mouseup(function (e) {
				e.originalEvent.stopSelectionUpdate = true;
				Aloha.eventHandled = false;
			});

			jQuery( window ).scroll(function() {
				onWindowScroll( that );
			});

			// don't display the drag handle bar / pin when floating menu is not draggable
			if ( !that.draggable ) {
				jQuery('.aloha-floatingmenu').hover( function() {
					jQuery(this).css({background: 'none'});
					jQuery('.aloha-floatingmenu-pin').hide();
				});
			}

			// adjust float behaviour
			if (this.behaviour === 'float') {
				// listen to selectionChanged event
				Aloha.bind('aloha-selection-changed',function(event, rangeObject) {
					if (!that.pinned) {
						var pos = that.calcFloatTarget(rangeObject);
						if (pos) {
							that.floatTo(pos);
						}
					}
				});
			} else if (this.behaviour === 'append' ) {
				var p = jQuery( "#" + that.element );
				var position = p.offset();

				if ( !position ) {
					Aloha.Log.warn(that, 'Invalid element HTML ID for floating menu: ' + that.element);
					return false;
				}

				// set the position so that it does not float on the first editable activation
				this.floatTo( position );
				
				if ( this.pin ) {
					this.togglePin( true );
				}

				Aloha.bind( 'aloha-editable-activated', function( event, data ) {
					if ( that.pinned ) {
						return;
					}
					that.floatTo( position );
				});
				
		    } else if ( this.behaviour === 'topalign' ) {
				// topalign will retain the user's pinned status
				// TODO maybe the pin should be hidden in that case?
				this.togglePin( false );

				// Float the menu to the editable that is activated.
				Aloha.bind( 'aloha-editable-activated', function( event, data ) {
					if ( that.pinned ) {
						return;
					}

					// FIXME: that.obj.height() does not return the correct
					//        height of the editable.  We need to fix this, and
					//        not hard-code the height as we currently do.
					var editable = data.editable.obj;
					var floatingmenuHeight = 90;
					var editablePos = editable.offset();
					var isFloatingmenuAboveViewport = ( (
						editablePos.top - floatingmenuHeight )
						    < jQuery( document ).scrollTop() );

					if ( isFloatingmenuAboveViewport ) {
						// Since we don't have space to place the floatingmenu
						// above the editable, we want to place it over the
						// editable instead.  But if the editable is shorter
						// than the floatingmenu, it would be completely
						// covered by it, and so, in such cases, we position
						// the editable at the bottom of the short editable.
						editablePos.top = ( editable.height()
						         < floatingmenuHeight )
							? editablePos.top + editable.height()
							: jQuery( document ).scrollTop();

						editablePos.top += that.marginTop;
					} else {
						editablePos.top -= floatingmenuHeight
						                 + that.topalignOffset;
					}

					editablePos.left += that.horizontalOffset;

					var HORIZONTAL_PADDING = 10;
					// Calculate by how much the floating menu is pocking
					// outside the width of the viewport.  A positive number
					// means that it is outside the viewport, negative means
					// it is within the viewport.
					var overhang = ( ( editablePos.left + that.width
						+ HORIZONTAL_PADDING ) - jQuery(window).width() );

					if ( overhang > 0 ) {
						editablePos.left -= overhang;	
					}

					that.floatTo( editablePos );
				});
			}
		},

		/**
		 * Fix the position of the pinned floatingmenu to keep it visible
		 */
		fixPinnedPosition: function() {
			// if not pinned, do not fix the position
			if (!this.pinned) {
				return;
			}

			// fix the position of the floatingmenu, to keep it visible
			if (this.top < 30) {
				// from top position, we want to have 30px margin
				this.top = 30;
			} else if (this.top > this.window.height() - this.extTabPanel.getHeight()) {
				this.top = this.window.height() - this.extTabPanel.getHeight();
			}
			if (this.left < 0) {
				this.left = 0;
			} else if (this.left > this.window.width() - this.extTabPanel.getWidth()) {
				this.left = this.window.width() - this.extTabPanel.getWidth();
			}
		},

		/**
		 * reposition & resize the shadow
		 * the shadow must not be repositioned outside this method!
		 * position calculation is based on this.top and this.left coordinates
		 * @method
		 */
		refreshShadow: function (resize) {
			if (this.panelBody) {
				var props = {
					'top': this.top + 24, // 24px top offset to reflect tab bar height
					'left': this.left
				};

				if(typeof resize === 'undefined' || !resize) {
					props.width = this.panelBody.width() + 'px';
					props.height = this.panelBody.height() + 'px';
				}

				this.extTabPanel.shadow.css(props);
			}
		},

		/**
		 * toggles the pinned status of the floating menu
		 * @method
		 * @param {boolean} pinned set to true to activate pin, or set to false to deactivate pin. 
		 *             leave undefined to toggle pin status automatically
		 */
		togglePin: function(pinned) {
			var el = jQuery('.aloha-floatingmenu-pin');
		       
		    if (typeof pinned === 'boolean') {
			this.pinned = !pinned;
		    }
		       
			if (this.pinned) {
				el.removeClass('aloha-floatingmenu-pinned');
				this.top = this.obj.offset().top;

				this.obj.removeClass('fixed').css({
					'top': this.top
				});

				this.extTabPanel.shadow.removeClass('fixed');
				this.refreshShadow();

				this.pinned = false;
			} else {
				el.addClass('aloha-floatingmenu-pinned');
				this.top = this.obj.offset().top - this.window.scrollTop();

				this.obj.addClass('fixed').css({
					'top': this.top // update position for fixed position
				});

				// do the same for the shadow
				this.extTabPanel.shadow.addClass('fixed');//props.start
				this.refreshShadow();

				this.pinned = true;
			}
		},

		/**
		 * Create a new scopes
		 * @method
		 * @param {String} scope name of the new scope (should be namespaced for uniqueness)
		 * @param {String} extendedScopes Array of scopes this scope extends. Can also be a single String if
		 *            only one scope is extended, or omitted if the scope should extend
		 *            the empty scope
		 */
		createScope: function(scope, extendedScopes) {
			if (typeof extendedScopes === 'undefined') {
				extendedScopes = ['Aloha.empty'];
			} else if (typeof extendedScopes === 'string') {
				extendedScopes = [extendedScopes];
			}

			// TODO check whether the extended scopes already exist

			if (this.scopes[scope]) {
				// TODO what if the scope already exists?
			} else {
				// generate the new scope
				this.scopes[scope] = {'name' : scope, 'extendedScopes' : extendedScopes, 'buttons' : []};
			}
		},

		/**
		 * Adds a button to the floatingmenu
		 * @method
		 * @param {String} scope the scope for the button, should be generated before (either by core or the plugin)
		 * @param {Button} button instance of Aloha.ui.button to add at the floatingmenu
		 * @param {String} tab label of the tab to which the button is added
		 * @param {int} group index of the button group in the tab, lowest index is left
		 */
		addButton: function(scope, button, tab, group) {
			// check whether the scope exists
			var
				scopeObject = this.scopes[scope],
				buttonInfo, tabObject, groupObject;
		
			if (!button.name) {
				console.warn('Added button with iconClass {' + button.iconClass + '} which has no property "name"');
			}
	
			if (typeof scopeObject === 'undefined') {
				Aloha.Log.error("Can't add button to given scope since the scope has not yet been initialized.", scope);
				return false;
			}

			// generate a buttonInfo object
			buttonInfo = { 'button' : button, 'scopeVisible' : false };

			// add the button to the list of all buttons
			this.allButtons.push(buttonInfo);

			// add the button to the scope
			scopeObject.buttons.push(buttonInfo);

			// if there is no toolbar config tabs and groups will be generated right away
			if (!this.fromConfig) {
				// get the tab object
				tabObject = this.tabMap[tab];
				if (typeof tabObject === 'undefined') {
					// the tab object does not yet exist, so create a new tab and add it to the list
					tabObject = new Tab(tab);
					this.tabs.push(tabObject);
					this.tabMap[tab] = tabObject;
				}

				// get the group
				groupObject = tabObject.getGroup(group);

				// now add the button to the group
				groupObject.addButton(buttonInfo);
			}

			// finally, when the floatingmenu is already initialized, we need to create the ext component now
			if (this.initialized) {
				this.generateComponent();
			}
		},

		/**
		 * Recalculate the visibility of tabs, groups and buttons (depending on scope and button hiding)
		 * @hide
		 */
		doLayout: function () {
			if (Aloha.Log.isDebugEnabled()) {
				Aloha.Log.debug(this, 'doLayout called for FloatingMenu, scope is ' + this.currentScope);
			}

			// if there's no floatingmenu don't do anything
			if ( typeof this.extTabPanel === 'undefined' ) {
				return false;
			}

			var that = this,
				firstVisibleTab = false,
				activeExtTab = this.extTabPanel.getActiveTab(),
				activeTab = false,
				floatingMenuVisible = false,
				showUserActivatedTab = false,
				pos;
			
			// let the tabs layout themselves
			jQuery.each(this.tabs, function(index, tab) {

				// remember the active tab
				if (tab.extPanel == activeExtTab) {
					activeTab = tab;
				}

				// remember whether the tab is currently visible
				var tabVisible = tab.visible;

				// let each tab generate its ext component and add them to the panel
				if (tab.doLayout()) {
					// found a visible tab, so the floatingmenu needs to be visible as well
					floatingMenuVisible = true;

					// make sure the tabstrip is visible
					if (!tabVisible) {
						if (Aloha.Log.isDebugEnabled()) {
							Aloha.Log.debug(that, 'showing tab strip for tab ' + tab.label);
						}
						that.extTabPanel.unhideTabStripItem(tab.extPanel);
					}

					// remember the first visible tab
					if (!firstVisibleTab) {
						// this is the first visible tab (in case we need to switch to it)
						firstVisibleTab = tab;
					}
					// check whether this visible tab is the last user activated tab and currently not active
					if (that.userActivatedTab == tab.extPanel.title && tab.extPanel != activeExtTab) {
						showUserActivatedTab = tab;
					}
				} else {
					// make sure the tabstrip is hidden
					if (tabVisible) {
						if (Aloha.Log.isDebugEnabled()) {
							Aloha.Log.debug(that, 'hiding tab strip for tab ' + tab.label);
						}
						that.extTabPanel.hideTabStripItem(tab.extPanel);
					}
				}

				// hide a tab
				if ( tab.label == that.hideTab ) {
					that.extTabPanel.hideTabStripItem(tab.extPanel);

					if ( activeExtTab.title == that.hideTab ) {
						showUserActivatedTab = firstVisibleTab;
					}
				}
			});

			// check whether the last tab which was selected by the user is visible and not the active tab
			if (showUserActivatedTab) {
				if (Aloha.Log.isDebugEnabled()) {
					Aloha.Log.debug(this, 'Setting active tab to ' + showUserActivatedTab.label);
				}
				this.extTabPanel.setActiveTab(showUserActivatedTab.extPanel);
			} else if (typeof activeTab === 'object' && typeof firstVisibleTab === 'object') {
				// now check the currently visible tab, whether it is visible and enabled
				if (!activeTab.visible) {
					if (Aloha.Log.isDebugEnabled()) {
						Aloha.Log.debug(this, 'Setting active tab to ' + firstVisibleTab.label);
					}
					this.autoActivatedTab = firstVisibleTab.extPanel.title;
					this.extTabPanel.setActiveTab(firstVisibleTab.extPanel);
				}
			}

			// set visibility of floatingmenu
			if (floatingMenuVisible && this.extTabPanel.hidden) {
				// set the remembered position
				this.extTabPanel.show();
				this.refreshShadow();
				this.extTabPanel.shadow.show();
				this.extTabPanel.setPosition(this.left, this.top);
			} else if (!floatingMenuVisible && !this.extTabPanel.hidden) {
				// remember the current position
				pos = this.extTabPanel.getPosition(true);
				// restore previous position if the fm was pinned
				this.left = pos[0] < 0 ? 100 : pos[0];
				this.top = pos[1] < 0 ? 100 : pos[1];
				this.extTabPanel.hide();
				this.extTabPanel.shadow.hide();
			} /*else {
				var target = that.calcFloatTarget(Aloha.Selection.getRangeObject());
				if (target) {
					this.left = target.left;
					this.top = target.top;
					this.extTabPanel.show();
					this.refreshShadow();
					this.extTabPanel.shadow.show();
					this.extTabPanel.setPosition(this.left, this.top);

					that.floatTo(target);
				}
			}*/

			// let the Ext object render itself again
			this.extTabPanel.doLayout();
		},

		/**
		 * Set the current scope
		 * @method
		 * @param {String} scope name of the new current scope
		 */
		setScope: function(scope) {
			// get the scope object
			var scopeObject = this.scopes[scope];

			if (typeof scopeObject === 'undefined') {
				// TODO log an error
			} else if (this.currentScope != scope) {
				this.currentScope = scope;

				// first hide all buttons
				jQuery.each(this.allButtons, function(index, buttonInfo) {
					buttonInfo.scopeVisible = false;
				});

				// now set the buttons in the given scope to be visible
				this.setButtonScopeVisibility(scopeObject);

				// finally refresh the layout
				this.doLayout();
			}
		},

		/**
		 * Set the scope visibility of the buttons for the given scope. This method will call itself for the motherscopes of the given scope.
		 * @param scopeObject scope object
		 * @hide
		 */
		setButtonScopeVisibility: function(scopeObject) {
			var that = this;

			// set all buttons in the given scope to be visible
			jQuery.each(scopeObject.buttons, function(index, buttonInfo) {
				buttonInfo.scopeVisible = true;
			});

			// now do the recursion for the motherscopes
			jQuery.each(scopeObject.extendedScopes, function(index, scopeName) {
				var motherScopeObject = that.scopes[scopeName];
				if (typeof motherScopeObject === 'object') {
					that.setButtonScopeVisibility(motherScopeObject);
				}
			});
		},

		/**
		 * returns the next possible float target dom obj
		 * the floating menu should only float to h1-h6, p, div, td and pre elements
		 * if the current object is not valid, it's parentNode will be considered, until
		 * the limit object is hit
		 * @param obj the dom object to start from (commonly this would be the commonAncestorContainer)
		 * @param limitObj the object that limits the range (this would be the editable)
		 * @return dom object which qualifies as a float target
		 * @hide
		 */
		nextFloatTargetObj: function (obj, limitObj) {
			// if we've hit the limit object we don't care for it's type
			if (!obj || obj == limitObj) {
				return obj;
			}

			// fm will only float to h1-h6, p, div, td
			switch (obj.nodeName.toLowerCase()) {
				case 'h1':
				case 'h2':
				case 'h3':
				case 'h4':
				case 'h5':
				case 'h6':
				case 'p':
				case 'div':
				case 'td':
				case 'pre':
				case 'ul':
				case 'ol':
					return obj;
				default:
					return this.nextFloatTargetObj(obj.parentNode, limitObj);
			}
		},

		/**
		 * calculates the float target coordinates for a range
		 * @param range the fm should float to
		 * @return object containing left and top coordinates, like { left : 20, top : 43 }
		 * @hide
		 */
		calcFloatTarget: function(range) {
			var
				i, documentWidth, editableLength, left, target,
				targetObj, scrollTop, top;

			// TODO in IE8 somteimes a broken range is handed to this function - investigate this
			if (!Aloha.activeEditable || typeof range.getCommonAncestorContainer === 'undefined') {
				return false;
			}

			// check if the designated editable is disabled
			for ( i = 0, editableLength = Aloha.editables.length; i < editableLength; i++) {
				if (Aloha.editables[i].obj.get(0) == range.limitObject &&
						Aloha.editables[i].isDisabled()) {
					return false;
				}
			}

			target = this.nextFloatTargetObj(range.getCommonAncestorContainer(), range.limitObject);
			if ( ! target ) {
				return false;
			}

			targetObj = jQuery(target);
			scrollTop = GENTICS.Utils.Position.Scroll.top;
			if (!targetObj || !targetObj.offset()) {
				return false;
			}
			top = targetObj.offset().top - this.obj.height() - 50; // 50px offset above the current obj to have some space above

			// if the floating menu would be placed higher than the top of the screen...
			if ( top < scrollTop) {
				top += 80 + GENTICS.Utils.Position.ScrollCorrection.top;
				// 80px if editable element is eg h1; 50px was fine for p;
				// todo: maybe just use GENTICS.Utils.Position.ScrollCorrection.top with a better value?
				// check where this is also used ...
			}

			// if the floating menu would float off the bottom of the screen
			// we don't want it to move, so we'll return false
			if (top > this.window.height() + this.window.scrollTop()) {
				return false;
			}

			// check if the floating menu does not float off the right side
			left = Aloha.activeEditable.obj.offset().left;
			documentWidth = jQuery(document).width();
			if ( documentWidth - this.width < left ) {
					left = documentWidth - this.width - GENTICS.Utils.Position.ScrollCorrection.left;
			}
			
			return {
				left : left,
				top : top
			};
		},

		/**
		 * float the fm to the desired position
		 * the floating menu won't float if it is pinned
		 * @method
		 * @param {Object} coordinate object which has a left and top property
		 */
		floatTo: function(position) {
			// no floating if the panel is pinned
			if (this.pinned) {
				return;
			}

			var floatingmenu = this,
			    fmpos = this.obj.offset(),
				lastLeft,
				lastTop;
			
			if ( lastFloatingMenuPos.left === null ) {
				lastLeft = fmpos.left;
				lastTop = fmpos.top;
			} else {
				lastLeft = lastFloatingMenuPos.left;
				lastTop = lastFloatingMenuPos.top;
			}

			// Place the floatingmenu to the last place the user had seen it,
			// then animate it into its new position.
			if ( lastLeft != position.left || lastTop != position.top ) {
				this.obj.offset({
					left: lastLeft,
					top: lastTop
				});

				this.obj.animate( {
					top: position.top,
					left: position.left
				}, {
					queue : false,
					step : function( step, props ) {
						// update position reference
						if ( props.prop === 'top' ) {
							floatingmenu.top = props.now;
						} else if ( props.prop === 'left' ) {
							floatingmenu.left = props.now;
						}

						floatingmenu.refreshShadow( false );
					},
					complete: function() {
						// When the animation is over, remember the floatingmenu's
						// final resting position.
						lastFloatingMenuPos.left = floatingmenu.left;
						lastFloatingMenuPos.top = floatingmenu.top;
					}
				});
			}
		},

		/**
		 * Hide the floatingmenu
		 */
		hide: function() {
			if (this.obj) {
				this.obj.hide();
			}
			if (this.shadow) {
				this.shadow.hide();
			}
		},

		/**
		 * Activate the tab containing the button with given name.
		 * If the button with given name is not found, nothing changes
		 * @param name name of the button
		 */
		activateTabOfButton: function(name) {
			var tabOfButton = null;

			// find the tab containing the button
			for (var t = 0; t < this.tabs.length && !tabOfButton; t++) {
				var tab = this.tabs[t];
				for (var g = 0; g < tab.groups.length && !tabOfButton; g++) {
					var group = tab.groups[g];
					for (var b = 0; b < group.buttons.length && !tabOfButton; b++) {
						var button = group.buttons[b];
						if (button.button.name == name) {
							tabOfButton = tab;
							break;
						}
					}
				}
			}

			if (tabOfButton) {
				this.userActivatedTab = tabOfButton.label;
				this.doLayout();
			}
		}
<<<<<<< HEAD
		
		/*hideTab: function(name) {
			var that = this;

			for (var t = 0; t < this.tabs.length; t++) {
				var tab = this.tabs[t];
				if (tab.label == name) {
					window.console.log('hide', name, tab.extPanel);
					that.extTabPanel.hideTabStripItem(tab.extPanel);
				}
			}
			this.doLayout();
			this.extTabPanel.doLayout();
			//if (tab.label == 'Link') {
			//	window.console.log('set invisible');
			//	that.extTabPanel.hideTabStripItem(tab.extPanel);
			//}
		}*/
=======
>>>>>>> ea07778a
	});
	
	var menu =  new FloatingMenu();
	menu.init();
	
	// set scope to empty if deactivated
	Aloha.bind('aloha-editable-deactivated', function() {
		menu.setScope('Aloha.empty');
	});
	
	// set scope to empty if the user selectes a non contenteditable area
	Aloha.bind('aloha-selection-changed', function() {
		if ( !Aloha.Selection.isSelectionEditable() && !Aloha.Selection.isFloatingMenuVisible() ) {
			menu.setScope('Aloha.empty');
		}
	});
	
	return menu;
});
<|MERGE_RESOLUTION|>--- conflicted
+++ resolved
@@ -1,1535 +1,1515 @@
-/*!
-* This file is part of Aloha Editor Project http://aloha-editor.org
-* Copyright (c) 2010-2011 Gentics Software GmbH, aloha@gentics.com
-* Contributors http://aloha-editor.org/contribution.php 
-* Licensed unter the terms of http://www.aloha-editor.org/license.html
-*//*
-* Aloha Editor is free software: you can redistribute it and/or modify
-* it under the terms of the GNU Affero General Public License as published by
-* the Free Software Foundation, either version 3 of the License, or
-* (at your option) any later version.*
-*
-* Aloha Editor is distributed in the hope that it will be useful,
-* but WITHOUT ANY WARRANTY; without even the implied warranty of
-* MERCHANTABILITY or FITNESS FOR A PARTICULAR PURPOSE. See the
-* GNU Affero General Public License for more details.
-*
-* You should have received a copy of the GNU Affero General Public License
-* along with this program. If not, see <http://www.gnu.org/licenses/>.
-*/
-define(
-['aloha/core', 'aloha/jquery', 'aloha/ext', 'util/class', 'aloha/console', 'vendor/jquery.store'],
-function(Aloha, jQuery, Ext, Class, console) {
-	"use strict";
-	var GENTICS = window.GENTICS;
-
-	/**
-	 * Constructor for a floatingmenu tab
-	 * @namespace Aloha.FloatingMenu
-	 * @class Tab
-	 * @constructor
-	 * @param {String} label label of the tab
-	 */
-	var Tab = Class.extend({
-		_constructor: function(label) {
-			this.label = label;
-			this.groups = [];
-			this.groupMap = {};
-			this.visible = true;
-		},
-
-		/**
-		 * Get the group with given index. If it does not yet exist, create a new one
-		 * @method
-		 * @param {int} group group index of the group to get
-		 * @return group object
-		 */
-		getGroup: function(group) {
-			var groupObject = this.groupMap[group];
-			if (typeof groupObject === 'undefined') {
-				groupObject = new Group();
-				this.groupMap[group] = groupObject;
-				this.groups.push(groupObject);
-				// TODO resort the groups
-			}
-
-			return groupObject;
-		},
-
-		/**
-		 * Get the EXT component representing the tab
-		 * @return EXT component (EXT.Panel)
-		 * @hide
-		 */
-		getExtComponent: function () {
-			var that = this;
-
-			if (!this.extPanel) {
-				this.extPanel = new Ext.Panel({
-					'tbar' : [],
-					'title' : this.label,
-					'style': 'margin-top:0px',
-					'bodyStyle': 'display:none',
-					'autoScroll': true
-				});
-			}
-
-			jQuery.each(this.groups, function(index, group) {
-				// let each group generate its ext component and add them to
-				// the panel once.
-				if (!group.extButtonGroup) {
-					that.extPanel.getTopToolbar().add(group.getExtComponent());
-				}
-			});
-
-			return this.extPanel;
-		},
-
-		/**
-		 * Recalculate the visibility of all groups within the tab
-		 * @hide
-		 */
-		doLayout: function() {
-			var that = this;
-
-			if (Aloha.Log.isDebugEnabled()) {
-				Aloha.Log.debug(this, 'doLayout called for tab ' + this.label);
-			}
-			this.visible = false;
-
-			// check all groups in this tab
-			jQuery.each(this.groups, function(index, group) {
-				that.visible |= group.doLayout();
-			});
-
-			if (Aloha.Log.isDebugEnabled()) {
-				Aloha.Log.debug(this, 'tab ' + this.label + (this.visible ? ' is ' : ' is not ') + 'visible now');
-			}
-
-			return this.visible;
-		}
-	});
-
-	/**
-	 * Constructor for a floatingmenu group
-	 * @namespace Aloha.FloatingMenu
-	 * @class Group
-	 * @constructor
-	 */
-	var Group = Class.extend({
-		_constructor: function() {
-			this.buttons = [];
-			this.fields = [];
-		},
-
-		/**
-		 * Add a button to this group
-		 * @param {Button} buttonInfo to add to the group
-		 */
-		addButton: function(buttonInfo) {
-			if (buttonInfo.button instanceof Aloha.ui.AttributeField) {
-				if (this.fields.length < 2) {
-					this.fields.push(buttonInfo);
-				} else {
-					throw new Error("Too much fields in this group");
-				}
-			} else {
-				// Every plugin API entryPoint (method) should be securised enough
-				// to avoid Aloha to block at startup even
-				// if a plugin is badly designed
-				if (typeof buttonInfo.button !== "undefined"){
-					this.buttons.push(buttonInfo);
-				}
-			}
-		},
-
-		/**
-		 * Get the EXT component representing the group (Ext.ButtonGroup)
-		 * @return the Ext.ButtonGroup
-		 * @hide
-		 */
-		getExtComponent: function () {
-			var that = this, l,
-				items = [],
-				buttonCount = 0,
-				columnCount = 0,
-				len, idx, half;
-
-
-			if (typeof this.extButtonGroup === 'undefined') {
-			
-				if (this.fields.length > 1) {
-					columnCount = 1;
-				}
-
-				jQuery.each(this.buttons, function(index, button) {
-					// count the number of buttons (large buttons count as 2)
-					buttonCount += button.button.size == 'small' ? 1 : 2;
-				});
-				columnCount = columnCount + Math.ceil(buttonCount / 2);
-
-				len = this.buttons.length;
-				idx = 0;
-				half =  Math.ceil(this.buttons.length / 2) - this.buttons.length % 2 ;
-
-				if (this.fields.length > 0) {
-					that.buttons.push(this.fields[0]);
-					items.push(this.fields[0].button.getExtConfigProperties());
-				}
-
-				while (--len >= half) {
-					items.push(this.buttons[idx++].button.getExtConfigProperties());
-				}
-				++len;
-				if (this.fields.length > 1) {
-					that.buttons.push(this.fields[1]);
-					items.push(this.fields[1].button.getExtConfigProperties());
-				}
-				while (--len >=0) {
-					items.push(this.buttons[idx++].button.getExtConfigProperties());
-				}
-
-				this.extButtonGroup = new Ext.ButtonGroup({
-					'columns' : columnCount,
-					'items': items
-				});
-
-	//			jQuery.each(this.fields, function(id, field){
-	//				that.buttons.push(field);
-	//			});
-				// now find the Ext.Buttons and set to the GENTICS buttons
-				jQuery.each(this.buttons, function(index, buttonInfo) {
-					buttonInfo.button.extButton = that.extButtonGroup.findById(buttonInfo.button.id);
-					// the following code is a work arround because ExtJS initializes later.
-					// The ui wrapper store the information and here we use it... ugly.
-					// if there are any listeners added before initializing the extButtons
-					if ( buttonInfo.button.listenerQueue && buttonInfo.button.listenerQueue.length > 0 ) {
-						while ( true ) {
-							l = buttonInfo.button.listenerQueue.shift();
-							if ( !l ) {break;}
-							buttonInfo.button.extButton.addListener(l.eventName, l.handler, l.scope, l.options);
-						}
-					}
-					if (buttonInfo.button.extButton.setObjectTypeFilter) {
-						if (buttonInfo.button.objectTypeFilter) {
-							buttonInfo.button.extButton.noQuery = false;
-						}
-						if ( buttonInfo.button.objectTypeFilter == 'all' ) {
-							buttonInfo.button.objectTypeFilter = null;
-						}
-						buttonInfo.button.extButton.setObjectTypeFilter(buttonInfo.button.objectTypeFilter);
-						if ( buttonInfo.button.displayField) {
-							buttonInfo.button.extButton.displayField = buttonInfo.button.displayField;
-						}
-						if ( buttonInfo.button.tpl ) {
-							buttonInfo.button.extButton.tpl = buttonInfo.button.tpl;
-						}
-					}
-				});
-			}
-
-			return this.extButtonGroup;
-		},
-
-		/**
-		 * Recalculate the visibility of the buttons and the group
-		 * @hide
-		 */
-		doLayout: function () {
-			var groupVisible = false,
-				that = this;
-			jQuery.each(this.buttons, function(index, button) {
-				if (typeof button.button !== "undefined") {
-					var extButton = that.extButtonGroup.findById(button.button.id),
-					buttonVisible = button.button.isVisible() && button.scopeVisible;
-					
-					if (!extButton) {
-						return;
-					}
-				
-					if (buttonVisible && extButton.hidden) {
-						extButton.show();
-					} else if (!buttonVisible && extButton && !extButton.hidden) {
-						extButton.hide();
-					}
-				
-					groupVisible |= buttonVisible;
-				}
-			});
-			if (groupVisible && this.extButtonGroup.hidden) {
-				this.extButtonGroup.show();
-			} else if (!groupVisible && !this.extButtonGroup.hidden) {
-				this.extButtonGroup.hide();
-			}
-		
-			return groupVisible;
-
-		}
-	});
-
-	//=========================================================================
-	//
-	// Floating Menu
-	//
-	//=========================================================================
-
-	var lastFloatingMenuPos = {
-		top: null,
-		left: null
-	};
-
-	/**
-	 * Handler for window scroll event.  Positions the floating menu
-	 * appropriately.
-	 *
-	 * @param {Aloha.FloatingMenu} floatingmenu
-	 */
-	function onWindowScroll( floatingmenu ) {
-		if ( !Aloha.activeEditable ) {
-			return;
-		}
-
-		var element = floatingmenu.obj;
-		var editablePos = Aloha.activeEditable.obj.offset();
-		var isTopAligned = floatingmenu.behaviour === 'topalign';
-		var isAppended = floatingmenu.behaviour === 'append';
-		var isManuallyPinned = floatingmenu.pinned
-							 && ( parseInt( element.css( 'left' ), 10 )
-								  != ( editablePos.left
-									   + floatingmenu.horizontalOffset
-									 ) );
-
-		// no calculation when pinned manually or has behaviour 'append'
-		if ( isTopAligned && isManuallyPinned || isAppended ) {
-			return;
-		}
-
-		var floatingmenuHeight = element.height();
-		var scrollTop = jQuery( document ).scrollTop();
-
-		// This value is what the top position of the floating menu *would* be
-		// if we tried to position it above the active editable.
-		var floatingmenuTop = editablePos.top - floatingmenuHeight
-		                    + floatingmenu.marginTop
-		                    - floatingmenu.topalignOffset;
-
-		// The floating menu does not fit in the space between the top of the
-		// viewport and the editable, so position it at the top of the viewport
-		// and over the editable.
-		if ( scrollTop > floatingmenuTop ) {
-			editablePos.top = isTopAligned
-							? scrollTop + floatingmenu.marginTop
-							: floatingmenu.marginTop;
-
-		// There is enough space on top of the editable to fit the entire
-		// floating menu, so we do so.
-		} else if ( scrollTop <= floatingmenuTop ) {
-			editablePos.top -= floatingmenuHeight
-							 + ( isTopAligned
-								 ? floatingmenu.marginTop +
-								   floatingmenu.topalignOffset
-								 : 0 );
-		}
-
-		floatingmenu.floatTo( editablePos );
-	}
-
-	/**
-	 * Aloha's Floating Menu
-	 * @namespace Aloha
-	 * @class FloatingMenu
-	 * @singleton
-	 */
-	var FloatingMenu = Class.extend({
-		/**
-		 * Define the default scopes
-		 * @property
-		 * @type Object
-		 */
-		scopes: {
-			'Aloha.empty' : {
-				'name' : 'Aloha.empty',
-				'extendedScopes' : [],
-				'buttons' : []
-			},
-			'Aloha.global' : {
-				'name' : 'Aloha.global',
-				'extendedScopes' : ['Aloha.empty'],
-				'buttons' : []
-			},
-			'Aloha.continuoustext' : {
-				'name' : 'Aloha.continuoustext',
-				'extendedScopes' : ['Aloha.global'],
-				'buttons' : []
-			}
-		},
-
-		/**
-		 * Array of tabs within the floatingmenu
-		 * @hide
-		 */
-		tabs: [],
-
-		/**
-		 * 'Map' of tabs (for easy access)
-		 * @hide
-		 */
-		tabMap: {},
-
-		/**
-		 * Flag to mark whether the floatingmenu is initialized
-		 * @hide
-		 */
-		initialized: false,
-
-		/**
-		 * Array containing all buttons
-		 * @hide
-		 */
-		allButtons: [],
-
-		/**
-		 * top part of the floatingmenu position
-		 * @hide
-		 */
-		top: 100,
-
-		/**
-		 * left part of the floatingmenu position
-		 * @hide
-		 */
-		left: 100,
-
-		/**
-		 * store pinned status - true, if the FloatingMenu is pinned
-		 * @property
-		 * @type boolean
-		 */
-		pinned: false,
-
-		/**
-		 * just a reference to the jQuery(window) object, which is used quite often
-		 */
-		window: jQuery(window),
-
-		/**
-		 * Aloha.settings.floatingmenu.behaviour
-		 * 
-		 * Is used to define the floating menu (fm) float behaviour.
-		 *
-		 * available: 
-		 *  'float' (default) the fm will float next to the position where the caret is,
-		 *  'topalign' the fm is fixed above the contentEditable which is active,
-		 *  'append' the fm is appended to the defined 'element' element position (top/left)
-		 */
-		behaviour: 'float',
-
-		/**
-		 * Aloha.settings.floatingmenu.element
-		 *
-		 * Is used to define the element where the floating menu is positioned when
-		 * Aloha.settings.floatingmenu.behaviour is set to 'append'
-		 * 
-		 */
-		element: 'floatingmenu',
-
-		/**
-		 * topalign offset to be used for topalign behavior
-		 */
-		topalignOffset: 0,
-		
-		/**
-		 * topalign offset to be used for topalign behavior
-		 */
-		horizontalOffset: 0,
-		
-		/**
-		 * will only be hounoured when behaviour is set to 'topalign'. Adds a margin,
-		 * so the floating menu is not directly attached to the top of the page
-		 */
-		marginTop: 10,
-		
-		/**
-		 * Define whether the floating menu shall be draggable or not via Aloha.settings.floatingmanu.draggable
-		 * Default is: true 
-		 */
-		draggable: true,
-		
-		/**
-		 * Define whether the floating menu shall be pinned or not via Aloha.settings.floatingmanu.pin
-		 * Default is: false 
-		 */
-		pin: false,
-		
-		/**
-		 * A list of all buttons that have been added to the floatingmenu
-		 * This needs to be tracked, as adding buttons twice will break the fm
-		 */
-		buttonsAdded: [],
-		
-		/**
-		 * Will be initialized by checking Aloha.settings.toolbar, which will contain the config for
-		 * the floating menu. If there is no config, tabs and groups will be generated programmatically
-		 */
-		fromConfig: false,
-		
-		/**
-		 * hide a tab
-		*/
-		hideTab: false,
-
-		/**
-		 * Initialize the floatingmenu
-		 * @hide
-		 */
-		init: function() {
-
-			// check for behaviour setting of the floating menu
-		    if ( Aloha.settings.floatingmenu ) {
-		    	if ( typeof Aloha.settings.floatingmenu.draggable ===
-				         'boolean' ) {
-		    		this.draggable = Aloha.settings.floatingmenu.draggable;
-		    	}
-
-				if ( typeof Aloha.settings.floatingmenu.behaviour ===
-				         'string' ) {
-					this.behaviour = Aloha.settings.floatingmenu.behaviour;
-				}
-
-				if ( typeof Aloha.settings.floatingmenu.topalignOffset !==
-					    'undefined' ) {
-					this.topalignOffset = parseInt(
-						Aloha.settings.floatingmenu.topalignOffset, 10 );
-				}
-
-				if ( typeof Aloha.settings.floatingmenu.horizontalOffset !==
-				         'undefined' ) {
-					this.horizontalOffset = parseInt(
-						Aloha.settings.floatingmenu.horizontalOffset , 10 );
-				}
-
-				if ( typeof Aloha.settings.floatingmenu.marginTop ===
-				         'number' ) {
-				    this.marginTop = parseInt(
-						Aloha.settings.floatingmenu.marginTop , 10 );
-				}
-
-				if ( typeof Aloha.settings.floatingmenu.element ===
-						'string' ) {
-					this.element = Aloha.settings.floatingmenu.element;
-				}
-				if ( typeof Aloha.settings.floatingmenu.pin ===
-						'boolean' ) {
-					this.pin = Aloha.settings.floatingmenu.pin;
-				}
-
-				if ( typeof Aloha.settings.floatingmenu.width !==
-				         'undefined' ) {
-					this.width = parseInt( Aloha.settings.floatingmenu.width,
-						10 );
-				}
-		    }
-
-			jQuery.storage = new jQuery.store();
-
-			this.currentScope = 'Aloha.global';
-
-			var that = this;
-
-			this.window.unload(function () {
-				// store fm position if the panel is pinned to be able to restore it next time
-				if (that.pinned) {
-					jQuery.storage.set('Aloha.FloatingMenu.pinned', 'true');
-					jQuery.storage.set('Aloha.FloatingMenu.top', that.top);
-					jQuery.storage.set('Aloha.FloatingMenu.left', that.left);
-					if (Aloha.Log.isInfoEnabled()) {
-						Aloha.Log.info(this, 'stored FloatingMenu pinned position {' + that.left
-								+ ', ' + that.top + '}');
-					}
-				} else {
-					// delete old localStorages
-					jQuery.storage.del('Aloha.FloatingMenu.pinned');
-					jQuery.storage.del('Aloha.FloatingMenu.top');
-					jQuery.storage.del('Aloha.FloatingMenu.left');
-				}
-				if (that.userActivatedTab) {
-					jQuery.storage.set('Aloha.FloatingMenu.activeTab', that.userActivatedTab);
-				}
-			}).resize(function () {
-				if (that.behaviour === 'float') {
-					if (that.pinned) {
-						that.fixPinnedPosition();
-						that.refreshShadow();
-						that.extTabPanel.setPosition(that.left, that.top);
-					} else {
-						var target = that.calcFloatTarget(Aloha.Selection.getRangeObject());
-						if (target) {
-							that.floatTo(target);
-						}
-					}
-				}
-			});
-			Aloha.bind('aloha-ready', function() {
-				that.generateComponent();
-				that.initialized = true;
-			});
-			
-			if (typeof Aloha.settings.toolbar === 'object') {
-				this.fromConfig = true;
-			}
-		},
-
-		/**
-		 * jQuery reference to the extjs tabpanel
-		 * @hide
-		 */
-		obj: null,
-
-		/**
-		 * jQuery reference to the shadow obj
-		 * @hide
-		 */
-		shadow: null,
-
-		/**
-		 * jQuery reference to the panels body wrap div
-		 * @hide
-		 */
-		panelBody: null,
-		
-		/**
-		 * The panels width
-		 * @hide
-		 */
-		width: 400,
-
-		/**
-		 * initialize tabs and groups according to the current configuration
-		 */
-		initTabsAndGroups: function () {
-			var that = this;
-			
-			// if there is no toolbar config tabs and groups have been initialized before
-			if (!this.fromConfig) {
-				return;
-			}
-			
-			jQuery.each(Aloha.settings.toolbar.tabs, function (tab, groups) {
-				// generate or retrieve tab
-				var tabObject = that.tabMap[tab];
-				if (typeof tabObject === 'undefined') {
-					// the tab object does not yet exist, so create a new tab and add it to the list
-					tabObject = new Tab(tab);
-					that.tabs.push(tabObject);
-					that.tabMap[tab] = tabObject;
-				}
-				
-				// generate groups for current tab
-				jQuery.each(groups, function (group, buttons) {
-					var groupObject = tabObject.getGroup(group),
-						i;
-
-					// now get all the buttons for that group
-					jQuery.each(buttons, function (j, button) {
-						if (jQuery.inArray(button, that.buttonsAdded) !== -1) {
-							// buttons must not be added twice
-							console.warn('Skipping button {' + button + '}. A button can\'t be added ' + 
-								'to the floating menu twice. Config key: {Aloha.settings.toolbar.' + 
-									tab + '.' + group + '}');
-									return;
-						}
-						
-						// now add the button to the group
-						for (i = 0; i < that.allButtons.length; i++) {
-							if (button === that.allButtons[i].button.name) {
-								groupObject.addButton(that.allButtons[i]);
-								// remember that we've added the button
-								that.buttonsAdded.push(that.allButtons[i].button.name);
-								break;
-							}
-						}
-					});
-				});
-			});
-		},
-
-		/**
-		 * Generate the rendered component for the floatingmenu
-		 * @hide
-		 */
-		generateComponent: function () {
-			var that = this, pinTab;
-
-			// initialize tabs and groups first
-			this.initTabsAndGroups();
-
-			// Initialize and configure the tooltips
-			Ext.QuickTips.init();
-			Ext.apply(Ext.QuickTips.getQuickTip(), {
-				minWidth : 10
-			});
-
-			
-			
-			if (this.extTabPanel) {
-				// TODO dispose of the ext component
-			} else {
-				
-				// Enable or disable the drag functionality
-				var dragConfiguration = false;
-
-				if ( that.draggable ) {
-					dragConfiguration = {
-						insertProxy: false,
-						onDrag : function(e) {
-							var pel = this.proxy.getEl();
-							this.x = pel.getLeft(true);
-							this.y = pel.getTop(true);
-							this.panel.shadow.hide();
-						},
-						endDrag : function(e) {
-							var top = (that.pinned) ? this.y - jQuery(document).scrollTop() : this.y;
-					
-							that.left = this.x;
-							that.top = top;
-
-							// store the last floating menu position when the floating menu was dragged around
-							lastFloatingMenuPos.left = that.left;
-							lastFloatingMenuPos.top = that.top;
-
-							this.panel.setPosition(this.x, top);
-							that.refreshShadow();
-							this.panel.shadow.show();
-						}
-					};
-				}
-				// generate the tabpanel object
-				this.extTabPanel = new Ext.TabPanel({
-					activeTab: 0,
-					width: that.width, // 336px this fits the multisplit button and 6 small buttons placed in 3 cols
-					plain: false,
-					draggable: dragConfiguration,
-					floating: {shadow: false},
-					defaults: {
-						autoScroll: true
-					},
-					layoutOnTabChange : true,
-					shadow: false,
-					cls: 'aloha-floatingmenu ext-root',
-					listeners : {
-						'tabchange' : {
-							'fn' : function(tabPanel, tab) {
-								if (tab.title != that.autoActivatedTab) {
-									if (Aloha.Log.isDebugEnabled()) {
-										Aloha.Log.debug(that, 'User selected tab ' + tab.title);
-									}
-									// remember the last user-selected tab
-									that.userActivatedTab = tab.title;
-								} else {
-									if (Aloha.Log.isDebugEnabled()) {
-										Aloha.Log.debug(that, 'Tab ' + tab.title + ' was activated automatically');
-									}
-								}
-								that.autoActivatedTab = undefined;
-						
-								// ok, this is kind of a hack: when the tab changes, we check all buttons for multisplitbuttons (which have the method setActiveDOMElement).
-								// if a DOM Element is queued to be set active, we try to do this now.
-								// the reason for this is that the active DOM element can only be set when the multisplit button is currently visible.
-								jQuery.each(that.allButtons, function(index, buttonInfo) {
-									if (typeof buttonInfo.button !== 'undefined'
-										&& typeof buttonInfo.button.extButton !== 'undefined'
-										&& buttonInfo.button.extButton !== null
-										&& typeof buttonInfo.button.extButton.setActiveDOMElement === 'function') {
-										if (typeof buttonInfo.button.extButton.activeDOMElement !== 'undefined') {
-											buttonInfo.button.extButton.setActiveDOMElement(buttonInfo.button.extButton.activeDOMElement);
-										}
-									}
-								});
-						
-								// adapt the shadow
-								if (that.extTabPanel.isVisible()) {
-									that.extTabPanel.shadow.show();
-									that.refreshShadow();
-								}
-							}
-						}
-					},
-					enableTabScroll : true
-				});
-		
-		
-			}
-
-			// add the tabs
-			jQuery.each(this.tabs, function(index, tab) {
-				// let each tab generate its ext component and add them to the panel
-				try {
-					if (!tab.extPanel) {
-						// if the tab itself was not generated, we do this and add it to the panel
-						that.extTabPanel.add(tab.getExtComponent());
-					} else {
-						// otherwise, we will make sure that probably missing groups are generated, but don't add the tab to the menu (again)
-						tab.getExtComponent();
-					}
-				} catch(e) {
-					Aloha.Log.error(that,"Error while inserting tab: " + e);
-				}
-			});
-
-			// add the dropshadow
-			if (!this.extTabPanel.shadow) {
-				this.extTabPanel.shadow = jQuery('<div id="aloha-floatingmenu-shadow" class="aloha-shadow">&#160;</div>').hide();
-				jQuery('body').append(this.extTabPanel.shadow);
-			}
-
-			// add an empty pin tab item, store reference
-			pinTab = this.extTabPanel.add({
-				title : '&#160;'
-			});
-
-			// finally render the panel to the body
-			this.extTabPanel.render(document.body);
-
-			// finish the pin element after the FM has rendered (before there are noe html contents to be manipulated
-			jQuery(pinTab.tabEl)
-				.addClass('aloha-floatingmenu-pin')
-				.html('&#160;')
-				.mousedown(function (e) {
-					that.togglePin();
-					// Note: this event is deliberately stopped here, although normally,
-					// we would set the flag GENTICS.Aloha.eventHandled instead.
-					// But when the event bubbles up, no tab would be selected and
-					// the floatingmenu would be rather thin.
-					e.stopPropagation();
-				});
-
-			// a reference to the panels body needed for shadow size & position
-			this.panelBody = jQuery('div.aloha-floatingmenu div.x-tab-panel-bwrap');
-
-			// do the visibility
-			this.doLayout();
-
-			// bind jQuery reference to extjs obj
-			// this has to be done AFTER the tab panel has been rendered
-			this.obj = jQuery(this.extTabPanel.getEl().dom);
-
-			if (jQuery.storage.get('Aloha.FloatingMenu.pinned') == 'true') {
-				//this.togglePin();
-
-				this.top = parseInt(jQuery.storage.get('Aloha.FloatingMenu.top'),10);
-				this.left = parseInt(jQuery.storage.get('Aloha.FloatingMenu.left'),10);
-
-				// do some positioning fixes
-				this.fixPinnedPosition();
-
-				if (Aloha.Log.isInfoEnabled()) {
-					Aloha.Log.info(this, 'restored FloatingMenu pinned position {' + this.left + ', ' + this.top + '}');
-				}
-
-				this.refreshShadow();
-			}
-
-			// set the user activated tab stored in a localStorage
-			if (jQuery.storage.get('Aloha.FloatingMenu.activeTab')) {
-				this.userActivatedTab = jQuery.storage.get('Aloha.FloatingMenu.activeTab');
-			}
-
-			// for now, position the panel somewhere
-			this.extTabPanel.setPosition(this.left, this.top);
-
-			// mark the event being handled by aloha, because we don't want to recognize
-			// a click into the floatingmenu to be a click into nowhere (which would
-			// deactivate the editables)
-			this.obj.mousedown(function (e) {
-				e.originalEvent.stopSelectionUpdate = true;
-				Aloha.eventHandled = true;
-				//e.stopSelectionUpdate = true;
-			});
-
-			this.obj.mouseup(function (e) {
-				e.originalEvent.stopSelectionUpdate = true;
-				Aloha.eventHandled = false;
-			});
-
-			jQuery( window ).scroll(function() {
-				onWindowScroll( that );
-			});
-
-			// don't display the drag handle bar / pin when floating menu is not draggable
-			if ( !that.draggable ) {
-				jQuery('.aloha-floatingmenu').hover( function() {
-					jQuery(this).css({background: 'none'});
-					jQuery('.aloha-floatingmenu-pin').hide();
-				});
-			}
-
-			// adjust float behaviour
-			if (this.behaviour === 'float') {
-				// listen to selectionChanged event
-				Aloha.bind('aloha-selection-changed',function(event, rangeObject) {
-					if (!that.pinned) {
-						var pos = that.calcFloatTarget(rangeObject);
-						if (pos) {
-							that.floatTo(pos);
-						}
-					}
-				});
-			} else if (this.behaviour === 'append' ) {
-				var p = jQuery( "#" + that.element );
-				var position = p.offset();
-
-				if ( !position ) {
-					Aloha.Log.warn(that, 'Invalid element HTML ID for floating menu: ' + that.element);
-					return false;
-				}
-
-				// set the position so that it does not float on the first editable activation
-				this.floatTo( position );
-				
-				if ( this.pin ) {
-					this.togglePin( true );
-				}
-
-				Aloha.bind( 'aloha-editable-activated', function( event, data ) {
-					if ( that.pinned ) {
-						return;
-					}
-					that.floatTo( position );
-				});
-				
-		    } else if ( this.behaviour === 'topalign' ) {
-				// topalign will retain the user's pinned status
-				// TODO maybe the pin should be hidden in that case?
-				this.togglePin( false );
-
-				// Float the menu to the editable that is activated.
-				Aloha.bind( 'aloha-editable-activated', function( event, data ) {
-					if ( that.pinned ) {
-						return;
-					}
-
-					// FIXME: that.obj.height() does not return the correct
-					//        height of the editable.  We need to fix this, and
-					//        not hard-code the height as we currently do.
-					var editable = data.editable.obj;
-					var floatingmenuHeight = 90;
-					var editablePos = editable.offset();
-					var isFloatingmenuAboveViewport = ( (
-						editablePos.top - floatingmenuHeight )
-						    < jQuery( document ).scrollTop() );
-
-					if ( isFloatingmenuAboveViewport ) {
-						// Since we don't have space to place the floatingmenu
-						// above the editable, we want to place it over the
-						// editable instead.  But if the editable is shorter
-						// than the floatingmenu, it would be completely
-						// covered by it, and so, in such cases, we position
-						// the editable at the bottom of the short editable.
-						editablePos.top = ( editable.height()
-						         < floatingmenuHeight )
-							? editablePos.top + editable.height()
-							: jQuery( document ).scrollTop();
-
-						editablePos.top += that.marginTop;
-					} else {
-						editablePos.top -= floatingmenuHeight
-						                 + that.topalignOffset;
-					}
-
-					editablePos.left += that.horizontalOffset;
-
-					var HORIZONTAL_PADDING = 10;
-					// Calculate by how much the floating menu is pocking
-					// outside the width of the viewport.  A positive number
-					// means that it is outside the viewport, negative means
-					// it is within the viewport.
-					var overhang = ( ( editablePos.left + that.width
-						+ HORIZONTAL_PADDING ) - jQuery(window).width() );
-
-					if ( overhang > 0 ) {
-						editablePos.left -= overhang;	
-					}
-
-					that.floatTo( editablePos );
-				});
-			}
-		},
-
-		/**
-		 * Fix the position of the pinned floatingmenu to keep it visible
-		 */
-		fixPinnedPosition: function() {
-			// if not pinned, do not fix the position
-			if (!this.pinned) {
-				return;
-			}
-
-			// fix the position of the floatingmenu, to keep it visible
-			if (this.top < 30) {
-				// from top position, we want to have 30px margin
-				this.top = 30;
-			} else if (this.top > this.window.height() - this.extTabPanel.getHeight()) {
-				this.top = this.window.height() - this.extTabPanel.getHeight();
-			}
-			if (this.left < 0) {
-				this.left = 0;
-			} else if (this.left > this.window.width() - this.extTabPanel.getWidth()) {
-				this.left = this.window.width() - this.extTabPanel.getWidth();
-			}
-		},
-
-		/**
-		 * reposition & resize the shadow
-		 * the shadow must not be repositioned outside this method!
-		 * position calculation is based on this.top and this.left coordinates
-		 * @method
-		 */
-		refreshShadow: function (resize) {
-			if (this.panelBody) {
-				var props = {
-					'top': this.top + 24, // 24px top offset to reflect tab bar height
-					'left': this.left
-				};
-
-				if(typeof resize === 'undefined' || !resize) {
-					props.width = this.panelBody.width() + 'px';
-					props.height = this.panelBody.height() + 'px';
-				}
-
-				this.extTabPanel.shadow.css(props);
-			}
-		},
-
-		/**
-		 * toggles the pinned status of the floating menu
-		 * @method
-		 * @param {boolean} pinned set to true to activate pin, or set to false to deactivate pin. 
-		 *             leave undefined to toggle pin status automatically
-		 */
-		togglePin: function(pinned) {
-			var el = jQuery('.aloha-floatingmenu-pin');
-		       
-		    if (typeof pinned === 'boolean') {
-			this.pinned = !pinned;
-		    }
-		       
-			if (this.pinned) {
-				el.removeClass('aloha-floatingmenu-pinned');
-				this.top = this.obj.offset().top;
-
-				this.obj.removeClass('fixed').css({
-					'top': this.top
-				});
-
-				this.extTabPanel.shadow.removeClass('fixed');
-				this.refreshShadow();
-
-				this.pinned = false;
-			} else {
-				el.addClass('aloha-floatingmenu-pinned');
-				this.top = this.obj.offset().top - this.window.scrollTop();
-
-				this.obj.addClass('fixed').css({
-					'top': this.top // update position for fixed position
-				});
-
-				// do the same for the shadow
-				this.extTabPanel.shadow.addClass('fixed');//props.start
-				this.refreshShadow();
-
-				this.pinned = true;
-			}
-		},
-
-		/**
-		 * Create a new scopes
-		 * @method
-		 * @param {String} scope name of the new scope (should be namespaced for uniqueness)
-		 * @param {String} extendedScopes Array of scopes this scope extends. Can also be a single String if
-		 *            only one scope is extended, or omitted if the scope should extend
-		 *            the empty scope
-		 */
-		createScope: function(scope, extendedScopes) {
-			if (typeof extendedScopes === 'undefined') {
-				extendedScopes = ['Aloha.empty'];
-			} else if (typeof extendedScopes === 'string') {
-				extendedScopes = [extendedScopes];
-			}
-
-			// TODO check whether the extended scopes already exist
-
-			if (this.scopes[scope]) {
-				// TODO what if the scope already exists?
-			} else {
-				// generate the new scope
-				this.scopes[scope] = {'name' : scope, 'extendedScopes' : extendedScopes, 'buttons' : []};
-			}
-		},
-
-		/**
-		 * Adds a button to the floatingmenu
-		 * @method
-		 * @param {String} scope the scope for the button, should be generated before (either by core or the plugin)
-		 * @param {Button} button instance of Aloha.ui.button to add at the floatingmenu
-		 * @param {String} tab label of the tab to which the button is added
-		 * @param {int} group index of the button group in the tab, lowest index is left
-		 */
-		addButton: function(scope, button, tab, group) {
-			// check whether the scope exists
-			var
-				scopeObject = this.scopes[scope],
-				buttonInfo, tabObject, groupObject;
-		
-			if (!button.name) {
-				console.warn('Added button with iconClass {' + button.iconClass + '} which has no property "name"');
-			}
-	
-			if (typeof scopeObject === 'undefined') {
-				Aloha.Log.error("Can't add button to given scope since the scope has not yet been initialized.", scope);
-				return false;
-			}
-
-			// generate a buttonInfo object
-			buttonInfo = { 'button' : button, 'scopeVisible' : false };
-
-			// add the button to the list of all buttons
-			this.allButtons.push(buttonInfo);
-
-			// add the button to the scope
-			scopeObject.buttons.push(buttonInfo);
-
-			// if there is no toolbar config tabs and groups will be generated right away
-			if (!this.fromConfig) {
-				// get the tab object
-				tabObject = this.tabMap[tab];
-				if (typeof tabObject === 'undefined') {
-					// the tab object does not yet exist, so create a new tab and add it to the list
-					tabObject = new Tab(tab);
-					this.tabs.push(tabObject);
-					this.tabMap[tab] = tabObject;
-				}
-
-				// get the group
-				groupObject = tabObject.getGroup(group);
-
-				// now add the button to the group
-				groupObject.addButton(buttonInfo);
-			}
-
-			// finally, when the floatingmenu is already initialized, we need to create the ext component now
-			if (this.initialized) {
-				this.generateComponent();
-			}
-		},
-
-		/**
-		 * Recalculate the visibility of tabs, groups and buttons (depending on scope and button hiding)
-		 * @hide
-		 */
-		doLayout: function () {
-			if (Aloha.Log.isDebugEnabled()) {
-				Aloha.Log.debug(this, 'doLayout called for FloatingMenu, scope is ' + this.currentScope);
-			}
-
-			// if there's no floatingmenu don't do anything
-			if ( typeof this.extTabPanel === 'undefined' ) {
-				return false;
-			}
-
-			var that = this,
-				firstVisibleTab = false,
-				activeExtTab = this.extTabPanel.getActiveTab(),
-				activeTab = false,
-				floatingMenuVisible = false,
-				showUserActivatedTab = false,
-				pos;
-			
-			// let the tabs layout themselves
-			jQuery.each(this.tabs, function(index, tab) {
-
-				// remember the active tab
-				if (tab.extPanel == activeExtTab) {
-					activeTab = tab;
-				}
-
-				// remember whether the tab is currently visible
-				var tabVisible = tab.visible;
-
-				// let each tab generate its ext component and add them to the panel
-				if (tab.doLayout()) {
-					// found a visible tab, so the floatingmenu needs to be visible as well
-					floatingMenuVisible = true;
-
-					// make sure the tabstrip is visible
-					if (!tabVisible) {
-						if (Aloha.Log.isDebugEnabled()) {
-							Aloha.Log.debug(that, 'showing tab strip for tab ' + tab.label);
-						}
-						that.extTabPanel.unhideTabStripItem(tab.extPanel);
-					}
-
-					// remember the first visible tab
-					if (!firstVisibleTab) {
-						// this is the first visible tab (in case we need to switch to it)
-						firstVisibleTab = tab;
-					}
-					// check whether this visible tab is the last user activated tab and currently not active
-					if (that.userActivatedTab == tab.extPanel.title && tab.extPanel != activeExtTab) {
-						showUserActivatedTab = tab;
-					}
-				} else {
-					// make sure the tabstrip is hidden
-					if (tabVisible) {
-						if (Aloha.Log.isDebugEnabled()) {
-							Aloha.Log.debug(that, 'hiding tab strip for tab ' + tab.label);
-						}
-						that.extTabPanel.hideTabStripItem(tab.extPanel);
-					}
-				}
-
-				// hide a tab
-				if ( tab.label == that.hideTab ) {
-					that.extTabPanel.hideTabStripItem(tab.extPanel);
-
-					if ( activeExtTab.title == that.hideTab ) {
-						showUserActivatedTab = firstVisibleTab;
-					}
-				}
-			});
-
-			// check whether the last tab which was selected by the user is visible and not the active tab
-			if (showUserActivatedTab) {
-				if (Aloha.Log.isDebugEnabled()) {
-					Aloha.Log.debug(this, 'Setting active tab to ' + showUserActivatedTab.label);
-				}
-				this.extTabPanel.setActiveTab(showUserActivatedTab.extPanel);
-			} else if (typeof activeTab === 'object' && typeof firstVisibleTab === 'object') {
-				// now check the currently visible tab, whether it is visible and enabled
-				if (!activeTab.visible) {
-					if (Aloha.Log.isDebugEnabled()) {
-						Aloha.Log.debug(this, 'Setting active tab to ' + firstVisibleTab.label);
-					}
-					this.autoActivatedTab = firstVisibleTab.extPanel.title;
-					this.extTabPanel.setActiveTab(firstVisibleTab.extPanel);
-				}
-			}
-
-			// set visibility of floatingmenu
-			if (floatingMenuVisible && this.extTabPanel.hidden) {
-				// set the remembered position
-				this.extTabPanel.show();
-				this.refreshShadow();
-				this.extTabPanel.shadow.show();
-				this.extTabPanel.setPosition(this.left, this.top);
-			} else if (!floatingMenuVisible && !this.extTabPanel.hidden) {
-				// remember the current position
-				pos = this.extTabPanel.getPosition(true);
-				// restore previous position if the fm was pinned
-				this.left = pos[0] < 0 ? 100 : pos[0];
-				this.top = pos[1] < 0 ? 100 : pos[1];
-				this.extTabPanel.hide();
-				this.extTabPanel.shadow.hide();
-			} /*else {
-				var target = that.calcFloatTarget(Aloha.Selection.getRangeObject());
-				if (target) {
-					this.left = target.left;
-					this.top = target.top;
-					this.extTabPanel.show();
-					this.refreshShadow();
-					this.extTabPanel.shadow.show();
-					this.extTabPanel.setPosition(this.left, this.top);
-
-					that.floatTo(target);
-				}
-			}*/
-
-			// let the Ext object render itself again
-			this.extTabPanel.doLayout();
-		},
-
-		/**
-		 * Set the current scope
-		 * @method
-		 * @param {String} scope name of the new current scope
-		 */
-		setScope: function(scope) {
-			// get the scope object
-			var scopeObject = this.scopes[scope];
-
-			if (typeof scopeObject === 'undefined') {
-				// TODO log an error
-			} else if (this.currentScope != scope) {
-				this.currentScope = scope;
-
-				// first hide all buttons
-				jQuery.each(this.allButtons, function(index, buttonInfo) {
-					buttonInfo.scopeVisible = false;
-				});
-
-				// now set the buttons in the given scope to be visible
-				this.setButtonScopeVisibility(scopeObject);
-
-				// finally refresh the layout
-				this.doLayout();
-			}
-		},
-
-		/**
-		 * Set the scope visibility of the buttons for the given scope. This method will call itself for the motherscopes of the given scope.
-		 * @param scopeObject scope object
-		 * @hide
-		 */
-		setButtonScopeVisibility: function(scopeObject) {
-			var that = this;
-
-			// set all buttons in the given scope to be visible
-			jQuery.each(scopeObject.buttons, function(index, buttonInfo) {
-				buttonInfo.scopeVisible = true;
-			});
-
-			// now do the recursion for the motherscopes
-			jQuery.each(scopeObject.extendedScopes, function(index, scopeName) {
-				var motherScopeObject = that.scopes[scopeName];
-				if (typeof motherScopeObject === 'object') {
-					that.setButtonScopeVisibility(motherScopeObject);
-				}
-			});
-		},
-
-		/**
-		 * returns the next possible float target dom obj
-		 * the floating menu should only float to h1-h6, p, div, td and pre elements
-		 * if the current object is not valid, it's parentNode will be considered, until
-		 * the limit object is hit
-		 * @param obj the dom object to start from (commonly this would be the commonAncestorContainer)
-		 * @param limitObj the object that limits the range (this would be the editable)
-		 * @return dom object which qualifies as a float target
-		 * @hide
-		 */
-		nextFloatTargetObj: function (obj, limitObj) {
-			// if we've hit the limit object we don't care for it's type
-			if (!obj || obj == limitObj) {
-				return obj;
-			}
-
-			// fm will only float to h1-h6, p, div, td
-			switch (obj.nodeName.toLowerCase()) {
-				case 'h1':
-				case 'h2':
-				case 'h3':
-				case 'h4':
-				case 'h5':
-				case 'h6':
-				case 'p':
-				case 'div':
-				case 'td':
-				case 'pre':
-				case 'ul':
-				case 'ol':
-					return obj;
-				default:
-					return this.nextFloatTargetObj(obj.parentNode, limitObj);
-			}
-		},
-
-		/**
-		 * calculates the float target coordinates for a range
-		 * @param range the fm should float to
-		 * @return object containing left and top coordinates, like { left : 20, top : 43 }
-		 * @hide
-		 */
-		calcFloatTarget: function(range) {
-			var
-				i, documentWidth, editableLength, left, target,
-				targetObj, scrollTop, top;
-
-			// TODO in IE8 somteimes a broken range is handed to this function - investigate this
-			if (!Aloha.activeEditable || typeof range.getCommonAncestorContainer === 'undefined') {
-				return false;
-			}
-
-			// check if the designated editable is disabled
-			for ( i = 0, editableLength = Aloha.editables.length; i < editableLength; i++) {
-				if (Aloha.editables[i].obj.get(0) == range.limitObject &&
-						Aloha.editables[i].isDisabled()) {
-					return false;
-				}
-			}
-
-			target = this.nextFloatTargetObj(range.getCommonAncestorContainer(), range.limitObject);
-			if ( ! target ) {
-				return false;
-			}
-
-			targetObj = jQuery(target);
-			scrollTop = GENTICS.Utils.Position.Scroll.top;
-			if (!targetObj || !targetObj.offset()) {
-				return false;
-			}
-			top = targetObj.offset().top - this.obj.height() - 50; // 50px offset above the current obj to have some space above
-
-			// if the floating menu would be placed higher than the top of the screen...
-			if ( top < scrollTop) {
-				top += 80 + GENTICS.Utils.Position.ScrollCorrection.top;
-				// 80px if editable element is eg h1; 50px was fine for p;
-				// todo: maybe just use GENTICS.Utils.Position.ScrollCorrection.top with a better value?
-				// check where this is also used ...
-			}
-
-			// if the floating menu would float off the bottom of the screen
-			// we don't want it to move, so we'll return false
-			if (top > this.window.height() + this.window.scrollTop()) {
-				return false;
-			}
-
-			// check if the floating menu does not float off the right side
-			left = Aloha.activeEditable.obj.offset().left;
-			documentWidth = jQuery(document).width();
-			if ( documentWidth - this.width < left ) {
-					left = documentWidth - this.width - GENTICS.Utils.Position.ScrollCorrection.left;
-			}
-			
-			return {
-				left : left,
-				top : top
-			};
-		},
-
-		/**
-		 * float the fm to the desired position
-		 * the floating menu won't float if it is pinned
-		 * @method
-		 * @param {Object} coordinate object which has a left and top property
-		 */
-		floatTo: function(position) {
-			// no floating if the panel is pinned
-			if (this.pinned) {
-				return;
-			}
-
-			var floatingmenu = this,
-			    fmpos = this.obj.offset(),
-				lastLeft,
-				lastTop;
-			
-			if ( lastFloatingMenuPos.left === null ) {
-				lastLeft = fmpos.left;
-				lastTop = fmpos.top;
-			} else {
-				lastLeft = lastFloatingMenuPos.left;
-				lastTop = lastFloatingMenuPos.top;
-			}
-
-			// Place the floatingmenu to the last place the user had seen it,
-			// then animate it into its new position.
-			if ( lastLeft != position.left || lastTop != position.top ) {
-				this.obj.offset({
-					left: lastLeft,
-					top: lastTop
-				});
-
-				this.obj.animate( {
-					top: position.top,
-					left: position.left
-				}, {
-					queue : false,
-					step : function( step, props ) {
-						// update position reference
-						if ( props.prop === 'top' ) {
-							floatingmenu.top = props.now;
-						} else if ( props.prop === 'left' ) {
-							floatingmenu.left = props.now;
-						}
-
-						floatingmenu.refreshShadow( false );
-					},
-					complete: function() {
-						// When the animation is over, remember the floatingmenu's
-						// final resting position.
-						lastFloatingMenuPos.left = floatingmenu.left;
-						lastFloatingMenuPos.top = floatingmenu.top;
-					}
-				});
-			}
-		},
-
-		/**
-		 * Hide the floatingmenu
-		 */
-		hide: function() {
-			if (this.obj) {
-				this.obj.hide();
-			}
-			if (this.shadow) {
-				this.shadow.hide();
-			}
-		},
-
-		/**
-		 * Activate the tab containing the button with given name.
-		 * If the button with given name is not found, nothing changes
-		 * @param name name of the button
-		 */
-		activateTabOfButton: function(name) {
-			var tabOfButton = null;
-
-			// find the tab containing the button
-			for (var t = 0; t < this.tabs.length && !tabOfButton; t++) {
-				var tab = this.tabs[t];
-				for (var g = 0; g < tab.groups.length && !tabOfButton; g++) {
-					var group = tab.groups[g];
-					for (var b = 0; b < group.buttons.length && !tabOfButton; b++) {
-						var button = group.buttons[b];
-						if (button.button.name == name) {
-							tabOfButton = tab;
-							break;
-						}
-					}
-				}
-			}
-
-			if (tabOfButton) {
-				this.userActivatedTab = tabOfButton.label;
-				this.doLayout();
-			}
-		}
-<<<<<<< HEAD
-		
-		/*hideTab: function(name) {
-			var that = this;
-
-			for (var t = 0; t < this.tabs.length; t++) {
-				var tab = this.tabs[t];
-				if (tab.label == name) {
-					window.console.log('hide', name, tab.extPanel);
-					that.extTabPanel.hideTabStripItem(tab.extPanel);
-				}
-			}
-			this.doLayout();
-			this.extTabPanel.doLayout();
-			//if (tab.label == 'Link') {
-			//	window.console.log('set invisible');
-			//	that.extTabPanel.hideTabStripItem(tab.extPanel);
-			//}
-		}*/
-=======
->>>>>>> ea07778a
-	});
-	
-	var menu =  new FloatingMenu();
-	menu.init();
-	
-	// set scope to empty if deactivated
-	Aloha.bind('aloha-editable-deactivated', function() {
-		menu.setScope('Aloha.empty');
-	});
-	
-	// set scope to empty if the user selectes a non contenteditable area
-	Aloha.bind('aloha-selection-changed', function() {
-		if ( !Aloha.Selection.isSelectionEditable() && !Aloha.Selection.isFloatingMenuVisible() ) {
-			menu.setScope('Aloha.empty');
-		}
-	});
-	
-	return menu;
-});
+/*!
+* This file is part of Aloha Editor Project http://aloha-editor.org
+* Copyright (c) 2010-2011 Gentics Software GmbH, aloha@gentics.com
+* Contributors http://aloha-editor.org/contribution.php 
+* Licensed unter the terms of http://www.aloha-editor.org/license.html
+*//*
+* Aloha Editor is free software: you can redistribute it and/or modify
+* it under the terms of the GNU Affero General Public License as published by
+* the Free Software Foundation, either version 3 of the License, or
+* (at your option) any later version.*
+*
+* Aloha Editor is distributed in the hope that it will be useful,
+* but WITHOUT ANY WARRANTY; without even the implied warranty of
+* MERCHANTABILITY or FITNESS FOR A PARTICULAR PURPOSE. See the
+* GNU Affero General Public License for more details.
+*
+* You should have received a copy of the GNU Affero General Public License
+* along with this program. If not, see <http://www.gnu.org/licenses/>.
+*/
+define(
+['aloha/core', 'aloha/jquery', 'aloha/ext', 'util/class', 'aloha/console', 'vendor/jquery.store'],
+function(Aloha, jQuery, Ext, Class, console) {
+	"use strict";
+	var GENTICS = window.GENTICS;
+
+	/**
+	 * Constructor for a floatingmenu tab
+	 * @namespace Aloha.FloatingMenu
+	 * @class Tab
+	 * @constructor
+	 * @param {String} label label of the tab
+	 */
+	var Tab = Class.extend({
+		_constructor: function(label) {
+			this.label = label;
+			this.groups = [];
+			this.groupMap = {};
+			this.visible = true;
+		},
+
+		/**
+		 * Get the group with given index. If it does not yet exist, create a new one
+		 * @method
+		 * @param {int} group group index of the group to get
+		 * @return group object
+		 */
+		getGroup: function(group) {
+			var groupObject = this.groupMap[group];
+			if (typeof groupObject === 'undefined') {
+				groupObject = new Group();
+				this.groupMap[group] = groupObject;
+				this.groups.push(groupObject);
+				// TODO resort the groups
+			}
+
+			return groupObject;
+		},
+
+		/**
+		 * Get the EXT component representing the tab
+		 * @return EXT component (EXT.Panel)
+		 * @hide
+		 */
+		getExtComponent: function () {
+			var that = this;
+
+			if (!this.extPanel) {
+				this.extPanel = new Ext.Panel({
+					'tbar' : [],
+					'title' : this.label,
+					'style': 'margin-top:0px',
+					'bodyStyle': 'display:none',
+					'autoScroll': true
+				});
+			}
+
+			jQuery.each(this.groups, function(index, group) {
+				// let each group generate its ext component and add them to
+				// the panel once.
+				if (!group.extButtonGroup) {
+					that.extPanel.getTopToolbar().add(group.getExtComponent());
+				}
+			});
+
+			return this.extPanel;
+		},
+
+		/**
+		 * Recalculate the visibility of all groups within the tab
+		 * @hide
+		 */
+		doLayout: function() {
+			var that = this;
+
+			if (Aloha.Log.isDebugEnabled()) {
+				Aloha.Log.debug(this, 'doLayout called for tab ' + this.label);
+			}
+			this.visible = false;
+
+			// check all groups in this tab
+			jQuery.each(this.groups, function(index, group) {
+				that.visible |= group.doLayout();
+			});
+
+			if (Aloha.Log.isDebugEnabled()) {
+				Aloha.Log.debug(this, 'tab ' + this.label + (this.visible ? ' is ' : ' is not ') + 'visible now');
+			}
+
+			return this.visible;
+		}
+	});
+
+	/**
+	 * Constructor for a floatingmenu group
+	 * @namespace Aloha.FloatingMenu
+	 * @class Group
+	 * @constructor
+	 */
+	var Group = Class.extend({
+		_constructor: function() {
+			this.buttons = [];
+			this.fields = [];
+		},
+
+		/**
+		 * Add a button to this group
+		 * @param {Button} buttonInfo to add to the group
+		 */
+		addButton: function(buttonInfo) {
+			if (buttonInfo.button instanceof Aloha.ui.AttributeField) {
+				if (this.fields.length < 2) {
+					this.fields.push(buttonInfo);
+				} else {
+					throw new Error("Too much fields in this group");
+				}
+			} else {
+				// Every plugin API entryPoint (method) should be securised enough
+				// to avoid Aloha to block at startup even
+				// if a plugin is badly designed
+				if (typeof buttonInfo.button !== "undefined"){
+					this.buttons.push(buttonInfo);
+				}
+			}
+		},
+
+		/**
+		 * Get the EXT component representing the group (Ext.ButtonGroup)
+		 * @return the Ext.ButtonGroup
+		 * @hide
+		 */
+		getExtComponent: function () {
+			var that = this, l,
+				items = [],
+				buttonCount = 0,
+				columnCount = 0,
+				len, idx, half;
+
+
+			if (typeof this.extButtonGroup === 'undefined') {
+			
+				if (this.fields.length > 1) {
+					columnCount = 1;
+				}
+
+				jQuery.each(this.buttons, function(index, button) {
+					// count the number of buttons (large buttons count as 2)
+					buttonCount += button.button.size == 'small' ? 1 : 2;
+				});
+				columnCount = columnCount + Math.ceil(buttonCount / 2);
+
+				len = this.buttons.length;
+				idx = 0;
+				half =  Math.ceil(this.buttons.length / 2) - this.buttons.length % 2 ;
+
+				if (this.fields.length > 0) {
+					that.buttons.push(this.fields[0]);
+					items.push(this.fields[0].button.getExtConfigProperties());
+				}
+
+				while (--len >= half) {
+					items.push(this.buttons[idx++].button.getExtConfigProperties());
+				}
+				++len;
+				if (this.fields.length > 1) {
+					that.buttons.push(this.fields[1]);
+					items.push(this.fields[1].button.getExtConfigProperties());
+				}
+				while (--len >=0) {
+					items.push(this.buttons[idx++].button.getExtConfigProperties());
+				}
+
+				this.extButtonGroup = new Ext.ButtonGroup({
+					'columns' : columnCount,
+					'items': items
+				});
+
+	//			jQuery.each(this.fields, function(id, field){
+	//				that.buttons.push(field);
+	//			});
+				// now find the Ext.Buttons and set to the GENTICS buttons
+				jQuery.each(this.buttons, function(index, buttonInfo) {
+					buttonInfo.button.extButton = that.extButtonGroup.findById(buttonInfo.button.id);
+					// the following code is a work arround because ExtJS initializes later.
+					// The ui wrapper store the information and here we use it... ugly.
+					// if there are any listeners added before initializing the extButtons
+					if ( buttonInfo.button.listenerQueue && buttonInfo.button.listenerQueue.length > 0 ) {
+						while ( true ) {
+							l = buttonInfo.button.listenerQueue.shift();
+							if ( !l ) {break;}
+							buttonInfo.button.extButton.addListener(l.eventName, l.handler, l.scope, l.options);
+						}
+					}
+					if (buttonInfo.button.extButton.setObjectTypeFilter) {
+						if (buttonInfo.button.objectTypeFilter) {
+							buttonInfo.button.extButton.noQuery = false;
+						}
+						if ( buttonInfo.button.objectTypeFilter == 'all' ) {
+							buttonInfo.button.objectTypeFilter = null;
+						}
+						buttonInfo.button.extButton.setObjectTypeFilter(buttonInfo.button.objectTypeFilter);
+						if ( buttonInfo.button.displayField) {
+							buttonInfo.button.extButton.displayField = buttonInfo.button.displayField;
+						}
+						if ( buttonInfo.button.tpl ) {
+							buttonInfo.button.extButton.tpl = buttonInfo.button.tpl;
+						}
+					}
+				});
+			}
+
+			return this.extButtonGroup;
+		},
+
+		/**
+		 * Recalculate the visibility of the buttons and the group
+		 * @hide
+		 */
+		doLayout: function () {
+			var groupVisible = false,
+				that = this;
+			jQuery.each(this.buttons, function(index, button) {
+				if (typeof button.button !== "undefined") {
+					var extButton = that.extButtonGroup.findById(button.button.id),
+					buttonVisible = button.button.isVisible() && button.scopeVisible;
+					
+					if (!extButton) {
+						return;
+					}
+				
+					if (buttonVisible && extButton.hidden) {
+						extButton.show();
+					} else if (!buttonVisible && extButton && !extButton.hidden) {
+						extButton.hide();
+					}
+				
+					groupVisible |= buttonVisible;
+				}
+			});
+			if (groupVisible && this.extButtonGroup.hidden) {
+				this.extButtonGroup.show();
+			} else if (!groupVisible && !this.extButtonGroup.hidden) {
+				this.extButtonGroup.hide();
+			}
+		
+			return groupVisible;
+
+		}
+	});
+
+	//=========================================================================
+	//
+	// Floating Menu
+	//
+	//=========================================================================
+
+	var lastFloatingMenuPos = {
+		top: null,
+		left: null
+	};
+
+	/**
+	 * Handler for window scroll event.  Positions the floating menu
+	 * appropriately.
+	 *
+	 * @param {Aloha.FloatingMenu} floatingmenu
+	 */
+	function onWindowScroll( floatingmenu ) {
+		if ( !Aloha.activeEditable ) {
+			return;
+		}
+
+		var element = floatingmenu.obj;
+		var editablePos = Aloha.activeEditable.obj.offset();
+		var isTopAligned = floatingmenu.behaviour === 'topalign';
+		var isAppended = floatingmenu.behaviour === 'append';
+		var isManuallyPinned = floatingmenu.pinned
+							 && ( parseInt( element.css( 'left' ), 10 )
+								  != ( editablePos.left
+									   + floatingmenu.horizontalOffset
+									 ) );
+
+		// no calculation when pinned manually or has behaviour 'append'
+		if ( isTopAligned && isManuallyPinned || isAppended ) {
+			return;
+		}
+
+		var floatingmenuHeight = element.height();
+		var scrollTop = jQuery( document ).scrollTop();
+
+		// This value is what the top position of the floating menu *would* be
+		// if we tried to position it above the active editable.
+		var floatingmenuTop = editablePos.top - floatingmenuHeight
+		                    + floatingmenu.marginTop
+		                    - floatingmenu.topalignOffset;
+
+		// The floating menu does not fit in the space between the top of the
+		// viewport and the editable, so position it at the top of the viewport
+		// and over the editable.
+		if ( scrollTop > floatingmenuTop ) {
+			editablePos.top = isTopAligned
+							? scrollTop + floatingmenu.marginTop
+							: floatingmenu.marginTop;
+
+		// There is enough space on top of the editable to fit the entire
+		// floating menu, so we do so.
+		} else if ( scrollTop <= floatingmenuTop ) {
+			editablePos.top -= floatingmenuHeight
+							 + ( isTopAligned
+								 ? floatingmenu.marginTop +
+								   floatingmenu.topalignOffset
+								 : 0 );
+		}
+
+		floatingmenu.floatTo( editablePos );
+	}
+
+	/**
+	 * Aloha's Floating Menu
+	 * @namespace Aloha
+	 * @class FloatingMenu
+	 * @singleton
+	 */
+	var FloatingMenu = Class.extend({
+		/**
+		 * Define the default scopes
+		 * @property
+		 * @type Object
+		 */
+		scopes: {
+			'Aloha.empty' : {
+				'name' : 'Aloha.empty',
+				'extendedScopes' : [],
+				'buttons' : []
+			},
+			'Aloha.global' : {
+				'name' : 'Aloha.global',
+				'extendedScopes' : ['Aloha.empty'],
+				'buttons' : []
+			},
+			'Aloha.continuoustext' : {
+				'name' : 'Aloha.continuoustext',
+				'extendedScopes' : ['Aloha.global'],
+				'buttons' : []
+			}
+		},
+
+		/**
+		 * Array of tabs within the floatingmenu
+		 * @hide
+		 */
+		tabs: [],
+
+		/**
+		 * 'Map' of tabs (for easy access)
+		 * @hide
+		 */
+		tabMap: {},
+
+		/**
+		 * Flag to mark whether the floatingmenu is initialized
+		 * @hide
+		 */
+		initialized: false,
+
+		/**
+		 * Array containing all buttons
+		 * @hide
+		 */
+		allButtons: [],
+
+		/**
+		 * top part of the floatingmenu position
+		 * @hide
+		 */
+		top: 100,
+
+		/**
+		 * left part of the floatingmenu position
+		 * @hide
+		 */
+		left: 100,
+
+		/**
+		 * store pinned status - true, if the FloatingMenu is pinned
+		 * @property
+		 * @type boolean
+		 */
+		pinned: false,
+
+		/**
+		 * just a reference to the jQuery(window) object, which is used quite often
+		 */
+		window: jQuery(window),
+
+		/**
+		 * Aloha.settings.floatingmenu.behaviour
+		 * 
+		 * Is used to define the floating menu (fm) float behaviour.
+		 *
+		 * available: 
+		 *  'float' (default) the fm will float next to the position where the caret is,
+		 *  'topalign' the fm is fixed above the contentEditable which is active,
+		 *  'append' the fm is appended to the defined 'element' element position (top/left)
+		 */
+		behaviour: 'float',
+
+		/**
+		 * Aloha.settings.floatingmenu.element
+		 *
+		 * Is used to define the element where the floating menu is positioned when
+		 * Aloha.settings.floatingmenu.behaviour is set to 'append'
+		 * 
+		 */
+		element: 'floatingmenu',
+
+		/**
+		 * topalign offset to be used for topalign behavior
+		 */
+		topalignOffset: 0,
+		
+		/**
+		 * topalign offset to be used for topalign behavior
+		 */
+		horizontalOffset: 0,
+		
+		/**
+		 * will only be hounoured when behaviour is set to 'topalign'. Adds a margin,
+		 * so the floating menu is not directly attached to the top of the page
+		 */
+		marginTop: 10,
+		
+		/**
+		 * Define whether the floating menu shall be draggable or not via Aloha.settings.floatingmanu.draggable
+		 * Default is: true 
+		 */
+		draggable: true,
+		
+		/**
+		 * Define whether the floating menu shall be pinned or not via Aloha.settings.floatingmanu.pin
+		 * Default is: false 
+		 */
+		pin: false,
+		
+		/**
+		 * A list of all buttons that have been added to the floatingmenu
+		 * This needs to be tracked, as adding buttons twice will break the fm
+		 */
+		buttonsAdded: [],
+		
+		/**
+		 * Will be initialized by checking Aloha.settings.toolbar, which will contain the config for
+		 * the floating menu. If there is no config, tabs and groups will be generated programmatically
+		 */
+		fromConfig: false,
+		
+		/**
+		 * hide a tab
+		*/
+		hideTab: false,
+
+		/**
+		 * Initialize the floatingmenu
+		 * @hide
+		 */
+		init: function() {
+
+			// check for behaviour setting of the floating menu
+		    if ( Aloha.settings.floatingmenu ) {
+		    	if ( typeof Aloha.settings.floatingmenu.draggable ===
+				         'boolean' ) {
+		    		this.draggable = Aloha.settings.floatingmenu.draggable;
+		    	}
+
+				if ( typeof Aloha.settings.floatingmenu.behaviour ===
+				         'string' ) {
+					this.behaviour = Aloha.settings.floatingmenu.behaviour;
+				}
+
+				if ( typeof Aloha.settings.floatingmenu.topalignOffset !==
+					    'undefined' ) {
+					this.topalignOffset = parseInt(
+						Aloha.settings.floatingmenu.topalignOffset, 10 );
+				}
+
+				if ( typeof Aloha.settings.floatingmenu.horizontalOffset !==
+				         'undefined' ) {
+					this.horizontalOffset = parseInt(
+						Aloha.settings.floatingmenu.horizontalOffset , 10 );
+				}
+
+				if ( typeof Aloha.settings.floatingmenu.marginTop ===
+				         'number' ) {
+				    this.marginTop = parseInt(
+						Aloha.settings.floatingmenu.marginTop , 10 );
+				}
+
+				if ( typeof Aloha.settings.floatingmenu.element ===
+						'string' ) {
+					this.element = Aloha.settings.floatingmenu.element;
+				}
+				if ( typeof Aloha.settings.floatingmenu.pin ===
+						'boolean' ) {
+					this.pin = Aloha.settings.floatingmenu.pin;
+				}
+
+				if ( typeof Aloha.settings.floatingmenu.width !==
+				         'undefined' ) {
+					this.width = parseInt( Aloha.settings.floatingmenu.width,
+						10 );
+				}
+		    }
+
+			jQuery.storage = new jQuery.store();
+
+			this.currentScope = 'Aloha.global';
+
+			var that = this;
+
+			this.window.unload(function () {
+				// store fm position if the panel is pinned to be able to restore it next time
+				if (that.pinned) {
+					jQuery.storage.set('Aloha.FloatingMenu.pinned', 'true');
+					jQuery.storage.set('Aloha.FloatingMenu.top', that.top);
+					jQuery.storage.set('Aloha.FloatingMenu.left', that.left);
+					if (Aloha.Log.isInfoEnabled()) {
+						Aloha.Log.info(this, 'stored FloatingMenu pinned position {' + that.left
+								+ ', ' + that.top + '}');
+					}
+				} else {
+					// delete old localStorages
+					jQuery.storage.del('Aloha.FloatingMenu.pinned');
+					jQuery.storage.del('Aloha.FloatingMenu.top');
+					jQuery.storage.del('Aloha.FloatingMenu.left');
+				}
+				if (that.userActivatedTab) {
+					jQuery.storage.set('Aloha.FloatingMenu.activeTab', that.userActivatedTab);
+				}
+			}).resize(function () {
+				if (that.behaviour === 'float') {
+					if (that.pinned) {
+						that.fixPinnedPosition();
+						that.refreshShadow();
+						that.extTabPanel.setPosition(that.left, that.top);
+					} else {
+						var target = that.calcFloatTarget(Aloha.Selection.getRangeObject());
+						if (target) {
+							that.floatTo(target);
+						}
+					}
+				}
+			});
+			Aloha.bind('aloha-ready', function() {
+				that.generateComponent();
+				that.initialized = true;
+			});
+			
+			if (typeof Aloha.settings.toolbar === 'object') {
+				this.fromConfig = true;
+			}
+		},
+
+		/**
+		 * jQuery reference to the extjs tabpanel
+		 * @hide
+		 */
+		obj: null,
+
+		/**
+		 * jQuery reference to the shadow obj
+		 * @hide
+		 */
+		shadow: null,
+
+		/**
+		 * jQuery reference to the panels body wrap div
+		 * @hide
+		 */
+		panelBody: null,
+		
+		/**
+		 * The panels width
+		 * @hide
+		 */
+		width: 400,
+
+		/**
+		 * initialize tabs and groups according to the current configuration
+		 */
+		initTabsAndGroups: function () {
+			var that = this;
+			
+			// if there is no toolbar config tabs and groups have been initialized before
+			if (!this.fromConfig) {
+				return;
+			}
+			
+			jQuery.each(Aloha.settings.toolbar.tabs, function (tab, groups) {
+				// generate or retrieve tab
+				var tabObject = that.tabMap[tab];
+				if (typeof tabObject === 'undefined') {
+					// the tab object does not yet exist, so create a new tab and add it to the list
+					tabObject = new Tab(tab);
+					that.tabs.push(tabObject);
+					that.tabMap[tab] = tabObject;
+				}
+				
+				// generate groups for current tab
+				jQuery.each(groups, function (group, buttons) {
+					var groupObject = tabObject.getGroup(group),
+						i;
+
+					// now get all the buttons for that group
+					jQuery.each(buttons, function (j, button) {
+						if (jQuery.inArray(button, that.buttonsAdded) !== -1) {
+							// buttons must not be added twice
+							console.warn('Skipping button {' + button + '}. A button can\'t be added ' + 
+								'to the floating menu twice. Config key: {Aloha.settings.toolbar.' + 
+									tab + '.' + group + '}');
+									return;
+						}
+						
+						// now add the button to the group
+						for (i = 0; i < that.allButtons.length; i++) {
+							if (button === that.allButtons[i].button.name) {
+								groupObject.addButton(that.allButtons[i]);
+								// remember that we've added the button
+								that.buttonsAdded.push(that.allButtons[i].button.name);
+								break;
+							}
+						}
+					});
+				});
+			});
+		},
+
+		/**
+		 * Generate the rendered component for the floatingmenu
+		 * @hide
+		 */
+		generateComponent: function () {
+			var that = this, pinTab;
+
+			// initialize tabs and groups first
+			this.initTabsAndGroups();
+
+			// Initialize and configure the tooltips
+			Ext.QuickTips.init();
+			Ext.apply(Ext.QuickTips.getQuickTip(), {
+				minWidth : 10
+			});
+
+			
+			
+			if (this.extTabPanel) {
+				// TODO dispose of the ext component
+			} else {
+				
+				// Enable or disable the drag functionality
+				var dragConfiguration = false;
+
+				if ( that.draggable ) {
+					dragConfiguration = {
+						insertProxy: false,
+						onDrag : function(e) {
+							var pel = this.proxy.getEl();
+							this.x = pel.getLeft(true);
+							this.y = pel.getTop(true);
+							this.panel.shadow.hide();
+						},
+						endDrag : function(e) {
+							var top = (that.pinned) ? this.y - jQuery(document).scrollTop() : this.y;
+					
+							that.left = this.x;
+							that.top = top;
+
+							// store the last floating menu position when the floating menu was dragged around
+							lastFloatingMenuPos.left = that.left;
+							lastFloatingMenuPos.top = that.top;
+
+							this.panel.setPosition(this.x, top);
+							that.refreshShadow();
+							this.panel.shadow.show();
+						}
+					};
+				}
+				// generate the tabpanel object
+				this.extTabPanel = new Ext.TabPanel({
+					activeTab: 0,
+					width: that.width, // 336px this fits the multisplit button and 6 small buttons placed in 3 cols
+					plain: false,
+					draggable: dragConfiguration,
+					floating: {shadow: false},
+					defaults: {
+						autoScroll: true
+					},
+					layoutOnTabChange : true,
+					shadow: false,
+					cls: 'aloha-floatingmenu ext-root',
+					listeners : {
+						'tabchange' : {
+							'fn' : function(tabPanel, tab) {
+								if (tab.title != that.autoActivatedTab) {
+									if (Aloha.Log.isDebugEnabled()) {
+										Aloha.Log.debug(that, 'User selected tab ' + tab.title);
+									}
+									// remember the last user-selected tab
+									that.userActivatedTab = tab.title;
+								} else {
+									if (Aloha.Log.isDebugEnabled()) {
+										Aloha.Log.debug(that, 'Tab ' + tab.title + ' was activated automatically');
+									}
+								}
+								that.autoActivatedTab = undefined;
+						
+								// ok, this is kind of a hack: when the tab changes, we check all buttons for multisplitbuttons (which have the method setActiveDOMElement).
+								// if a DOM Element is queued to be set active, we try to do this now.
+								// the reason for this is that the active DOM element can only be set when the multisplit button is currently visible.
+								jQuery.each(that.allButtons, function(index, buttonInfo) {
+									if (typeof buttonInfo.button !== 'undefined'
+										&& typeof buttonInfo.button.extButton !== 'undefined'
+										&& buttonInfo.button.extButton !== null
+										&& typeof buttonInfo.button.extButton.setActiveDOMElement === 'function') {
+										if (typeof buttonInfo.button.extButton.activeDOMElement !== 'undefined') {
+											buttonInfo.button.extButton.setActiveDOMElement(buttonInfo.button.extButton.activeDOMElement);
+										}
+									}
+								});
+						
+								// adapt the shadow
+								if (that.extTabPanel.isVisible()) {
+									that.extTabPanel.shadow.show();
+									that.refreshShadow();
+								}
+							}
+						}
+					},
+					enableTabScroll : true
+				});
+		
+		
+			}
+
+			// add the tabs
+			jQuery.each(this.tabs, function(index, tab) {
+				// let each tab generate its ext component and add them to the panel
+				try {
+					if (!tab.extPanel) {
+						// if the tab itself was not generated, we do this and add it to the panel
+						that.extTabPanel.add(tab.getExtComponent());
+					} else {
+						// otherwise, we will make sure that probably missing groups are generated, but don't add the tab to the menu (again)
+						tab.getExtComponent();
+					}
+				} catch(e) {
+					Aloha.Log.error(that,"Error while inserting tab: " + e);
+				}
+			});
+
+			// add the dropshadow
+			if (!this.extTabPanel.shadow) {
+				this.extTabPanel.shadow = jQuery('<div id="aloha-floatingmenu-shadow" class="aloha-shadow">&#160;</div>').hide();
+				jQuery('body').append(this.extTabPanel.shadow);
+			}
+
+			// add an empty pin tab item, store reference
+			pinTab = this.extTabPanel.add({
+				title : '&#160;'
+			});
+
+			// finally render the panel to the body
+			this.extTabPanel.render(document.body);
+
+			// finish the pin element after the FM has rendered (before there are noe html contents to be manipulated
+			jQuery(pinTab.tabEl)
+				.addClass('aloha-floatingmenu-pin')
+				.html('&#160;')
+				.mousedown(function (e) {
+					that.togglePin();
+					// Note: this event is deliberately stopped here, although normally,
+					// we would set the flag GENTICS.Aloha.eventHandled instead.
+					// But when the event bubbles up, no tab would be selected and
+					// the floatingmenu would be rather thin.
+					e.stopPropagation();
+				});
+
+			// a reference to the panels body needed for shadow size & position
+			this.panelBody = jQuery('div.aloha-floatingmenu div.x-tab-panel-bwrap');
+
+			// do the visibility
+			this.doLayout();
+
+			// bind jQuery reference to extjs obj
+			// this has to be done AFTER the tab panel has been rendered
+			this.obj = jQuery(this.extTabPanel.getEl().dom);
+
+			if (jQuery.storage.get('Aloha.FloatingMenu.pinned') == 'true') {
+				//this.togglePin();
+
+				this.top = parseInt(jQuery.storage.get('Aloha.FloatingMenu.top'),10);
+				this.left = parseInt(jQuery.storage.get('Aloha.FloatingMenu.left'),10);
+
+				// do some positioning fixes
+				this.fixPinnedPosition();
+
+				if (Aloha.Log.isInfoEnabled()) {
+					Aloha.Log.info(this, 'restored FloatingMenu pinned position {' + this.left + ', ' + this.top + '}');
+				}
+
+				this.refreshShadow();
+			}
+
+			// set the user activated tab stored in a localStorage
+			if (jQuery.storage.get('Aloha.FloatingMenu.activeTab')) {
+				this.userActivatedTab = jQuery.storage.get('Aloha.FloatingMenu.activeTab');
+			}
+
+			// for now, position the panel somewhere
+			this.extTabPanel.setPosition(this.left, this.top);
+
+			// mark the event being handled by aloha, because we don't want to recognize
+			// a click into the floatingmenu to be a click into nowhere (which would
+			// deactivate the editables)
+			this.obj.mousedown(function (e) {
+				e.originalEvent.stopSelectionUpdate = true;
+				Aloha.eventHandled = true;
+				//e.stopSelectionUpdate = true;
+			});
+
+			this.obj.mouseup(function (e) {
+				e.originalEvent.stopSelectionUpdate = true;
+				Aloha.eventHandled = false;
+			});
+
+			jQuery( window ).scroll(function() {
+				onWindowScroll( that );
+			});
+
+			// don't display the drag handle bar / pin when floating menu is not draggable
+			if ( !that.draggable ) {
+				jQuery('.aloha-floatingmenu').hover( function() {
+					jQuery(this).css({background: 'none'});
+					jQuery('.aloha-floatingmenu-pin').hide();
+				});
+			}
+
+			// adjust float behaviour
+			if (this.behaviour === 'float') {
+				// listen to selectionChanged event
+				Aloha.bind('aloha-selection-changed',function(event, rangeObject) {
+					if (!that.pinned) {
+						var pos = that.calcFloatTarget(rangeObject);
+						if (pos) {
+							that.floatTo(pos);
+						}
+					}
+				});
+			} else if (this.behaviour === 'append' ) {
+				var p = jQuery( "#" + that.element );
+				var position = p.offset();
+
+				if ( !position ) {
+					Aloha.Log.warn(that, 'Invalid element HTML ID for floating menu: ' + that.element);
+					return false;
+				}
+
+				// set the position so that it does not float on the first editable activation
+				this.floatTo( position );
+				
+				if ( this.pin ) {
+					this.togglePin( true );
+				}
+
+				Aloha.bind( 'aloha-editable-activated', function( event, data ) {
+					if ( that.pinned ) {
+						return;
+					}
+					that.floatTo( position );
+				});
+				
+		    } else if ( this.behaviour === 'topalign' ) {
+				// topalign will retain the user's pinned status
+				// TODO maybe the pin should be hidden in that case?
+				this.togglePin( false );
+
+				// Float the menu to the editable that is activated.
+				Aloha.bind( 'aloha-editable-activated', function( event, data ) {
+					if ( that.pinned ) {
+						return;
+					}
+
+					// FIXME: that.obj.height() does not return the correct
+					//        height of the editable.  We need to fix this, and
+					//        not hard-code the height as we currently do.
+					var editable = data.editable.obj;
+					var floatingmenuHeight = 90;
+					var editablePos = editable.offset();
+					var isFloatingmenuAboveViewport = ( (
+						editablePos.top - floatingmenuHeight )
+						    < jQuery( document ).scrollTop() );
+
+					if ( isFloatingmenuAboveViewport ) {
+						// Since we don't have space to place the floatingmenu
+						// above the editable, we want to place it over the
+						// editable instead.  But if the editable is shorter
+						// than the floatingmenu, it would be completely
+						// covered by it, and so, in such cases, we position
+						// the editable at the bottom of the short editable.
+						editablePos.top = ( editable.height()
+						         < floatingmenuHeight )
+							? editablePos.top + editable.height()
+							: jQuery( document ).scrollTop();
+
+						editablePos.top += that.marginTop;
+					} else {
+						editablePos.top -= floatingmenuHeight
+						                 + that.topalignOffset;
+					}
+
+					editablePos.left += that.horizontalOffset;
+
+					var HORIZONTAL_PADDING = 10;
+					// Calculate by how much the floating menu is pocking
+					// outside the width of the viewport.  A positive number
+					// means that it is outside the viewport, negative means
+					// it is within the viewport.
+					var overhang = ( ( editablePos.left + that.width
+						+ HORIZONTAL_PADDING ) - jQuery(window).width() );
+
+					if ( overhang > 0 ) {
+						editablePos.left -= overhang;	
+					}
+
+					that.floatTo( editablePos );
+				});
+			}
+		},
+
+		/**
+		 * Fix the position of the pinned floatingmenu to keep it visible
+		 */
+		fixPinnedPosition: function() {
+			// if not pinned, do not fix the position
+			if (!this.pinned) {
+				return;
+			}
+
+			// fix the position of the floatingmenu, to keep it visible
+			if (this.top < 30) {
+				// from top position, we want to have 30px margin
+				this.top = 30;
+			} else if (this.top > this.window.height() - this.extTabPanel.getHeight()) {
+				this.top = this.window.height() - this.extTabPanel.getHeight();
+			}
+			if (this.left < 0) {
+				this.left = 0;
+			} else if (this.left > this.window.width() - this.extTabPanel.getWidth()) {
+				this.left = this.window.width() - this.extTabPanel.getWidth();
+			}
+		},
+
+		/**
+		 * reposition & resize the shadow
+		 * the shadow must not be repositioned outside this method!
+		 * position calculation is based on this.top and this.left coordinates
+		 * @method
+		 */
+		refreshShadow: function (resize) {
+			if (this.panelBody) {
+				var props = {
+					'top': this.top + 24, // 24px top offset to reflect tab bar height
+					'left': this.left
+				};
+
+				if(typeof resize === 'undefined' || !resize) {
+					props.width = this.panelBody.width() + 'px';
+					props.height = this.panelBody.height() + 'px';
+				}
+
+				this.extTabPanel.shadow.css(props);
+			}
+		},
+
+		/**
+		 * toggles the pinned status of the floating menu
+		 * @method
+		 * @param {boolean} pinned set to true to activate pin, or set to false to deactivate pin. 
+		 *             leave undefined to toggle pin status automatically
+		 */
+		togglePin: function(pinned) {
+			var el = jQuery('.aloha-floatingmenu-pin');
+		       
+		    if (typeof pinned === 'boolean') {
+			this.pinned = !pinned;
+		    }
+		       
+			if (this.pinned) {
+				el.removeClass('aloha-floatingmenu-pinned');
+				this.top = this.obj.offset().top;
+
+				this.obj.removeClass('fixed').css({
+					'top': this.top
+				});
+
+				this.extTabPanel.shadow.removeClass('fixed');
+				this.refreshShadow();
+
+				this.pinned = false;
+			} else {
+				el.addClass('aloha-floatingmenu-pinned');
+				this.top = this.obj.offset().top - this.window.scrollTop();
+
+				this.obj.addClass('fixed').css({
+					'top': this.top // update position for fixed position
+				});
+
+				// do the same for the shadow
+				this.extTabPanel.shadow.addClass('fixed');//props.start
+				this.refreshShadow();
+
+				this.pinned = true;
+			}
+		},
+
+		/**
+		 * Create a new scopes
+		 * @method
+		 * @param {String} scope name of the new scope (should be namespaced for uniqueness)
+		 * @param {String} extendedScopes Array of scopes this scope extends. Can also be a single String if
+		 *            only one scope is extended, or omitted if the scope should extend
+		 *            the empty scope
+		 */
+		createScope: function(scope, extendedScopes) {
+			if (typeof extendedScopes === 'undefined') {
+				extendedScopes = ['Aloha.empty'];
+			} else if (typeof extendedScopes === 'string') {
+				extendedScopes = [extendedScopes];
+			}
+
+			// TODO check whether the extended scopes already exist
+
+			if (this.scopes[scope]) {
+				// TODO what if the scope already exists?
+			} else {
+				// generate the new scope
+				this.scopes[scope] = {'name' : scope, 'extendedScopes' : extendedScopes, 'buttons' : []};
+			}
+		},
+
+		/**
+		 * Adds a button to the floatingmenu
+		 * @method
+		 * @param {String} scope the scope for the button, should be generated before (either by core or the plugin)
+		 * @param {Button} button instance of Aloha.ui.button to add at the floatingmenu
+		 * @param {String} tab label of the tab to which the button is added
+		 * @param {int} group index of the button group in the tab, lowest index is left
+		 */
+		addButton: function(scope, button, tab, group) {
+			// check whether the scope exists
+			var
+				scopeObject = this.scopes[scope],
+				buttonInfo, tabObject, groupObject;
+		
+			if (!button.name) {
+				console.warn('Added button with iconClass {' + button.iconClass + '} which has no property "name"');
+			}
+	
+			if (typeof scopeObject === 'undefined') {
+				Aloha.Log.error("Can't add button to given scope since the scope has not yet been initialized.", scope);
+				return false;
+			}
+
+			// generate a buttonInfo object
+			buttonInfo = { 'button' : button, 'scopeVisible' : false };
+
+			// add the button to the list of all buttons
+			this.allButtons.push(buttonInfo);
+
+			// add the button to the scope
+			scopeObject.buttons.push(buttonInfo);
+
+			// if there is no toolbar config tabs and groups will be generated right away
+			if (!this.fromConfig) {
+				// get the tab object
+				tabObject = this.tabMap[tab];
+				if (typeof tabObject === 'undefined') {
+					// the tab object does not yet exist, so create a new tab and add it to the list
+					tabObject = new Tab(tab);
+					this.tabs.push(tabObject);
+					this.tabMap[tab] = tabObject;
+				}
+
+				// get the group
+				groupObject = tabObject.getGroup(group);
+
+				// now add the button to the group
+				groupObject.addButton(buttonInfo);
+			}
+
+			// finally, when the floatingmenu is already initialized, we need to create the ext component now
+			if (this.initialized) {
+				this.generateComponent();
+			}
+		},
+
+		/**
+		 * Recalculate the visibility of tabs, groups and buttons (depending on scope and button hiding)
+		 * @hide
+		 */
+		doLayout: function () {
+			if (Aloha.Log.isDebugEnabled()) {
+				Aloha.Log.debug(this, 'doLayout called for FloatingMenu, scope is ' + this.currentScope);
+			}
+
+			// if there's no floatingmenu don't do anything
+			if ( typeof this.extTabPanel === 'undefined' ) {
+				return false;
+			}
+
+			var that = this,
+				firstVisibleTab = false,
+				activeExtTab = this.extTabPanel.getActiveTab(),
+				activeTab = false,
+				floatingMenuVisible = false,
+				showUserActivatedTab = false,
+				pos;
+			
+			// let the tabs layout themselves
+			jQuery.each(this.tabs, function(index, tab) {
+
+				// remember the active tab
+				if (tab.extPanel == activeExtTab) {
+					activeTab = tab;
+				}
+
+				// remember whether the tab is currently visible
+				var tabVisible = tab.visible;
+
+				// let each tab generate its ext component and add them to the panel
+				if (tab.doLayout()) {
+					// found a visible tab, so the floatingmenu needs to be visible as well
+					floatingMenuVisible = true;
+
+					// make sure the tabstrip is visible
+					if (!tabVisible) {
+						if (Aloha.Log.isDebugEnabled()) {
+							Aloha.Log.debug(that, 'showing tab strip for tab ' + tab.label);
+						}
+						that.extTabPanel.unhideTabStripItem(tab.extPanel);
+					}
+
+					// remember the first visible tab
+					if (!firstVisibleTab) {
+						// this is the first visible tab (in case we need to switch to it)
+						firstVisibleTab = tab;
+					}
+					// check whether this visible tab is the last user activated tab and currently not active
+					if (that.userActivatedTab == tab.extPanel.title && tab.extPanel != activeExtTab) {
+						showUserActivatedTab = tab;
+					}
+				} else {
+					// make sure the tabstrip is hidden
+					if (tabVisible) {
+						if (Aloha.Log.isDebugEnabled()) {
+							Aloha.Log.debug(that, 'hiding tab strip for tab ' + tab.label);
+						}
+						that.extTabPanel.hideTabStripItem(tab.extPanel);
+					}
+				}
+
+				// hide a tab
+				if ( tab.label == that.hideTab ) {
+					that.extTabPanel.hideTabStripItem(tab.extPanel);
+
+					if ( activeExtTab.title == that.hideTab ) {
+						showUserActivatedTab = firstVisibleTab;
+					}
+				}
+			});
+
+			// check whether the last tab which was selected by the user is visible and not the active tab
+			if (showUserActivatedTab) {
+				if (Aloha.Log.isDebugEnabled()) {
+					Aloha.Log.debug(this, 'Setting active tab to ' + showUserActivatedTab.label);
+				}
+				this.extTabPanel.setActiveTab(showUserActivatedTab.extPanel);
+			} else if (typeof activeTab === 'object' && typeof firstVisibleTab === 'object') {
+				// now check the currently visible tab, whether it is visible and enabled
+				if (!activeTab.visible) {
+					if (Aloha.Log.isDebugEnabled()) {
+						Aloha.Log.debug(this, 'Setting active tab to ' + firstVisibleTab.label);
+					}
+					this.autoActivatedTab = firstVisibleTab.extPanel.title;
+					this.extTabPanel.setActiveTab(firstVisibleTab.extPanel);
+				}
+			}
+
+			// set visibility of floatingmenu
+			if (floatingMenuVisible && this.extTabPanel.hidden) {
+				// set the remembered position
+				this.extTabPanel.show();
+				this.refreshShadow();
+				this.extTabPanel.shadow.show();
+				this.extTabPanel.setPosition(this.left, this.top);
+			} else if (!floatingMenuVisible && !this.extTabPanel.hidden) {
+				// remember the current position
+				pos = this.extTabPanel.getPosition(true);
+				// restore previous position if the fm was pinned
+				this.left = pos[0] < 0 ? 100 : pos[0];
+				this.top = pos[1] < 0 ? 100 : pos[1];
+				this.extTabPanel.hide();
+				this.extTabPanel.shadow.hide();
+			} /*else {
+				var target = that.calcFloatTarget(Aloha.Selection.getRangeObject());
+				if (target) {
+					this.left = target.left;
+					this.top = target.top;
+					this.extTabPanel.show();
+					this.refreshShadow();
+					this.extTabPanel.shadow.show();
+					this.extTabPanel.setPosition(this.left, this.top);
+
+					that.floatTo(target);
+				}
+			}*/
+
+			// let the Ext object render itself again
+			this.extTabPanel.doLayout();
+		},
+
+		/**
+		 * Set the current scope
+		 * @method
+		 * @param {String} scope name of the new current scope
+		 */
+		setScope: function(scope) {
+			// get the scope object
+			var scopeObject = this.scopes[scope];
+
+			if (typeof scopeObject === 'undefined') {
+				// TODO log an error
+			} else if (this.currentScope != scope) {
+				this.currentScope = scope;
+
+				// first hide all buttons
+				jQuery.each(this.allButtons, function(index, buttonInfo) {
+					buttonInfo.scopeVisible = false;
+				});
+
+				// now set the buttons in the given scope to be visible
+				this.setButtonScopeVisibility(scopeObject);
+
+				// finally refresh the layout
+				this.doLayout();
+			}
+		},
+
+		/**
+		 * Set the scope visibility of the buttons for the given scope. This method will call itself for the motherscopes of the given scope.
+		 * @param scopeObject scope object
+		 * @hide
+		 */
+		setButtonScopeVisibility: function(scopeObject) {
+			var that = this;
+
+			// set all buttons in the given scope to be visible
+			jQuery.each(scopeObject.buttons, function(index, buttonInfo) {
+				buttonInfo.scopeVisible = true;
+			});
+
+			// now do the recursion for the motherscopes
+			jQuery.each(scopeObject.extendedScopes, function(index, scopeName) {
+				var motherScopeObject = that.scopes[scopeName];
+				if (typeof motherScopeObject === 'object') {
+					that.setButtonScopeVisibility(motherScopeObject);
+				}
+			});
+		},
+
+		/**
+		 * returns the next possible float target dom obj
+		 * the floating menu should only float to h1-h6, p, div, td and pre elements
+		 * if the current object is not valid, it's parentNode will be considered, until
+		 * the limit object is hit
+		 * @param obj the dom object to start from (commonly this would be the commonAncestorContainer)
+		 * @param limitObj the object that limits the range (this would be the editable)
+		 * @return dom object which qualifies as a float target
+		 * @hide
+		 */
+		nextFloatTargetObj: function (obj, limitObj) {
+			// if we've hit the limit object we don't care for it's type
+			if (!obj || obj == limitObj) {
+				return obj;
+			}
+
+			// fm will only float to h1-h6, p, div, td
+			switch (obj.nodeName.toLowerCase()) {
+				case 'h1':
+				case 'h2':
+				case 'h3':
+				case 'h4':
+				case 'h5':
+				case 'h6':
+				case 'p':
+				case 'div':
+				case 'td':
+				case 'pre':
+				case 'ul':
+				case 'ol':
+					return obj;
+				default:
+					return this.nextFloatTargetObj(obj.parentNode, limitObj);
+			}
+		},
+
+		/**
+		 * calculates the float target coordinates for a range
+		 * @param range the fm should float to
+		 * @return object containing left and top coordinates, like { left : 20, top : 43 }
+		 * @hide
+		 */
+		calcFloatTarget: function(range) {
+			var
+				i, documentWidth, editableLength, left, target,
+				targetObj, scrollTop, top;
+
+			// TODO in IE8 somteimes a broken range is handed to this function - investigate this
+			if (!Aloha.activeEditable || typeof range.getCommonAncestorContainer === 'undefined') {
+				return false;
+			}
+
+			// check if the designated editable is disabled
+			for ( i = 0, editableLength = Aloha.editables.length; i < editableLength; i++) {
+				if (Aloha.editables[i].obj.get(0) == range.limitObject &&
+						Aloha.editables[i].isDisabled()) {
+					return false;
+				}
+			}
+
+			target = this.nextFloatTargetObj(range.getCommonAncestorContainer(), range.limitObject);
+			if ( ! target ) {
+				return false;
+			}
+
+			targetObj = jQuery(target);
+			scrollTop = GENTICS.Utils.Position.Scroll.top;
+			if (!targetObj || !targetObj.offset()) {
+				return false;
+			}
+			top = targetObj.offset().top - this.obj.height() - 50; // 50px offset above the current obj to have some space above
+
+			// if the floating menu would be placed higher than the top of the screen...
+			if ( top < scrollTop) {
+				top += 80 + GENTICS.Utils.Position.ScrollCorrection.top;
+				// 80px if editable element is eg h1; 50px was fine for p;
+				// todo: maybe just use GENTICS.Utils.Position.ScrollCorrection.top with a better value?
+				// check where this is also used ...
+			}
+
+			// if the floating menu would float off the bottom of the screen
+			// we don't want it to move, so we'll return false
+			if (top > this.window.height() + this.window.scrollTop()) {
+				return false;
+			}
+
+			// check if the floating menu does not float off the right side
+			left = Aloha.activeEditable.obj.offset().left;
+			documentWidth = jQuery(document).width();
+			if ( documentWidth - this.width < left ) {
+					left = documentWidth - this.width - GENTICS.Utils.Position.ScrollCorrection.left;
+			}
+			
+			return {
+				left : left,
+				top : top
+			};
+		},
+
+		/**
+		 * float the fm to the desired position
+		 * the floating menu won't float if it is pinned
+		 * @method
+		 * @param {Object} coordinate object which has a left and top property
+		 */
+		floatTo: function(position) {
+			// no floating if the panel is pinned
+			if (this.pinned) {
+				return;
+			}
+
+			var floatingmenu = this,
+			    fmpos = this.obj.offset(),
+				lastLeft,
+				lastTop;
+			
+			if ( lastFloatingMenuPos.left === null ) {
+				lastLeft = fmpos.left;
+				lastTop = fmpos.top;
+			} else {
+				lastLeft = lastFloatingMenuPos.left;
+				lastTop = lastFloatingMenuPos.top;
+			}
+
+			// Place the floatingmenu to the last place the user had seen it,
+			// then animate it into its new position.
+			if ( lastLeft != position.left || lastTop != position.top ) {
+				this.obj.offset({
+					left: lastLeft,
+					top: lastTop
+				});
+
+				this.obj.animate( {
+					top: position.top,
+					left: position.left
+				}, {
+					queue : false,
+					step : function( step, props ) {
+						// update position reference
+						if ( props.prop === 'top' ) {
+							floatingmenu.top = props.now;
+						} else if ( props.prop === 'left' ) {
+							floatingmenu.left = props.now;
+						}
+
+						floatingmenu.refreshShadow( false );
+					},
+					complete: function() {
+						// When the animation is over, remember the floatingmenu's
+						// final resting position.
+						lastFloatingMenuPos.left = floatingmenu.left;
+						lastFloatingMenuPos.top = floatingmenu.top;
+					}
+				});
+			}
+		},
+
+		/**
+		 * Hide the floatingmenu
+		 */
+		hide: function() {
+			if (this.obj) {
+				this.obj.hide();
+			}
+			if (this.shadow) {
+				this.shadow.hide();
+			}
+		},
+
+		/**
+		 * Activate the tab containing the button with given name.
+		 * If the button with given name is not found, nothing changes
+		 * @param name name of the button
+		 */
+		activateTabOfButton: function(name) {
+			var tabOfButton = null;
+
+			// find the tab containing the button
+			for (var t = 0; t < this.tabs.length && !tabOfButton; t++) {
+				var tab = this.tabs[t];
+				for (var g = 0; g < tab.groups.length && !tabOfButton; g++) {
+					var group = tab.groups[g];
+					for (var b = 0; b < group.buttons.length && !tabOfButton; b++) {
+						var button = group.buttons[b];
+						if (button.button.name == name) {
+							tabOfButton = tab;
+							break;
+						}
+					}
+				}
+			}
+
+			if (tabOfButton) {
+				this.userActivatedTab = tabOfButton.label;
+				this.doLayout();
+			}
+		}
+	});
+	
+	var menu =  new FloatingMenu();
+	menu.init();
+	
+	// set scope to empty if deactivated
+	Aloha.bind('aloha-editable-deactivated', function() {
+		menu.setScope('Aloha.empty');
+	});
+	
+	// set scope to empty if the user selectes a non contenteditable area
+	Aloha.bind('aloha-selection-changed', function() {
+		if ( !Aloha.Selection.isSelectionEditable() && !Aloha.Selection.isFloatingMenuVisible() ) {
+			menu.setScope('Aloha.empty');
+		}
+	});
+	
+	return menu;
+});
+
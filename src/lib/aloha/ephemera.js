/* ephemera.js is part of Aloha Editor project http://aloha-editor.org
 *
 * Aloha Editor is a WYSIWYG HTML5 inline editing library and editor. 
 * Copyright (c) 2010-2012 Gentics Software GmbH, Vienna, Austria.
 * Contributors http://aloha-editor.org/contribution.php 
 * 
 * Aloha Editor is free software; you can redistribute it and/or
 * modify it under the terms of the GNU General Public License
 * as published by the Free Software Foundation; either version 2
 * of the License, or any later version.
 *
 * Aloha Editor is distributed in the hope that it will be useful,
 * but WITHOUT ANY WARRANTY; without even the implied warranty of
 * MERCHANTABILITY or FITNESS FOR A PARTICULAR PURPOSE.  See the
 * GNU General Public License for more details.
 *
 * You should have received a copy of the GNU General Public License
 * along with this program; if not, write to the Free Software
 * Foundation, Inc., 51 Franklin Street, Fifth Floor, Boston, MA 02110-1301, USA.
 * 
 * As an additional permission to the GNU GPL version 2, you may distribute
 * non-source (e.g., minimized or compacted) forms of the Aloha-Editor
 * source code without the copy of the GNU GPL normally required,
 * provided you include this license notice and a URL through which
 * recipients can access the Corresponding Source.
 */
/**
 * Provides functions to mark the contents of editables as ephemeral. An
 * editable's ephemeral content will be pruned before it is being
 * returned by editable.getContents().
 * 
 * It is planned to replace most instances of makeClean() with this
 * implementation for improved performance and more importantly, in
 * order to have a centralized place that has the control over all
 * ephemeral content, which can be leveraged by plugins to provide more
 * advanced functionality.
 *
 * Some examples that would be possible:
 * * a HTML source code text box, an interactive tree structure, or
 *   other kind of DOM visualization, next to the editable, that
 *   contains just the content of the editable (without ephemeral data)
 *   and which is updated efficiently in real time after each keystroke.
 *
 * * change detection algorithms that are able to intelligently ignore
 *   ephemeral data and which would not trigger unless non-ephemeral
 *   data is added to the editable.
 *
 * * When a plugin provides very general functionality over all nodes of
 *   the DOM, somtimes the plugin may not know what is and what isn't
 *   supposed to be real content. The functionality provided here makes
 *   it possible for the plugin to exaclty distinguish real content from
 *   ephemeral content.
 *
 * TODO: currently only simple transformations are suppored, like
 *       marking classes, attributes and elements as ephemeral and removing
 *       them during the pruning process.
 *       In the future, support for the block-plugin and custom pruning
 *       functions should be added. This may be done by letting implementations
 *       completely control the pruning of a DOM element through a
 *       function that takes the content+ephemeral-data and returns only
 *       content - similar to make clean, but for single elements to reduce
 *       overhead.
 */
define([
	'jquery',
	'aloha/core',
	'aloha/console',
	'util/strings',
	'util/trees',
	'util/arrays',
	'util/maps',
	'util/dom2',
	'util/functions',
	'util/misc',
	'PubSub'
], function (
	$,
	Aloha,
	console,
	Strings,
	Trees,
	Arrays,
	Maps,
	Dom,
	Functions,
	Misc,
	PubSub
) {
	'use strict';

	var ephemeraMap = {
		classMap: {
			'aloha-ephemera-wrapper': true,
			'aloha-ephemera-filler': true,
			'aloha-ephemera-attr': true,
			'aloha-ephemera': true,
			// aloha-cleanme is the same as aloha-ephemera.
			// TODO: should be replaced with aloha-ephemera throughout
			//       the codebase and removed here.
			'aloha-cleanme': true
		},
		attrMap: {
			'hidefocus': true,
			'hideFocus': true,
			'tabindex': true,
			'tabIndex': true,
			'contenteditable': ['TABLE'],
			'contentEditable': ['TABLE']
		},
		attrRxs: [/^(?:nodeIndex|sizcache|sizset|jquery)[\w\d]*$/i],
		pruneFns: []
	};

	var commonClsSubstr = 'aloha-';

	/**
	 * Checks whether the given classes contain the substring common to
	 * all ephemeral classes. If the check fails, an warning will be
	 * logged and the substring will be set to the empty string which
	 * voids the performance improvement the common substring would
	 * otherwise have gained.
	 */
	function checkCommonSubstr(clss) {
		var i, len;
		for (i = 0, len = clss.length; i < len; i++) {
			if (-1 === clss[i].indexOf(commonClsSubstr)) {
				console.warn('Class "' + clss[i] + '" was set to be ephemeral,' + 'which hurts peformance.' + ' Add the common substring "' + commonClsSubstr + '" to the class to fix this problem.');
				commonClsSubstr = '';
			}
		}
	}

	/**
	 * Registers ephemeral classes.
	 *
	 * An ephemeral class is a non-content class that will be pruned
	 * from the from the result of editable.getContents().
	 *
	 * The given classes should contain the string 'aloha-' to get the
	 * benefit of a performance optimization.
	 *
	 * Returns a map that contains all classes that were ever registered
	 * with this function.
	 *
	 * Multiple classes may be specified. If none are specified, just
	 * returns the current ephemeral classes map without modifying it.
	 *
	 * Also see ephemera().
	 */
	function classes() {
		var clss = Array.prototype.slice.call(arguments);
		Maps.fillKeys(ephemeraMap.classMap, clss, true);
		checkCommonSubstr(clss);
		PubSub.pub('aloha.ephemera.classes', {
			ephemera: ephemeraMap,
			newClasses: clss
		});
	}

	/**
	 * Registers ephemeral attributes by attribute name.
	 *
	 * Similar to classes() except applies to entire attributes instead
	 * of individual classes in the class attribute.
	 */
	function attributes() {
		var attrs = Array.prototype.slice.call(arguments);
		Maps.fillKeys(ephemeraMap.attrMap, attrs, true);
		PubSub.pub('aloha.ephemera.attributes', {
			ephemera: ephemeraMap,
			newAttributes: attrs
		});
	}

	/**
	 * Provides access to the global ephemera registry.
	 *
	 * If the given argument is not null, sets the global ephemera
	 * registry to the given value and returns it. Otherwise, just
	 * returns the global registry.
	 *
	 * The given/returned value has the following properties:
	 *
	 * The given map may have the following entries
	 *
	 * classMap - a map from class name to the value true.
	 *            all classes must have a "aloha-" prefix.
	 *            Use Ehpemera.attributes() to set classes without "aloha-" prefix.
	 *
	 * attrMap  - a map from attribute name to the value true or to an array
	 *            of element names. If an array of elements is specified, the
	 *            attribute will only be considered ephemeral if it is
	 *            found on an element in the array.
	 *
	 * attrRxs  - an array of regexes (in object - not string - form: /[a-z].../)
	 *
	 * pruneFns - an array of functions that will be called at each pruning step.
	 *
	 * When a DOM tree is pruned with prune(elem) without an emap
	 * argument, the global registry maintained with classes()
	 * attributes() and ephemera() is used as a default map. If an emap
	 * argument is specified, the global registry will be ignored and
	 * the emap argument will be used instead.
	 *
	 * When a DOM tree is pruned with prune()
	 * - classes specified by classMap will be removed
	 * - attributes specified by attrMap or attrRxs will be removed
	 * - functions specified by pruneFns will be called as the DOM tree
	 *   is descended into (pre-order), with each node (element, text,
	 *   etc.) as a single argument. The function is free to modify the
	 *   element and return it, or return a new element which will
	 *   replace the given element in the pruned tree. If null or
	 *   undefined is returned, the element will be removed from the
	 *   tree. As per contract of Maps.walkDomInplace, it is allowed to
	 *   insert/remove children in the parent node as long as the given
	 *   node is not removed.
	 *
	 * Also see classes() and attributes().
	 *
	 * Note that removal of attributes doesn't always work on IE7 (in
	 * rare special cases). The dom-to-xhtml plugin can reliably remove
	 * ephemeral attributes during the serialization step.
	 */
	function ephemera(emap) {
		if (emap) {
			ephemeraMap = emap;
		}
		PubSub.pub('aloha.ephemera', {
			ephemera: ephemeraMap
		});
		return ephemeraMap;
	}

	/**
	 * Marks an element as ephemeral.
	 *
	 * The element will be completely removed when the prune function is
	 * called on it.
	 *
	 * Adds the class 'aloha-ephemera' to the given element.
	 *
	 * The class 'aloha-ephemera' can also be added directly without
	 * recurse to this function, if that is more convenient.
	 */
	function markElement(elem) {
		$(elem).addClass('aloha-ephemera');
	}

	/**
	 * Marks the attribute of an element as ephemeral.
	 *
	 * The attribute will be removed from the element when the prune
	 * function is called on it.
	 *
	 * Multiple attributes can be passed at the same time be separating
	 * them with a space.
	 *
	 * Adds the class 'aloha-ephemera-attr' to the given element. Also
	 * adds or modifies the 'data-aloha-ephemera-attr' attribute,
	 * and adds to it the name of the given attribute.
	 *
	 * These modifications can be made directly without recurse to this
	 * function, if that is more convenient.
	 */
	function markAttr(elem, attr) {
		elem = $(elem);
		var data = elem.attr('data-aloha-ephemera-attr');
<<<<<<< HEAD
		data = (null == data || '' === data ? attr : data + ' ' + attr);
=======
		if (null == data || '' === data) {
			data = attr;
		} else if (-1 === Arrays.indexOf(Strings.words(data), attr)) {
			data += ' ' + attr;
		}
>>>>>>> 702ec8b4
		elem.attr('data-aloha-ephemera-attr', data);
		elem.addClass('aloha-ephemera-attr');
	}

	/**
	 * Marks an element as a ephemeral, excluding subnodes.
	 *
	 * The element will be removed when the prune function is called on
	 * it, but any children of the wrapper element will remain in its
	 * place.
	 *
	 * A wrapper is an element that wraps a single non-ephemeral
	 * element. A filler is an element that is wrapped by a single
	 * non-ephemeral element. This distinction is not important for the
	 * prune function, which behave the same for both wrappers and
	 * fillers, but it makes it easier to build more advanced content
	 * inspection algorithms (also see note at the header of ephemeral.js).
	 * 
	 * Adds the class 'aloha-ephemera-wrapper' to the given element.
	 *
	 * The class 'aloha-ephemera-wrapper' may also be added directly,
	 * without recurse to this function, if that is more convenient.
	 *
	 * NB: a wrapper element must not wrap a filler element. Wrappers
	 *     and fillers are ephermeral. A wrapper must always wrap a
	 *     single _non-ephemeral_ element, and a filler must always fill
	 *     a single _non-ephemeral_ element.
	 */
	function markWrapper(elem) {
		$(elem).addClass('aloha-ephemera-wrapper');
	}

	/**
	 * Marks an element as ephemeral, excluding subnodes.
	 *
	 * Adds the class 'aloha-ephemera-filler' to the given element.
	 *
	 * The class 'aloha-ephemera-filler' may also be added directly,
	 * without recurse to this function, if that is more convenient.
	 *
	 * See wrapper()
	 */
	function markFiller(elem) {
		$(elem).addClass('aloha-ephemera-filler');
	}

	/**
	 * Prunes attributes marked as ephemeral with Ephemera.attributes()
	 * from the given element.
	 */
	function pruneMarkedAttrs(elem) {
		var $elem = $(elem);
		var data = $elem.attr('data-aloha-ephemera-attr');
		var i;
		var attrs;
		$elem.removeAttr('data-aloha-ephemera-attr');
		if (typeof data === 'string') {
			attrs = Strings.words(data);
			for (i = 0; i < attrs.length; i++) {
				$elem.removeAttr(attrs[i]);
			}
		}
	}

	/**
	 * Determines whether the given attribute of the given element is
	 * ephemeral according to the given emap.
	 * See Ephemera.ephemera() for an explanation of attrMap and attrRxs.
	 */
	function isAttrEphemeral(elem, attrName, attrMap, attrRxs) {
		var mapped = attrMap[attrName];
		if (mapped) {
			// The attrMap may either contain boolean true or an array of element names.
			if (true === mapped) {
				return true;
			}
			if (-1 !== Arrays.indexOf(mapped, elem.nodeName)) {
				return true;
			}
		}
		return Misc.anyRx(attrRxs, attrName);
	}

	/**
	 * Prunes attributes specified with either emap.attrMap or emap.attrRxs.
	 * See ephemera().
	 */
	function pruneEmapAttrs(elem, emap) {
		var $elem = null,
			attrs = Dom.attrNames(elem),
		    name,
		    i,
		    len;
		for (i = 0, len = attrs.length; i < len; i++) {
			name = attrs[i];
			if (isAttrEphemeral(elem, name, emap.attrMap, emap.attrRxs)) {
				$elem = $elem || $(elem);
				$elem.removeAttr(name);
			}
		}
	}

	/**
	 * Prunes an element of attributes and classes or removes the
	 * element by returning false.
	 *
	 * Elements attributes and classes can either be marked as
	 * ephemeral, in which case the element itself will contain the
	 * prune-info, or they can be specified as ephemeral with the given
	 * emap.
	 *
	 * See ephemera() for an explanation of the emap argument.
	 */
	function pruneElem(elem, emap) {
		var className = elem.className;
		if (className && -1 !== className.indexOf(commonClsSubstr)) {
			var classes = Strings.words(className);

			// Ephemera.markElement()
			if (-1 !== Arrays.indexOf(classes, 'aloha-cleanme') || -1 !== Arrays.indexOf(classes, 'aloha-ephemera')) {
				$.removeData(elem); // avoids memory leak
				return false; // removes the element
			}

			// Ephemera.markWrapper() and Ephemera.markFiller()
			if (-1 !== Arrays.indexOf(classes, 'aloha-ephemera-wrapper') || -1 !== Arrays.indexOf(classes, 'aloha-ephemera-filler')) {
				Dom.moveNextAll(elem.parentNode, elem.firstChild, elem.nextSibling);
				$.removeData(elem);
				return false;
			}

<<<<<<< HEAD
			// Ephemera.markAttribute()
=======
			// Ephemera.markAttr()
>>>>>>> 702ec8b4
			if (-1 !== Arrays.indexOf(classes, 'aloha-ephemera-attr')) {
				pruneMarkedAttrs(elem);
			}

			// Ephemera.classes() and Ehpemera.ephemera({ classMap: {} })
			var persistentClasses = Arrays.filter(classes, function (cls) {
				return !emap.classMap[cls];
			});
			if (persistentClasses.length !== classes.length) {
				if (0 === persistentClasses.length) {
					// Removing the attributes is dangerous. Aloha has a
					// jquery patch in place to fix some issue.
					$(elem).removeAttr('class');
				} else {
					elem.className = persistentClasses.join(' ');
				}
			}
		}

		// Ephemera.attributes() and Ephemera.ephemera({ attrMap: {}, attrRxs: {} })
		pruneEmapAttrs(elem, emap);

		return true;
	}

	/**
	 * Called for each node during the pruning of a DOM tree.
	 */
	function pruneStep(emap, step, node) {
		if (1 === node.nodeType) {
			if (!pruneElem(node, emap)) {
				return [];
			}
			node = Trees.walkDomInplace(node, step);
		}

		// Ephemera.ephemera({ pruneFns: [] })
		node = Arrays.reduce(emap.pruneFns, node, Arrays.applyNotNull);
		if (!node) {
			return [];
		}

		return [node];
	}

	/**
	 * Prunes the given element of all ephemeral data.
	 *
	 * Elements marked with Ephemera.markElement() will be removed.
	 * Attributes marked with Ephemera.markAttr() will be removed.
	 * Elements marked with Ephemera.markWrapper() or
	 * Ephemera.markFiller() will be replaced with their children.
	 *
	 * See ephemera() for an explanation of the emap argument.
	 *
	 * All properties of emap, if specified, are required, but may be
	 * empty.
	 *
	 * The element is modified in-place and returned.
	 */
	function prune(elem, emap) {
		emap = emap || ephemeraMap;

		function pruneStepClosure(node) {
			return pruneStep(emap, pruneStepClosure, node);
		}
		return pruneStepClosure(elem)[0];
	}

	return {
		ephemera: ephemera,
		classes: classes,
		attributes: attributes,
		markElement: markElement,
<<<<<<< HEAD
		markAttr: markAttribute,
=======
		markAttr: markAttr,
>>>>>>> 702ec8b4
		markWrapper: markWrapper,
		markFiller: markFiller,
		prune: prune,
		isAttrEphemeral: isAttrEphemeral
	};
});<|MERGE_RESOLUTION|>--- conflicted
+++ resolved
@@ -265,15 +265,11 @@
 	function markAttr(elem, attr) {
 		elem = $(elem);
 		var data = elem.attr('data-aloha-ephemera-attr');
-<<<<<<< HEAD
-		data = (null == data || '' === data ? attr : data + ' ' + attr);
-=======
 		if (null == data || '' === data) {
 			data = attr;
 		} else if (-1 === Arrays.indexOf(Strings.words(data), attr)) {
 			data += ' ' + attr;
 		}
->>>>>>> 702ec8b4
 		elem.attr('data-aloha-ephemera-attr', data);
 		elem.addClass('aloha-ephemera-attr');
 	}
@@ -405,11 +401,7 @@
 				return false;
 			}
 
-<<<<<<< HEAD
-			// Ephemera.markAttribute()
-=======
 			// Ephemera.markAttr()
->>>>>>> 702ec8b4
 			if (-1 !== Arrays.indexOf(classes, 'aloha-ephemera-attr')) {
 				pruneMarkedAttrs(elem);
 			}
@@ -484,11 +476,7 @@
 		classes: classes,
 		attributes: attributes,
 		markElement: markElement,
-<<<<<<< HEAD
-		markAttr: markAttribute,
-=======
 		markAttr: markAttr,
->>>>>>> 702ec8b4
 		markWrapper: markWrapper,
 		markFiller: markFiller,
 		prune: prune,

--- conflicted
+++ resolved
@@ -72,11 +72,7 @@
 			}
 			Engine.execCommand( commandId, showUi, value, range );
 			
-<<<<<<< HEAD
-			// Read range after engine modifiaction
-=======
 			// Read range after engine modification
->>>>>>> a00379e8
 			range = Aloha.getSelection().getRangeAt( 0 );
 
 			// FIX: doCleanup should work with W3C range

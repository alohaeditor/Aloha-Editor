--- conflicted
+++ resolved
@@ -247,14 +247,9 @@
 		append            : Mutation.append,
 		merge             : Mutation.merge,
 		moveNextAll       : Mutation.moveNextAll,
-<<<<<<< HEAD
-		move              : Mutation.move,
-		moveBefore        : Mutation.moveBefore,
-=======
 		moveBefore        : Mutation.moveBefore,
 		move              : Mutation.move,
 		copy              : Mutation.copy,
->>>>>>> 4d771b7f
 		wrap              : Mutation.wrap,
 		wrapWith          : Mutation.wrapWith,
 		insert            : Mutation.insert,

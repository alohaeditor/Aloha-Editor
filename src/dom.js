--- conflicted
+++ resolved
@@ -48,7 +48,6 @@
 	};
 
 	/**
-<<<<<<< HEAD
 	 * Void elements are elements which are not permitted to contain content.
 	 * https://developer.mozilla.org/en-US/docs/Web/HTML/Element
 	 *
@@ -148,7 +147,8 @@
 		'VAR'    : true,
 		'WBR'    : true  // HTML5
 	};
-=======
+
+	/**
 	 * Calculates the number of child nodes contained in the given DOM element.
 	 *
 	 * NB elem.childNodes.length is unreliable because "IE up to 8 does not count
@@ -264,7 +264,6 @@
 		}
 		return 0;
 	}
->>>>>>> 34b005b8
 
 	/**
 	 * Returns `true` if `node` is a text node.
@@ -1669,14 +1668,11 @@
 		normalizedNumChildren: normalizedNumChildren,
 
 		isTextNode: isTextNode,
-<<<<<<< HEAD
 		isVoidNode: isVoidNode,
 		isBlockNode: isBlockNode,
 		isInlineNode: isInlineNode,
 		isTextLevelSemanticNode: isTextLevelSemanticNode,
-=======
 		isEmptyTextNode: isEmptyTextNode,
->>>>>>> 34b005b8
 		splitTextNode: splitTextNode,
 		splitTextContainers: splitTextContainers,
 		joinTextNodeAdjustRange: joinTextNodeAdjustRange,
@@ -1739,14 +1735,11 @@
 	exports['insertTextAtBoundary'] = exports.insertTextAtBoundary;
 	exports['insertNodeAtBoundary'] = exports.insertNodeAtBoundary;
 	exports['isTextNode'] = exports.isTextNode;
-<<<<<<< HEAD
 	exports['isVoidNode'] = exports.isVoidNode;
 	exports['isBlockNode'] = exports.isBlockNode;
 	exports['isInlineNode'] = exports.isInlineNode;
 	exports['isTextLevelSemanticNode'] = exports.isTextLevelSemanticNode;
-=======
 	exports['isEmptyTextNode'] = exports.isEmptyTextNode;
->>>>>>> 34b005b8
 	exports['splitTextNode'] = exports.splitTextNode;
 	exports['splitTextContainers'] = exports.splitTextContainers;
 	exports['joinTextNodeAdjustRange'] = exports.joinTextNodeAdjustRange;

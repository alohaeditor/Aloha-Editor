--- conflicted
+++ resolved
@@ -4,8 +4,6 @@
  * Aloha Editor is a WYSIWYG HTML5 inline editing library and editor.
  * Copyright (c) 2010-2014 Gentics Software GmbH, Vienna, Austria.
  * Contributors http://aloha-editor.org/contribution.php
-<<<<<<< HEAD
-=======
  *
  * @reference:
  * http://hackage.haskell.org/package/rosezipper-0.2/docs/src/Data-Tree-Zipper.html
@@ -23,8 +21,8 @@
  *	loc = splitAt(loc, markers.end);
  *	var preserved = update(root(loc));
  *	console.log(aloha.markers.hint([preserved.start, preserved.end]));
- *	@TODO Add documentation, then add namespace zippers here.
->>>>>>> 49a39ee1
+ *
+ * @TODO Add documentation, then add namespace zippers here.
  */
 define([
 	'dom',
@@ -91,14 +89,11 @@
 	}
 
 	/**
-<<<<<<< HEAD
 	 * Return the parent frame of the given location.
 	 *
 	 * @param  {!Location} loc;
 	 * @return {Location}
-=======
-	 * @memberOf zippers
->>>>>>> 49a39ee1
+	 * @memberOf zippers
 	 */
 	function peek(loc) {
 		return Arrays.last(loc.frames);
@@ -127,7 +122,6 @@
 	}
 
 	/**
-<<<<<<< HEAD
 	 * Returns previous location from the given position.
 	 * If a second argument is specified, it will specify the number steps to
 	 * shift the location.
@@ -135,9 +129,7 @@
 	 * @param  {!Location} loc
 	 * @param  {number=}   stride
 	 * @return {Location}
-=======
-	 * @memberOf zippers
->>>>>>> 49a39ee1
+	 * @memberOf zippers
 	 */
 	function prev(loc, stride) {
 		stride = 'number' === typeof stride ? stride : 1;
@@ -149,7 +141,6 @@
 	}
 
 	/**
-<<<<<<< HEAD
 	 * Returns next location from the given position.
 	 * If a second argument is specified, it will specify the number steps to
 	 * shift the location.
@@ -157,9 +148,7 @@
 	 * @param  {!Location} loc
 	 * @param  {number=}   stride
 	 * @return {Location}
-=======
-	 * @memberOf zippers
->>>>>>> 49a39ee1
+	 * @memberOf zippers
 	 */
 	function next(loc, stride) {
 		stride = 'number' === typeof stride ? stride : 1;
@@ -171,28 +160,22 @@
 	}
 
 	/**
-<<<<<<< HEAD
 	 * Descends into the record at the given tree location.
 	 *
 	 * @param  {!Location} loc
 	 * @return {Location}
-=======
-	 * @memberOf zippers
->>>>>>> 49a39ee1
+	 * @memberOf zippers
 	 */
 	function down(loc) {
 		return Location([], contents(after(loc)), loc.frames.concat(loc));
 	}
 
 	/**
-<<<<<<< HEAD
 	 * Ascends to the front of the parent of the current location.
 	 *
 	 * @param  {!Location} loc
 	 * @return {Location}
-=======
-	 * @memberOf zippers
->>>>>>> 49a39ee1
+	 * @memberOf zippers
 	 */
 	function up(loc) {
 		var content = loc.lefts.concat(loc.rights);
@@ -206,30 +189,24 @@
 	}
 
 	/**
-<<<<<<< HEAD
 	 * Ascends to the root of the tree.
 	 * The location returned will be the create() position.
 	 *
 	 * @param  {!Location} loc
 	 * @return {Location}
-=======
-	 * @memberOf zippers
->>>>>>> 49a39ee1
+	 * @memberOf zippers
 	 */
 	function root(loc) {
 		return loc.frames.reduce(up, loc);
 	}
 
 	/**
-<<<<<<< HEAD
 	 * Creates a tree location pointing to the given DOM node as its root.
 	 *
 	 * @private
 	 * @param  {!Node} node
 	 * @return {Location}
-=======
-	 * @memberOf zippers
->>>>>>> 49a39ee1
+	 * @memberOf zippers
 	 */
 	function create(root) {
 		return Location([], [Boromir(root)], []);
@@ -299,7 +276,6 @@
 	}
 
 	/**
-<<<<<<< HEAD
 	 * Walks the tree in depth-first pre order traversal until pred() returns
 	 * false.
 	 *
@@ -307,13 +283,9 @@
 	 * @param  {!Location}                   loc
 	 * @param  {function(Location):boolean=} pred
 	 * @return {Location}
+	 * @memberOf zippers
 	 */
 	function walkInPreOrderWhile(loc, pred) {
-=======
-	 * @memberOf zippers
-	 */
-	function walkPreOrderWhile(loc, pred) {
->>>>>>> 49a39ee1
 		pred = pred || Fn.returnTrue;
 		loc = root(loc);
 		while (pred(loc)) {
@@ -350,7 +322,6 @@
 		     : createRecord('#text', [text]);
 	}
 
-<<<<<<< HEAD
 	function dom(loc) {
 		return after(loc).domNode();
 	}
@@ -359,12 +330,9 @@
 	 * Updates the DOM tree below this location and returns a map of named boundaries
 	 * that are found therein.
 	 *
-	 * @param {!Location} loc
-	 * return {Map.<string, Boundary>}
-=======
-	/**
-	 * @memberOf zippers
->>>>>>> 49a39ee1
+	 * @param  {!Location} loc
+	 * @return {Map.<string, Boundary>}
+	 * @memberOf zippers
 	 */
 	function update(loc) {
 		var paths = [];
@@ -388,7 +356,6 @@
 	}
 
 	/**
-<<<<<<< HEAD
 	 * Prints the content.
 	 *
 	 * @private
@@ -408,9 +375,7 @@
 	 *
 	 * @param  {!Location} loc
 	 * @return {string}
-=======
-	 * @memberOf zippers
->>>>>>> 49a39ee1
+	 * @memberOf zippers
 	 */
 	function hint(loc) {
 		return loc.lefts.map(print).concat('▓', loc.rights.map(print)).join('');
@@ -652,15 +617,13 @@
 	var markerCount = 0;
 
 	/**
-<<<<<<< HEAD
 	 * Creates a markers.
+	 *
+	 * FIXME: isFragmentedText and original and isMarker won't be preserved on cloning.
 	 *
 	 * @param  {string} name
 	 * @return {Record}
-=======
-	 * FIXME: isFragmentedText and original and isMarker won't be preserved on cloning.
-	 * @memberOf zippers
->>>>>>> 49a39ee1
+	 * @memberOf zippers
 	 */
 	function createMarker(name) {
 		var node = document.createElement('code');
@@ -816,16 +779,13 @@
 	}
 
 	/**
-<<<<<<< HEAD
 	 * Splits the tree down until until() returns true or we reach the editing
 	 * host.
 	 *
 	 * @param  {!Location}                   location
 	 * @param  {!function(Location):boolean} until
 	 * @return {boolean}
-=======
-	 * @memberOf zippers
->>>>>>> 49a39ee1
+	 * @memberOf zippers
 	 */
 	function split(loc, until) {
 		until = until || Fn.returnFalse;
@@ -852,15 +812,12 @@
 	}
 
 	/**
-<<<<<<< HEAD
 	 * Go the the location at this given marker.
 	 *
 	 * @param  {!Location} loc
 	 * @param  {!Marker}   marker
 	 * @return {?Location}
-=======
-	 * @memberOf zippers
->>>>>>> 49a39ee1
+	 * @memberOf zippers
 	 */
 	function go(loc, marker) {
 		loc = walkInPreOrderWhile(root(loc), function (loc) {
@@ -871,30 +828,24 @@
 	}
 
 	/**
-<<<<<<< HEAD
 	 * Splits at the given marker location.
 	 *
 	 * @param  {!Location} loc
 	 * @param  {!Marker}   marker
 	 * @param  {!function(Location):boolean}
-=======
-	 * @memberOf zippers
->>>>>>> 49a39ee1
+	 * @memberOf zippers
 	 */
 	function splitAt(loc, marker, until) {
 		return split(go(loc, marker), until);
 	}
 
 	/**
-<<<<<<< HEAD
 	 * Insert content at the given marker location.
 	 *
 	 * @param  {!Location} loc
 	 * @param  {!Marker}   marker
 	 * @param  {!function(Location):boolean}
-=======
-	 * @memberOf zippers
->>>>>>> 49a39ee1
+	 * @memberOf zippers
 	 */
 	function insertAt(loc, marker, inserts) {
 		return insert(go(loc, marker), inserts);

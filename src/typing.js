--- conflicted
+++ resolved
@@ -357,7 +357,6 @@
 	handlers['keydown']['meta+shift+' + Keys.CODES['undo']] = redo;
 	handlers['keydown'][Keys.CODES['tab']] = inputText;
 
-<<<<<<< HEAD
 	// alt+0
 	handlers['keydown']['ctrl+48'] = {mutate : function toggleUndo(event) {
 		if (event.editable) {
@@ -386,10 +385,9 @@
 		}
 		return event.range;
 	}};
-=======
+
 	handlers['keydown'][Keys.CODES['pageDown']] = pageDown;
 	handlers['keydown'][Keys.CODES['pageUp']] = pageUp;
->>>>>>> f85c3a05
 
 	handlers['keypress']['input'] = inputText;
 

--- conflicted
+++ resolved
@@ -1,210 +1,203 @@
-/*!
-* Aloha Editor
-* Author & Copyright (c) 2010 Gentics Software GmbH
-* aloha-sales@gentics.com
-* Licensed unter the terms of http://www.aloha-editor.com/license.html
-*/
-
-define(
-<<<<<<< HEAD
-['aloha/core', 'aloha/plugin', 'aloha/jquery', 'aloha/command', 'aloha/console', 
- 'paste/wordpastehandler', 'paste/genericpastehandler', 'paste/oembedpastehandler' ],
-function(Aloha, Plugin, jQuery, Commands, console, 
-		WordPasteHandler, GenericPasteHandler, OEmbedPasteHandler) {
-=======
-['aloha/core', 'aloha/plugin', 'aloha/jquery', 'aloha/command', 'paste/genericpastehandler', 'paste/oembedpastehandler',
- 'paste/wordpastehandler'],
-function(Aloha, Plugin, jQuery, Command, GenericPasteHandler, OEmbedPasteHandler,
-		WordPasteHandler) {
->>>>>>> 678c7c20
-	"use strict";
-
-	// Private Vars and Methods
-	var
-		GENTICS = window.GENTICS,
-		$window = jQuery(window),
-		$document = jQuery(document),
-		$pasteDiv = jQuery('<div style="position:absolute; top:-100000px; left:-100000px"></div>')
-			.contentEditable(true),
-		pasteHandlers = [],
-		pasteRange = null,
-		pasteEditable = null,
-		scrollTop = 0,
-		scrollLeft = 0,
-		height = 0;
-	
-
-	/**
-	 * This method redirects the paste into the pasteDiv. After the paste occurred,
-	 * the content in the pasteDiv will be modified by the pastehandlers and will
-	 * then be copied into the editable.
-	 */
-	function redirectPaste() {
-
-		// store the current range
-		pasteRange = new GENTICS.Utils.RangeObject(true);
-		pasteEditable = Aloha.activeEditable;
-
-		// store the current scroll position
-		scrollTop = $window.scrollTop();
-		scrollLeft = $window.scrollLeft();
-		height = $document.height();
-
-		// empty the pasteDiv
-		$pasteDiv.text('');
-
-		// blur the active editable
-		if (pasteEditable) {
-			// TODO test in IE!
-			//pasteEditable.blur();
-			// alternative:
-			pasteEditable.obj.blur();
-		}
-
-		// set the cursor into the paste div
-		GENTICS.Utils.Dom.setCursorInto($pasteDiv.get(0));
-
-		// focus the pasteDiv
-		$pasteDiv.focus();
-	};
-
-	/**
-	 * Get the pasted content and insert into the current editable
-	 */
-	function getPastedContent() {
-		var that = this,
-			i = 0,
-			heightDiff = 0, 
-			pasteDivContents;
-
-		// call all paste handlers
-		for ( i = 0; i < pasteHandlers.length; ++i) {
-			if ( typeof pasteHandlers[i].handlePaste === 'function' ) {
-				pasteHandlers[i].handlePaste($pasteDiv);
-			} else {
-				console.error( 'A pastehandler has no method handlePaste.' );
-			}
-		}
-
-		// insert the content into the editable at the current range
-		if (pasteRange && pasteEditable) {
-			
-			// activate and focus the editable
-			// @todo test in IE
-			//pasteEditable.activate();
-			pasteEditable.obj.focus();
-
-			pasteDivContents = $pasteDiv.html();
-
-			Aloha.execCommand('inserthtml', false, pasteDivContents, pasteRange);
-
-			// finally scroll back to the original scroll position, plus eventually difference in height
-//			if (scrollTop !== false && scrollLeft !== false && this.height !== false) {
-				heightDiff = jQuery(document).height() - height;
-				$window.scrollTop(scrollTop + heightDiff);
-				$window.scrollLeft(scrollLeft);
-//			}
-		}
-		
-		// unset temporary values
-		pasteRange = null;
-		pasteEditable = null;
-		scrollTop = 0;
-		scrollLeft = 0;
-		height = 0;
-
-		// empty the pasteDiv
-		$pasteDiv.text('');
-	};
-
-
-	// Public Methods
-	return Plugin.create('paste', {
-		
-		/**
-		 * All registered paste handlers
-		 */
-		pasteHandlers: pasteHandlers,
-
-		/**
-		 * Initialize the PastePlugin
-		 */
-		init: function() {
-			var that = this;
-
-			// append the div into which we past to the document
-			jQuery('body').append($pasteDiv);
-
-			// register default handler
-			// TODO They should be configured!
-			this.register( new WordPasteHandler() );
-			this.register( new OEmbedPasteHandler() );
-			this.register( new GenericPasteHandler() );
-
-
-			// subscribe to the event editableCreated to redirect paste events into our pasteDiv
-			// TODO: move to paste command
-			// http://support.mozilla.com/en-US/kb/Granting%20JavaScript%20access%20to%20the%20clipboard
-			// https://code.google.com/p/zeroclipboard/
-			Aloha.bind('aloha-editable-created', function(event, editable) {
-				
-				// the events depend on the browser
-				if (jQuery.browser.msie) {
-					// only do the ugly beforepaste hack, if we shall not access the clipboard
-					if (that.settings.noclipboardaccess) {
-						editable.obj.bind('beforepaste', function(event) {
-							redirectPaste();
-							event.stopPropagation();
-						});
-					} else {
-						// this is the version using the execCommand for IE
-						editable.obj.bind('paste', function(event) {
-							redirectPaste();
-							var range = document.selection.createRange();
-							range.execCommand('paste');
-							getPastedContent();
-
-							// call smartContentChange after paste action
-							Aloha.activeEditable.smartContentChange(event);
-							event.stopPropagation();
-							return false;
-						});
-					}
-				} else {
-					editable.obj.bind('paste', function(event) {
-						redirectPaste();
-						window.setTimeout(function() {
-							getPastedContent();
-						}, 10);
-
-						// call smartContentChange after paste action
-						Aloha.activeEditable.smartContentChange(event);
-						event.stopPropagation();
-					});
-				}
-			});
-
-			// bind a handler to the paste event of the pasteDiv to get the
-			// pasted content (but do this only once, not for every editable)
-			if (jQuery.browser.msie && that.settings.noclipboardaccess) {
-				$pasteDiv.bind('paste', function(event) {
-					window.setTimeout(function() {
-						getPastedContent();
-					}, 10);
-
-					// call smartContentChange after paste action
-					Aloha.activeEditable.smartContentChange(event);
-					event.stopPropagation();
-				});
-			}
-		},
-
-		/**
-		 * Register the given paste handler
-		 * @param pasteHandler paste handler to be registered
-		 */
-		register: function(pasteHandler) {
-			pasteHandlers.push(pasteHandler);
-		}
-	});
-});
+/*!
+* Aloha Editor
+* Author & Copyright (c) 2010 Gentics Software GmbH
+* aloha-sales@gentics.com
+* Licensed unter the terms of http://www.aloha-editor.com/license.html
+*/
+
+define(
+['aloha/core', 'aloha/plugin', 'aloha/jquery', 'aloha/command', 'aloha/console', 
+ 'paste/wordpastehandler', 'paste/genericpastehandler', 'paste/oembedpastehandler' ],
+function(Aloha, Plugin, jQuery, Commands, console, 
+		WordPasteHandler, GenericPasteHandler, OEmbedPasteHandler) {
+	"use strict";
+
+	// Private Vars and Methods
+	var
+		GENTICS = window.GENTICS,
+		$window = jQuery(window),
+		$document = jQuery(document),
+		$pasteDiv = jQuery('<div style="position:absolute; top:-100000px; left:-100000px"></div>')
+			.contentEditable(true),
+		pasteHandlers = [],
+		pasteRange = null,
+		pasteEditable = null,
+		scrollTop = 0,
+		scrollLeft = 0,
+		height = 0;
+	
+
+	/**
+	 * This method redirects the paste into the pasteDiv. After the paste occurred,
+	 * the content in the pasteDiv will be modified by the pastehandlers and will
+	 * then be copied into the editable.
+	 */
+	function redirectPaste() {
+
+		// store the current range
+		pasteRange = new GENTICS.Utils.RangeObject(true);
+		pasteEditable = Aloha.activeEditable;
+
+		// store the current scroll position
+		scrollTop = $window.scrollTop();
+		scrollLeft = $window.scrollLeft();
+		height = $document.height();
+
+		// empty the pasteDiv
+		$pasteDiv.text('');
+
+		// blur the active editable
+		if (pasteEditable) {
+			// TODO test in IE!
+			//pasteEditable.blur();
+			// alternative:
+			pasteEditable.obj.blur();
+		}
+
+		// set the cursor into the paste div
+		GENTICS.Utils.Dom.setCursorInto($pasteDiv.get(0));
+
+		// focus the pasteDiv
+		$pasteDiv.focus();
+	};
+
+	/**
+	 * Get the pasted content and insert into the current editable
+	 */
+	function getPastedContent() {
+		var that = this,
+			i = 0,
+			heightDiff = 0, 
+			pasteDivContents;
+
+		// call all paste handlers
+		for ( i = 0; i < pasteHandlers.length; ++i) {
+			if ( typeof pasteHandlers[i].handlePaste === 'function' ) {
+				pasteHandlers[i].handlePaste($pasteDiv);
+			} else {
+				console.error( 'A pastehandler has no method handlePaste.' );
+			}
+		}
+
+		// insert the content into the editable at the current range
+		if (pasteRange && pasteEditable) {
+			
+			// activate and focus the editable
+			// @todo test in IE
+			//pasteEditable.activate();
+			pasteEditable.obj.focus();
+
+			pasteDivContents = $pasteDiv.html();
+
+			Aloha.execCommand('inserthtml', false, pasteDivContents, pasteRange);
+
+			// finally scroll back to the original scroll position, plus eventually difference in height
+//			if (scrollTop !== false && scrollLeft !== false && this.height !== false) {
+				heightDiff = jQuery(document).height() - height;
+				$window.scrollTop(scrollTop + heightDiff);
+				$window.scrollLeft(scrollLeft);
+//			}
+		}
+		
+		// unset temporary values
+		pasteRange = null;
+		pasteEditable = null;
+		scrollTop = 0;
+		scrollLeft = 0;
+		height = 0;
+
+		// empty the pasteDiv
+		$pasteDiv.text('');
+	};
+
+
+	// Public Methods
+	return Plugin.create('paste', {
+		
+		/**
+		 * All registered paste handlers
+		 */
+		pasteHandlers: pasteHandlers,
+
+		/**
+		 * Initialize the PastePlugin
+		 */
+		init: function() {
+			var that = this;
+
+			// append the div into which we past to the document
+			jQuery('body').append($pasteDiv);
+
+			// register default handler
+			// TODO They should be configured!
+			this.register( new WordPasteHandler() );
+			this.register( new OEmbedPasteHandler() );
+			this.register( new GenericPasteHandler() );
+
+
+			// subscribe to the event editableCreated to redirect paste events into our pasteDiv
+			// TODO: move to paste command
+			// http://support.mozilla.com/en-US/kb/Granting%20JavaScript%20access%20to%20the%20clipboard
+			// https://code.google.com/p/zeroclipboard/
+			Aloha.bind('aloha-editable-created', function(event, editable) {
+				
+				// the events depend on the browser
+				if (jQuery.browser.msie) {
+					// only do the ugly beforepaste hack, if we shall not access the clipboard
+					if (that.settings.noclipboardaccess) {
+						editable.obj.bind('beforepaste', function(event) {
+							redirectPaste();
+							event.stopPropagation();
+						});
+					} else {
+						// this is the version using the execCommand for IE
+						editable.obj.bind('paste', function(event) {
+							redirectPaste();
+							var range = document.selection.createRange();
+							range.execCommand('paste');
+							getPastedContent();
+
+							// call smartContentChange after paste action
+							Aloha.activeEditable.smartContentChange(event);
+							event.stopPropagation();
+							return false;
+						});
+					}
+				} else {
+					editable.obj.bind('paste', function(event) {
+						redirectPaste();
+						window.setTimeout(function() {
+							getPastedContent();
+						}, 10);
+
+						// call smartContentChange after paste action
+						Aloha.activeEditable.smartContentChange(event);
+						event.stopPropagation();
+					});
+				}
+			});
+
+			// bind a handler to the paste event of the pasteDiv to get the
+			// pasted content (but do this only once, not for every editable)
+			if (jQuery.browser.msie && that.settings.noclipboardaccess) {
+				$pasteDiv.bind('paste', function(event) {
+					window.setTimeout(function() {
+						getPastedContent();
+					}, 10);
+
+					// call smartContentChange after paste action
+					Aloha.activeEditable.smartContentChange(event);
+					event.stopPropagation();
+				});
+			}
+		},
+
+		/**
+		 * Register the given paste handler
+		 * @param pasteHandler paste handler to be registered
+		 */
+		register: function(pasteHandler) {
+			pasteHandlers.push(pasteHandler);
+		}
+	});
+});
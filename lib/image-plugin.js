/*
* Aloha Image Plugin - Allow image manipulation in Aloha Editor
* 
* Author & Copyright (c) 2011 Gentics Software GmbH
* aloha-sales@gentics.com
* Contributors 
*       Johannes Schüth - http://jotschi.de
* 		Nicolas karageuzian - http://nka.me/
* 		Benjamin Athur Lupton - http://www.balupton.com/
* 		Thomas Lete
* 		Nils Dehl
* 		Christopher Hlubek
* 		Edward Tsech
* 		Haymo Meran
*
* Licensed under the terms of http://www.aloha-editor.com/license.html
*/

define([
<<<<<<< HEAD
=======

>>>>>>> 3ef113cc
	// js
	'aloha/jquery',
	'aloha/plugin',
	'aloha/floatingmenu',
	'i18n!aloha/nls/i18n',
	'i18n!image/nls/i18n',
	'jquery-plugin!image/vendor/ui/jquery-ui-1.8.10.custom.min',
	'jquery-plugin!image/vendor/jcrop/jquery.jcrop.min',
	// css
	'css!image/css/image.css',
	'css!image/vendor/ui/ui-lightness/jquery-ui-1.8.10.cropnresize.css',
	'css!image/vendor/jcrop/jquery.jcrop.css'
<<<<<<< HEAD
],
function AlohaImagePlugin ($, Plugin, FloatingMenu, i18nCore, i18n) {
	
	'use strict';
	
	var jQuery = $,
		GENTICS = window.GENTICS,
		Aloha = window.Aloha;
		
=======

], function AlohaImagePlugin ($, Plugin, FloatingMenu, i18nCore, i18n) {
	
	'use strict';
	
	var
		jQuery = $,
		GENTICS = window.GENTICS,
		Aloha = window.Aloha;
	

>>>>>>> 3ef113cc
	// Attributes manipulation utilities
	// Aloha team may want to factorize, it could be useful for other plugins
	// Prototypes
	String.prototype.toInteger = String.prototype.toInteger || function(){
		return parseInt(String(this).replace(/px$/,'')||0,10);
	};
	String.prototype.toFloat = String.prototype.toInteger || function(){
		return parseFloat(String(this).replace(/px$/,'')||0,10);
	};
	Number.prototype.toInteger = Number.prototype.toInteger || String.prototype.toInteger;
	Number.prototype.toFloat = Number.prototype.toFloat || String.prototype.toFloat;

	// Insert jQuery Prototypes
	jQuery.extend(true, jQuery.fn, {
		increase: jQuery.fn.increase || function(attr){
			var	obj = jQuery(this), value, newValue;
			// Check
			if ( !obj.length ) {
				return obj;
			}
			// Calculate
			value = obj.css(attr).toFloat();
			newValue = Math.round((value||1)*1.2);
			// Apply
			if (value == newValue) { // when value is 2, won't increase
				newValue++;
			}
			// Apply
			obj.css(attr,newValue);
			// Chain
			return obj;
		},
		decrease: jQuery.fn.decrease || function(attr){
			var	obj = jQuery(this), value, newValue;
			// Check
			if ( !obj.length ) {
				return obj;
			}
			// Calculate
			value = obj.css(attr).toFloat();
			newValue = Math.round((value||0)*0.8);
			// Apply
			if (value == newValue && newValue >0) { // when value is 2, won't increase
				newValue--;
			}
			obj.css(attr,newValue);
			// Chain
			return obj;
		}
	});
	
	// Create and register Image Plugin
	return Plugin.create('image', {

		languages: ['en', 'fr', 'de', 'ru', 'cz'],

		config: {
			img: {
				'max_width': '50px',
				'max_height': '50px',
				//Image manipulation options - ONLY in default config section
				ui: {
					align		: true,	// Menu elements to show/hide in menu
					resize		: true,	//resize buttons
					meta		: true,
					margin		: true,
					crop		: true,
					resizable	: true,	//resizable ui-drag image
					aspectRatio : true
				},
				
				/**
				 * Crop callback is triggered after the user clicked accept to accept his crop
				 * @param image jquery image object reference
				 * @param props cropping properties
				 */
				onCropped: function (image, props) {},
				
				/**
				 * Reset callback is triggered before the internal reset procedure is applied
				 * if this function returns true, then the reset has been handled by the callback
				 * which means that no other reset will be applied
				 * if false is returned the internal reset procedure will be applied
				 * @param image jquery image object reference
				 * @return true if a reset has been applied, false otherwise
				 */
				onReset: function (image) { return false; },
				
				/**
				 * Resize callback is triggered after the internal resize procedure is applied.  
				 */
				onResized: function(image) {}
				
			}
		},
		
		/**
		 * Default implementation for crop using canvas
		 */
		onCropped: function (image, props) {

			var canvas = document.createElement('canvas'),
			 	context = canvas.getContext("2d"),
			 	img = image.get(0),
			 	finalprops = {},
			 	ratio = {img:{}, disp: {}};
			
			ratio.img.h = img.height;// image natural height
			ratio.img.w = img.width;// image natural width
			ratio.disp.h = image.height(); // image diplay heigth
			ratio.disp.w = image.width(); // image diplay width
			ratio.h = (ratio.img.h / ratio.disp.h);
			ratio.w = (ratio.img.w / ratio.disp.w);
			
			/* 
			var sourceX = 150;
	        var sourceY = 0;
	        var sourceWidth = 150;
	        var sourceHeight = 150;
	        var destWidth = sourceWidth;
	        var destHeight = sourceHeight;
	        var destX = canvas.width / 2 - destWidth / 2;
	        var destY = canvas.height / 2 - destHeight / 2;
			context.drawImage(imageObj, sourceX, sourceY, sourceWidth, sourceHeight, destX, destY, destWidth, destHeight);
			 */
			 
			// props are related to displayed size of image.
			// apply w/h ratio to props to get fprops which will be related to 'real' image dimensions
			finalprops.x = props.x * ratio.w;
			finalprops.y = props.y * ratio.h;
			finalprops.w = props.w * ratio.w;
			finalprops.h = props.h * ratio.h;
			context.drawImage(img,
					finalprops.x, finalprops.y,
					finalprops.w, finalprops.h,
					0,0,
//					props.x2, props.y2,
					props.w, props.h);
			$('body').append(canvas);
			
		},
		
		onReset: function (image) { return false; },
		
		onResized: function (image) {},
		
		/**
		 * The image that is currently edited
		 */
		imageObj: null,
		
		/**
		 * The Jcrop API reference
		 * this is needed to be able to destroy the cropping frame later on
		 * the variable is linked to the api object whilst cropping, or set to null otherwise
		 * strange, but done as documented http://deepliquid.com/content/Jcrop_API.html
		 */
		jcAPI: null,
		
		/**
		 * this will contain an image's original properties to be able to undo previous settings
		 *
		 * when an image is clicked for the first time, a new object will be added to the array
		 * {
		 *		obj : [the image object reference],
		 *		src : [the original src url],
		 *		width : [initial width],
		 *		height : [initial height]
		 * }
		 *
		 * when an image is clicked the second time, the array will be checked for the image object
		 * referenct, to prevent for double entries
		 */
		restoreProps: [],

		objectTypeFilter: [],

		/**
		 * Plugin initialization method
		 */
		init: function () {

			var that = this;
			var	imagePluginUrl = Aloha.getPluginUrl('image');

			this.settings.config = this.settings.config || {};

			if (typeof this.settings === 'undefined') {
				this.settings = Aloha.settings.plugins.image;
				this.settings = jQuery.extend(true,this.settings,this.config);
				// ensure an aggregate of all confs
				jQuery.each(this.settings.editables, function(i,e){
					this.settings = jQuery.extend(true,this.settings,e);
				});
			}
			
			if (!this.settings.config.img) {
				this.settings.config.img = this.config.img;
			}
			if (!this.settings.config.img.ui) {
				this.settings.config.img.ui = this.config.img.ui;
			}
			
			if (Aloha.Image && Aloha.Image.settings) {
				if (typeof Aloha.Image.settings.objectTypeFilter !== 'undefined')
					Aloha.Image.objectTypeFilter = Aloha.Image.settings.objectTypeFilter;
				if (typeof Aloha.Image.settings.dropEventHandler !== 'undefined')
					Aloha.Image.dropEventHandler = Aloha.Image.settings.dropEventHandler;
			}
			
			that.initializeButtons();
			that.bindInteractions();
			that.subscribeEvents();

		},

		/**
		* Create buttons
		*/
		initializeButtons: function() {
			var	config = this.settings.config;
			var that = this;

			this.insertImgButton = new Aloha.ui.Button({
				'iconClass': 'aloha-button aloha-image-insert',
				'size' : 'small',
				'onclick' : function () { that.insertImg(); },
				'tooltip' : i18n.t('button.addimg.tooltip'),
				'toggle' : false
			});
			
			FloatingMenu.addButton(
				'Aloha.continuoustext',
				this.insertImgButton,
				i18nCore.t('floatingmenu.tab.insert'),
				1
			);
			
			FloatingMenu.createScope(this.getUID('image'), 'Aloha.empty');
			
			if (config.img.ui.meta) {
				that._addUIMetaButtons();
			}
			
			if (config.img.ui.align) {
				that._addUIAlignButtons();
			}
			
			if (config.img.ui.margin) {
				that._addUIMarginButtons();
			}
			
			if (config.img.ui.crop) {
				that._addUICropButtons();
			}
			
			if (config.img.ui.resize) {
				that._addUIResizeButtons();
			}
			
			that._addNaturalSizeButton();
		},

		/**
	 	 * Adds the ui meta fields (search, title) to the floating menu. 
		 */
		_addUIMetaButtons: function() {
			var that = this;
			var imgSrcLabel = new Aloha.ui.Button({
				'label': i18n.t('field.img.src.label'),
				'tooltip': i18n.t('field.img.src.tooltip'),
				'size': 'small'
			});
			this.imgSrcField = new Aloha.ui.AttributeField();
			this.imgSrcField.setObjectTypeFilter( this.objectTypeFilter );
			
			// add the title field for images
			var imgTitleLabel = new Aloha.ui.Button({
				'label': i18n.t('field.img.title.label'),
				'tooltip': i18n.t('field.img.title.tooltip'),
				'size': 'small'
			});
			
			this.imgTitleField = new Aloha.ui.AttributeField();
			this.imgTitleField.setObjectTypeFilter();
			FloatingMenu.addButton(
				this.getUID('image'),
				this.imgSrcField,
				'Image',	//i18n.t('floatingmenu.tab.img'),
				1
			);
		},
		
		/**
		 * Adds the ui align buttons to the floating menu
		 */
		_addUIAlignButtons: function() {
			var that = this;
		
			var	alignLeftButton = new Aloha.ui.Button({
				'iconClass': 'aloha-img aloha-image-align-left',
				'size': 'small',
				'onclick' : function() {
					var el = jQuery(that.findImgMarkup());
					el.add(el.parent()).css('float', 'left');
				},
				'tooltip': i18n.t('button.img.align.left.tooltip')
			});
			
			FloatingMenu.addButton(
				this.getUID('image'),
				alignLeftButton,
				'Formatting',	//i18n.t('floatingmenu.tab.img'),
				1
			);
			
			var alignRightButton = new Aloha.ui.Button({
				'iconClass': 'aloha-img aloha-image-align-right',
				'size': 'small',
				'onclick' : function() {
					var el = jQuery(that.findImgMarkup());
					el.add(el.parent()).css('float', 'right');
				},
				'tooltip': i18n.t('button.img.align.right.tooltip')
			});
			
			FloatingMenu.addButton(
				this.getUID('image'),
				alignRightButton,
				'Formatting',	//i18n.t('floatingmenu.tab.img'),
				1
			);
			
			var alignNoneButton = new Aloha.ui.Button({
				'iconClass': 'aloha-img aloha-image-align-none',
				'size': 'small',
				'onclick' : function() {
					var el = jQuery(that.findImgMarkup());
					el.add(el.parent()).css({
						'float': 'none',
						display: 'inline-block'
					});
				},
				'tooltip': i18n.t('button.img.align.none.tooltip')
			});
			
			FloatingMenu.addButton(
				this.getUID('image'),
				alignNoneButton,
				'Formatting',	//i18n.t('floatingmenu.tab.img'),
				1
			);
		
		},
		
		_addUIMarginButtons: function() {
			var that = this;
			var incPadding = new Aloha.ui.Button({
				iconClass: 'aloha-img aloha-image-padding-increase',
				toggle: false,
				size: 'small',
				onclick: function() {
					// Apply
					jQuery(that.findImgMarkup()).increase('padding');
				},
				tooltip: i18n.t('padding.increase')
			});
			FloatingMenu.addButton(
				this.getUID('image'),
				incPadding,
				'Formatting',	//i18n.t('floatingmenu.tab.img'),
				2
			);
			
			var decPadding = new Aloha.ui.Button({
				iconClass: 'aloha-img aloha-image-padding-decrease',
				toggle: false,
				size: 'small',
				onclick: function() {
					// Apply
					jQuery(that.findImgMarkup()).decrease('padding');
				},
				tooltip: i18n.t('padding.decrease')
			});
			FloatingMenu.addButton(
				this.getUID('image'),
				decPadding,
				'Formatting',	//i18n.t('floatingmenu.tab.img'),
				2
			);
		},

		/**
		 * Adds the crop buttons to the floating menu
		 */		
 		_addUICropButtons: function () {
 			var that = this;
 			
 			FloatingMenu.createScope('Aloha.img', ['Aloha.global']);


			this.cropButton = new Aloha.ui.Button({
				'size' : 'small',
				'tooltip' : i18n.t('Crop'),
				'toggle' : true,
				'iconClass' : 'cnr-crop',
				'onclick' : function (btn, event) {
					if (btn.pressed) {
						that.crop();
					} else {
						that.endCrop();
					}
				}
			});

			FloatingMenu.addButton(
				this.getUID('image'),
				this.cropButton,
				'Crop &amp; Resize',	//i18n.t('floatingmenu.tab.img'),
				3
			);

			// Reset button
			var resetButton = new Aloha.ui.Button({
				'size' : 'small',
				'tooltip' : i18n.t('Reset'),
				'toggle' : false,
				'iconClass' : 'cnr-reset',
				'onclick' : function (btn, event) {
					that.reset();
				}
			});

			FloatingMenu.addButton(
				this.getUID('image'),
				resetButton,
					'Crop &amp; Resize',	//i18n.t('floatingmenu.tab.img'),
					3
				);

 		},
 	
 		/**
 		 * Adds the resize buttons to the floating menu
 		 */	
 		_addUIResizeButtons: function () {
	 		var that = this;
	 		
	 		var incSize = new Aloha.ui.Button({
				iconClass: 'aloha-img aloha-image-size-increase',
				size: 'small',
				toggle: false,
				onclick: function() {
					// Apply
					jQuery(that.findImgMarkup()).increase('height').increase('width');
				},
				tooltip: i18n.t('size.increase')
			});
			
			FloatingMenu.addButton(
				this.getUID('image'),
				incSize,
				'Crop &amp; Resize',	//i18n.t('floatingmenu.tab.img'),
				2
			);

			var	naturalSize = new Aloha.ui.Button({
				iconClass: 'aloha-img aloha-image-size-decrease',
				size: 'small',
				toggle: false,
				onclick: function() {
					// Apply
					jQuery(that.findImgMarkup()).decrease('height').decrease('width');
				},
				tooltip: i18n.t('size.decrease')
			});

			/*	
			TODO: desSize never set - obsolet code?
			FloatingMenu.addButton(
				this.getUID('image'),
				decSize,
				'Crop &amp; Resize',	//i18n.t('floatingmenu.tab.img'),
				2
			);
			*/
 		},
 		
 		/**
		 * Adds the natural size button to the floating menu
		 */
		 _addNaturalSizeButton: function () {
	    	var that = this;
			var naturalSize = new Aloha.ui.Button({
				iconClass: 'aloha-img aloha-image-size-natural',
				size: 'small',
				toggle: false,
				onclick: function() {
					var	img = new Image();
					img.onload = function() {
						var myimage = that.findImgMarkup();
						if (that.settings.config.img.ui.resizable) {
							that.endResize();
						}
						jQuery(myimage)
							.css({
								'width': img.width + 'px',
								'height': img.height + 'px',
								'max-width': '',
								'max-height': ''
							});
						if (that.settings.config.img.ui.resizable) {
							that.resize();
						}
					};
					img.src = that.findImgMarkup().src;
						
				},
				tooltip: i18n.t('size.natural')
			});
			FloatingMenu.addButton(
				this.getUID('image'),
				naturalSize,
				'Crop &amp; Resize',	//i18n.t('floatingmenu.tab.img'),
				2
			);
		},

		/**
		 * Bind plugin interactions
		 */
		bindInteractions: function () {
			// Prepare
			var	that = this;
			var config = this.settings.config;
			
			if(config.img.ui.resizable) {
				try {
					// this will disable mozillas image resizing facilities
					document.execCommand('enableObjectResizing', false, 'false');
				} catch (e) {
					// this is just for internet explorer, who will not support disabling enableObjectResizing
				}
			}

			if (config.img.ui.meta) {
				// update image object when src changes
				this.imgSrcField.addListener('keyup', function(obj, event) {
					that.srcChange();
				});

				this.imgSrcField.addListener('blur', function(obj, event) {
					// TODO remove image or do something usefull if the user leaves the
					// image without defining a valid image src.
					var img = jQuery(obj.getTargetObject());
					if ( img.attr('src') === '' ) {
						img.remove();
					} // image removal when src field is blank
				});
			}
			if (config.img.onCropped && typeof config.img.onCropped === "function") {
				this.onCropped = config.img.onCropped;
			}
			
			if (config.img.onReset && typeof config.img.onReset === "function") {
				this.onReset = config.img.onReset;
			}
			
			if (config.img.onResized && typeof config.img.onResized === "function") {
				this.onResized = config.img.onResized;
			}
			
			if (config.img.aspectRatio && typeof config.img.aspectRatio !== "boolean") {
				this.settings.aspectRatio = true;
			}
		},

		applyButtonConfig: function(editable) {
			var	config;
		},

		/**
		 * Subscribe to Aloha events and DragAndDropPlugin Event
		 */
		subscribeEvents: function () {
			var	that = this;
			var config = this.settings;
			
			Aloha.bind('aloha-editable-activated',function (e, params) {
				try {
					//TODO Check this.. it looks like this does nothing..
					that.applyButtonConfig(params.editable.obj);
				} catch (err) {
					Aloha.Log.error(that, "Button configuration failed");
				}
			});
			
			Aloha.bind('aloha-drop-files-in-editable', function(event, data) {
				var	that = this;
				var img, len = data.filesObjs.length, fileObj, config;
				
				while (--len >= 0) {
					fileObj = data.filesObjs[len];
					if (fileObj.file.type.match(/image\//)) {
						// Prepare
						
						config = that.getEditableConfig(data.editable);
						// Prepare
						img = jQuery('<img/>');
						img.css({
							"max-width": that.config.img.max_width,
							"max-height": that.config.img.max_height
						});
						img.attr('id',fileObj.id);
						if (typeof fileObj.src === 'undefined') {
							img.attr('src', fileObj.data );
							//fileObj.src = fileObj.data ;
						} else {
							img.attr('src',fileObj.src );
						}
						GENTICS.Utils.Dom.insertIntoDOM(img, data.range, jQuery(Aloha.activeEditable.obj));
					}
				}
				
			});
			
			/*
			 * Add the event handler for selection change
			 */
			Aloha.bind('aloha-selection-changed', function(event, rangeObject, originalEvent) {
		
				if (originalEvent && originalEvent.target) {
					// Check if the element is currently beeing resized
					if (that.settings.config.img.ui.resizable && !jQuery(originalEvent.target).hasClass('ui-resizable-handle')) {
						that.endResize();
					}
				}
				

				if(Aloha.activeEditable !== null) {
					var foundMarkup = that.findImgMarkup( rangeObject );
					var	config = that.getEditableConfig(Aloha.activeEditable.obj);
					
					if (typeof config.img !== 'undefined' ) {
						that.insertImgButton.show();
						FloatingMenu.doLayout();
					} else {
						that.insertImgButton.hide();
						// TODO this should not be necessary here!
						FloatingMenu.doLayout();
						// leave if img is not allowed
						return;
					}

					// Enable image specific ui components if the element is an image
					if ( foundMarkup ) {
						that.insertImgButton.hide();
						FloatingMenu.setScope(that.getUID('image'));
						if(that.settings.config.img.ui.meta) {
							that.imgSrcField.setTargetObject(foundMarkup, 'src');
							that.imgTitleField.setTargetObject(foundMarkup, 'title');
						}
						that.imgSrcField.focus();
						FloatingMenu.userActivatedTab = i18n.t('floatingmenu.tab.img');
					} else {
						if(that.settings.config.img.ui.meta) {
							that.imgSrcField.setTargetObject(null);
						}
					}
					// TODO this should not be necessary here!
					FloatingMenu.doLayout();
				}
						
			});
			
			Aloha.bind('aloha-editable-created', function(event, editable) {
				try {
					// this will disable mozillas image resizing facilities
					document.execCommand('enableObjectResizing', false, 'false');
				} catch (e) {
					Aloha.Log.error(e, 'Could not disable enableObjectResizing');
					// this is just for others, who will not support disabling enableObjectResizing
				}

				// Inital click on images will be handled here
				// editable.obj.find('img').attr('_moz_resizing', false);
				// editable.obj.find('img').contentEditable(false);
				editable.obj.delegate('img', 'mouseup', function (event) {
					that.clickImage(event);
					event.stopPropagation();
				});

				jQuery('img').filter(that.settings.globalselector).unbind();
				jQuery('img').filter(that.settings.globalselector).click(function(event) {
					//TODO enable floating menu
					that.clickImage(event);
				});
			});

		},
		

		/**
		 * This method will handle the mouseUp event on images (eg. within editables). 
		 * It will if enabled activate the resizing action.
		 */
		clickImage: function ( e ) {

			var that = this;
			that.imageObj = jQuery(e.target);
			var currentImage = that.imageObj;
			
			FloatingMenu.setScope(that.getUID('image'));
			//TODO: This destroys the editing within chrome and seems to be not necessary
			//			if (this.settings.config.img.ui.resizable) {
			//				this.endResize();
			//			}
			
			var editable = currentImage.closest('.aloha-editable');
			
			// Disabling the content editable. This will disable the resizeHandles in internet explorer
			jQuery(editable).contentEditable(false);
			
			//Store the current props of the image
			this.restoreProps.push({
				obj : e.srcElement,
				src : that.imageObj.attr('src'),
				width : that.imageObj.width(),
				height : that.imageObj.height()
			});
			
			if (this.settings.config.img.ui.resizable) {
				this.startResize();
			}
			
			//TODO: This segment will create a selection around the image. We should avoid this since it disturbs image visibility
			/*
			var offset = GENTICS.Utils.Dom.getIndexInParent(e.target);
			var imgRange = Aloha.Selection.getRangeObject();
			
			try {
				imgRange.commonAncestorContainer = imgRange.limitObject = editable[0];
				imgRange.startContainer = imgRange.endContainer = thisimg.parent()[0];
				imgRange.startOffset = offset;
				imgRange.endOffset = offset+1;
				imgRange.correctRange();
				imgRange.select();
			} catch(err) {
				var startTag = currentImage.parent()[0];
				imgRange = new GENTICS.Utils.RangeObject({
					startContainer: startTag,
					endContainer: startTag,
					startOffset: offset,
					endOffset: offset+1
				});
				imgRange.select();
			}
			this.imageObj.css({'background-color': ''});
			*/
			
		},
		
		/**
		 * This method extracts determins if the range selection contains an image
		 */
		findImgMarkup: function ( range ) {

			var that = this;
			var config = this.config;
			var result, targetObj;

			if ( typeof range === 'undefined' ) {
				range = Aloha.Selection.getRangeObject();
			}
			
			targetObj = jQuery(range.startContainer);
			
			try {
				if ( Aloha.activeEditable ) {
					if ((  typeof range.startContainer !== 'undefined'
						&& typeof range.startContainer.childNodes !== 'undefined'
						&& typeof range.startOffset !== 'undefined'
						&& typeof range.startContainer.childNodes[range.startOffset] !== 'undefined'
						&& range.startContainer.childNodes[range.startOffset].nodeName.toLowerCase() === 'img'
						&& range.startOffset+1 === range.endOffset) ||
						(targetObj.hasClass('Aloha_Image_Resize')))
					{
						result = targetObj.find('img')[0];
						if (! result.css) {
							result.css = '';
						}
						
						if (! result.title) {
  							result.title = '';
						}
						
						if (! result.src) {
							result.src = ''; 
						}
						return result;
					}
					else {
						return null;
					}
				}
			} catch (e) {
				Aloha.Log.debug(e, "Error finding img markup.");
			}
			return null;

		},

		/**
		* This method will insert a new image dom element into the dom tree
		*/		
		insertImg: function() {
				var range = Aloha.Selection.getRangeObject(),
				config = this.getEditableConfig(Aloha.activeEditable.obj),
				imagePluginUrl = Aloha.getPluginUrl('image'),
				imagestyle, imagetag, newImg;

			if ( range.isCollapsed() ) {
				// TODO I would suggest to call the srcChange method. So all image src
				// changes are on one single point.
				imagestyle = "max-width: " + config.img.max_width + "; max-height: " + config.img.max_height;
				imagetag = '<img style="'+ imagestyle + '" src="' + imagePluginUrl + '/img/blank.jpg" title="" />';
				newImg = jQuery(imagetag);
				// add the click selection handler
				//newImg.click( Aloha.Image.clickImage ); - Using delegate now
				GENTICS.Utils.Dom.insertIntoDOM(newImg, range, jQuery(Aloha.activeEditable.obj));

			} else {
				Aloha.Log.error('img cannot markup a selection');
				// TODO the desired behavior could be me the selected content is
				// replaced by an image.
				// TODO it should be editor's choice, with an NON-Ext Dialog instead of
				// alert.
			}
		},

		srcChange: function () {
			// TODO the src changed. I suggest :
			// 1. set an loading image (I suggest set src base64 enc) to show the user
			// we are trying to load an image
			// 2. start a request to get the image
			// 3a. the image is ok change the src
			// 3b. the image is not availbable show an error.
			// this.imgSrcField.getTargetObject(), (the img tag)
			// this.imgSrcField.getQueryValue(), (the query value in the inputfield)
			// this.imgSrcField.getItem() (optinal a selected resource item)
			// TODO additionally implement an srcChange Handler to let implementer
			// customize
		},
			
		/**
		 * Code imported from CropnResize Plugin
		 *
		 */
		initCropButtons: function() {
			var that = this,
				btns,
				oldLeft = 0,
				oldTop = 0;
			
			jQuery('body').append(
				'<div id="aloha-CropNResize-btns">\
					<button class="cnr-crop-apply" title="' + i18n.t('Accept') + '">&#10004;</button>\
					<button class="cnr-crop-cancel" title="' + i18n.t('Cancel') + '">&#10006;</button>\
				</div>'
			);
			
			btns = jQuery('#aloha-CropNResize-btns')
			
			btns.find('.cnr-crop-apply').click(function () {
				that.acceptCrop();
			});
			
			btns.find('.cnr-crop-cancel').click(function () {
				that.endCrop();
			});
			
			this.interval = setInterval(function () {
				var jt = jQuery('.jcrop-tracker:first'),
					off = jt.offset(),
					jtt = off.top,
					jtl = off.left,
					jth = jt.height(),
					jtw = jt.width();
				
				if (jth && jtw) {
					btns.fadeIn('slow');
				}
				
				// move the icons to the bottom right side
				jtt = parseInt(jtt + jth + 3, 10);
				jtl = parseInt(jtl + jtw - 55, 10);
		
				// comparison to old values hinders flickering bug in FF
				if (oldLeft != jtl || oldTop != jtt) {
					btns.offset({top: jtt, left: jtl});
				}
				
				oldLeft = jtl;
				oldTop = jtt;
			}, 10);
		},

		/**
		 * Destroy crop confirm and cancel buttons
		 */
		destroyCropButtons: function () {
			jQuery('#aloha-CropNResize-btns').remove();
			clearInterval(this.interval);
		},
		
		/**
		 * Initiate a crop action
		 */
		crop: function () {
			var that = this;
			var config = this.config;

			this.initCropButtons();
			if (this.settings.config.img.ui.resizable) {
				this.endResize();
			}
			this.jcAPI = jQuery.Jcrop(this.imageObj, {
				onSelect : function () {
					// ugly hack to keep scope :(
					setTimeout(function () {
						FloatingMenu.setScope(that.getUID('image'));
					}, 10);
				}
			});
		},

		/**
		 * Terminates a crop
		 */
		endCrop: function () {
			if (this.jcAPI) {
				this.jcAPI.destroy();
				this.jcAPI = null;
			}

			this.destroyCropButtons();
			this.cropButton.extButton.toggle(false);
			if (this.settings.config.img.ui.resizable) {
				this.startResize();
			}
		},
		
		/**
		 * Accept the current cropping area and apply the crop
		 */
		acceptCrop: function () {
			this.onCropped(this.obj, this.jcAPI.tellSelect());
			this.endCrop();
		},
		
		/**
		 * This method will activate the jquery-ui resize functionality for the current image
		 */
		startResize: function () {
			var that = this;
			var currentImageObj = this.imageObj;
			
			currentImageObj = this.imageObj.css({
				height		: this.imageObj.height(),
				width		: this.imageObj.width(),
				position	: 'relative',
				'max-height': '',
				'max-width'	: ''
			});
			
			currentImageObj.resizable({
				/*
				maxHeight : that.settings.maxHeight,
				minHeight : that.settings.minHeight,
				maxWidth  : that.settings.maxWidth,
				minWidth  : that.settings.minWidth,
				*/
				aspectRatio : that.settings.aspectRatio,
				handles: 'ne, se, sw, nw',
				grid : that.settings.grid,
				stop : function (event, ui) {
					that.onResized(that.imageObj);
					
					// Workaround to finish cropping
					if (this.enableCrop) {
						setTimeout(function () {
							FloatingMenu.setScope(that.getUID('image'));
							that.done(event);
						}, 10);
					}
				}

			});
			
			currentImageObj.css('display', 'inline-block');
		
			// this will prevent the user from resizing an image
			// using IE's resize handles
			// however I could not manage to hide them completely
			jQuery('.ui-wrapper')
				.attr('contentEditable', false)
				.addClass('aloha-image-box-active Aloha_Image_Resize aloha')
				.css({
					position: 'relative',
					display: 'inline-block',
					'float': that.imageObj.css('float')
				})
				.bind('resizestart', function (e) {
					e.preventDefault();
				})
				.bind('mouseup', function (e) {
					e.originalEvent.stopSelectionUpdate = true;
				});
		},
		
		/**
		 * This method will end resizing and toggle buttons accordingly and remove all markup that has been added for cropping
		 */
		endResize: function () {

			// Find the nearest contenteditable and reenable it since resizing is finished
			if (this.imageObj) {
				var editable = this.imageObj.closest('.aloha-editable');
				jQuery(editable).contentEditable(true);
			}
			
			if (this.imageObj) {
				this.imageObj
					.resizable('destroy')
					.css({
						top	 : 0,
						left : 0
					});
			}
		},
		
		/**
		 * Reset the image to it's original properties
		 */
		reset: function() {
		if (this.settings.config.img.ui.crop) {
				this.endCrop();
			}
			if (this.settings.config.img.ui.resizable) {
				this.endResize();
			}

<<<<<<< HEAD
			if (this.onReset(this.obj)) {
				// the external reset procedure has already performed a reset, so there is no need to apply an internal reset
				return;
			}

			for (var i=0;i<this.restoreProps.length;i++) {
				// restore from restoreProps if there is a match
				if (this.imageObj.get(0) === this.restoreProps[i].obj) {
					this.imageObj.attr('src', this.restoreProps[i].src);
					this.imageObj.width(this.restoreProps[i].width);
					this.imageObj.height(this.restoreProps[i].height);
					return;
				}
			}
		}
		

=======
>>>>>>> 3ef113cc
	});

});<|MERGE_RESOLUTION|>--- conflicted
+++ resolved
@@ -17,10 +17,6 @@
 */
 
 define([
-<<<<<<< HEAD
-=======
-
->>>>>>> 3ef113cc
 	// js
 	'aloha/jquery',
 	'aloha/plugin',
@@ -33,7 +29,6 @@
 	'css!image/css/image.css',
 	'css!image/vendor/ui/ui-lightness/jquery-ui-1.8.10.cropnresize.css',
 	'css!image/vendor/jcrop/jquery.jcrop.css'
-<<<<<<< HEAD
 ],
 function AlohaImagePlugin ($, Plugin, FloatingMenu, i18nCore, i18n) {
 	
@@ -43,19 +38,6 @@
 		GENTICS = window.GENTICS,
 		Aloha = window.Aloha;
 		
-=======
-
-], function AlohaImagePlugin ($, Plugin, FloatingMenu, i18nCore, i18n) {
-	
-	'use strict';
-	
-	var
-		jQuery = $,
-		GENTICS = window.GENTICS,
-		Aloha = window.Aloha;
-	
-
->>>>>>> 3ef113cc
 	// Attributes manipulation utilities
 	// Aloha team may want to factorize, it could be useful for other plugins
 	// Prototypes
@@ -1108,7 +1090,6 @@
 				this.endResize();
 			}
 
-<<<<<<< HEAD
 			if (this.onReset(this.obj)) {
 				// the external reset procedure has already performed a reset, so there is no need to apply an internal reset
 				return;
@@ -1126,8 +1107,6 @@
 		}
 		
 
-=======
->>>>>>> 3ef113cc
 	});
 
 });
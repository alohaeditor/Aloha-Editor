--- conflicted
+++ resolved
@@ -11,12 +11,8 @@
 	'aloha/jquery',	
 	'aloha/plugin',
 	'aloha/floatingmenu',
-<<<<<<< HEAD
 	'format/format-plugin',
-=======
-	'aloha-plugin!common/format',
 	// i18n
->>>>>>> 2eb3089e
 	'i18n!cite/nls/i18n',
 	'i18n!aloha/nls/i18n',
 	// css
@@ -200,24 +196,13 @@
 			
 			var citePlugin = this;
 			
-<<<<<<< HEAD
 			// Note that if the sidebar is not loaded,
 			// aloha-sidebar-initialized will not fire and this listener will
 			// not be called, which is what we would want if there are no
 			// sidebars
 			Aloha.ready( function (ev) {
 				citePlugin.sidebar = Aloha.Sidebar.right.show();
-=======
-			$('body').bind('aloha', function (ev) {
-				if (!Aloha.Sidebars && !Aloha.Sidebars.right) {
-					return;
-				}
-				
-				citePlugin.sidebar = Aloha.Sidebars.right.show();
->>>>>>> 2eb3089e
-				
 				citePlugin.sidebar.settings.overlayPage = false;
-				
 				citePlugin.sidebar.addPanel({
 					id       : nsClass('sidebar-panel'),
 					title    : 'Citation',
